from __future__ import annotations
import logging
import queue
from pathlib import Path
from enum import Enum, auto
from dataclasses import dataclass
from typing import Callable
from kimmdy.utils import run_shell_cmd,identify_atomtypes
from kimmdy.config import Config
from kimmdy.reaction import ConversionType, ConversionRecipe
from kimmdy.reactions.homolysis import Homolysis
from kimmdy.mdmanager import MDManager
from kimmdy.changemanager import ChangeManager

import os
import numpy as np
import random

def default_decision_strategy(list_of_rates,list_of_recipes):
    #compare e.g. https://en.wikipedia.org/wiki/Kinetic_Monte_Carlo#Rejection-free_KMC

    total_rate = sum(list_of_rates)  #sum all rates
    random.seed()
    t = random.random() #t in [0.0,1.0)
    rate_running_sum = 0
    for i in range(len(list_of_rates)): 
        rate_running_sum += list_of_rates[i]
        if (t*total_rate) <= rate_running_sum:
            idx = i
            #breakpair = list_of_recipes[i][1]
            #atomtypes = list_of_recipes[i][2]
            #rate = list_of_rates[i]                 
            break
    u = random.random()
    delta_t = np.log(1/u)/total_rate

    return list_of_recipes[idx]

    #print ('Rate = ' + str(rate) + ', breakpair = ' + str (breakpair) + ', atomtypes = ' + str(atomtypes) + 'jump [ps] = ' + str(delta_t))
    #logging.info(('Rate = ' + str(rate) + ', breakpair = ' + str (breakpair) + ', atomtypes = ' + str(atomtypes) + 'jump [ps] = ' + str(delta_t)))

    #return breakpair, atomtypes, delta_t

    ### moved to changer
    #rupture_time = delta_t / 1000.0 #convert ps to ns                          
    #newtop = '../broken_topol.top'
    # modify_top (topfile, newtop, breakpair)  
    #topfile = newtop
    
class State(Enum):
    IDLE = auto()
    MD = auto()
    REACTION = auto()
    DONE = auto()


@dataclass
class Task:
    f: Callable
    kwargs: dict


@dataclass
class RunManager:
    config: Config
    tasks: queue.Queue[Task]
    iteration: int
    state: State
    trj: Path
    top: Path
    plumeddat: Path
    plumeddist: Path
    measurements: Path
    rates: list
    md: MDManager

    def __init__(self, input_file: Path or str):
        self.config = Config(Path(input_file))
        self.tasks = queue.Queue()
        self.iteration = 0
        self.iterations=self.config.iterations
        self.state = State.IDLE
        #self.trj = self.config.cwd / Path("prod_" + str(self.iteration) + ".trj")
        self.top = self.config.top
        self.structure=self.config.gro
        self.measurements = Path("measurements")
        self.rates = []
        self.config.cwd.mkdir(parents=True,exist_ok=True)
        os.chdir(self.config.cwd)

        self.plumeddat = self.config.plumed['dat']
        self.plumeddist = self.config.plumed['distances']
        # self.md = MDManager()

    def run(self):
        logging.info("Start run")

        self.tasks.put(Task(self._run_md_equil,{'it':0}))

        for i in range(self.iterations):
            self.tasks.put(Task(self._run_md_prod,{'it':i}))
            self.tasks.put(Task(self._query_reactions,{}))
            self.tasks.put(Task(self._decide_reaction,{}))
            self.tasks.put(Task(self._run_recipe,{'it':i}))


        #self.tasks.put(Task(self._run_md_eq, {"ensemble": "npt"}))

        while self.state is not State.DONE:
            next(self)

    def __iter__(self):
        return self

    def __next__(self):
        if self.tasks.empty():
            self.state = State.DONE
            return
        t = self.tasks.get()
        t.f(**t.kwargs)

    def _run_md_minim(self):
        logging.info("Start minimization md")
        self.state = State.MD
        self.md = MDManager(self.top,self.config.gro,self.iteration,self.config.dryrun,self.config.minimization["mdp"])
        self.md.minimzation()
        self.state = State.IDLE
        logging.info("Done minimizing")

    def _run_md_eq(self, ensemble):
        logging.info("Start equilibration md")
        self.state = State.MD
        self.md = MDManager(self.top,self.config.gro,self.iteration,self.config.dryrun,self.config.equilibration[ensemble]["mdp"])
        self.md.equilibration(ensemble)
        self.state = State.IDLE
        logging.info("Done equilibrating")

    def _run_md_equil(self,it):
        logging.info("Start equilibration MD")
        self.state = State.MD
        self.md = MDManager(self.top,self.structure,self.config.idx,self.config.equilibrium['mdp'],it,'equilibrium',self.config.dryrun)
        self.structure = self.md.equilibrium()
        self.state = State.IDLE
        logging.info("Done equilibrating")

    def _run_md_prod(self,it):
        logging.info("Start production MD")
        self.state = State.MD
        self.md = MDManager(self.top,self.structure,self.config.idx,self.config.prod['mdp'],it,'pull',self.config.dryrun)
        self.structure = self.md.production('state.cpt', self.plumeddat)
        self.state = State.IDLE
        logging.info("Done simulating")

    def _run_md_relax(self,it):
        logging.info("Start relaxation MD")
        self.state = State.MD
        self.md = MDManager(self.top,self.structure,self.config.idx,self.config.changer['coordinates']['md']['mdp'],it,'relax',self.config.dryrun)
        self.structure = self.md.relaxation('state.cpt')
        self.state = State.IDLE
        logging.info("Done simulating")

    def _query_reactions(self):
        logging.info("Query reactions")
        self.state = State.REACTION
        if 'homolysis' in self.config.reactions:
            self.reaction = Homolysis()
            self.rates,self.recipes = self.reaction.rupturerates(self.plumeddat,self.plumeddist,self.top,self.config.reactions['homolysis']['bonds'],self.config.reactions['homolysis']['edis'])
        logging.info("Rates and Recipes:")
        logging.info(self.rates[0:10])
        logging.info(self.recipes[0:10])
        logging.info("Done")       

    def _decide_reaction(self, decision_strategy=default_decision_strategy):
        logging.info("Decide on a reaction")
<<<<<<< HEAD
        self.chosen_recipe = decision_strategy(self.rates,self.recipes)
        logging.info("Chosen recipe is:")
        logging.info(self.chosen_recipe)
 
    def _run_recipe(self,it):
        logging.info(f"Start Recipe {it}")
        logging.info(f"Breakpair: {self.chosen_recipe.atom_idx}")
        self.changer = ChangeManager(it,self.chosen_recipe.atom_idx)  
        self.top = self.changer.modify_top(self.top,f"topol_{it}.top")  #self.top.replace(".top","_0.top")
        logging.info(f"Wrote new topology to {self.top}")
        self.plumeddat, self.plumeddist = self.changer.modify_plumed(self.plumeddat,self.plumeddat.replace(".dat",f"_{it}.dat"),self.plumeddist.replace(".dat",f"_{it}.dat"))
        logging.info(f"Wrote new plumedfile to {self.plumeddat}")
        logging.info(f"Looking for md in {self.config.changer['coordinates'].keys()}")
        if 'md' in self.config.changer['coordinates'].keys():
            self.tasks.put(Task(self._run_md_relax,{'it':it}))
        self.state = State.IDLE
        

=======
        winner = decision_strategy(self.rates)
        return winner


class MDManager:
    def __init__(self):
        pass

    def write_mdp(self):
        pass

    def minimzation(self, runmgr: RunManager):
        topfile = runmgr.config.top
        grofile = runmgr.config.gro
        outgro = "min" + str(runmgr.iteration) + ".gro"
        mdpfile = runmgr.config.minimization.mdp
        tprfile = "em" + str(runmgr.iteration) + ".tpr"

        if runmgr.config.dryrun:
            logging.info("Pretending to run minimization")
            return

        run_shell_cmd(
            f"gmx grompp -p {topfile} -c {grofile} -r {grofile} -f {mdpfile} -o {tprfile}"
        )
        run_shell_cmd(f"gmx mdrun -s {tprfile} -c {outgro}")

    def equilibration(self, runmgr: RunManager, ensemble: str):
        topfile = runmgr.config.top
        grofile = runmgr.config.gro
        outgro = ensemble + "_" + str(runmgr.iteration) + ".gro"
        mdpfile = runmgr.config.equilibration.attr(ensemble).mdp
        tprfile = ensemble + "_" + str(runmgr.iteration) + ".tpr"
>>>>>>> 76f21bf7



<|MERGE_RESOLUTION|>--- conflicted
+++ resolved
@@ -172,7 +172,6 @@
 
     def _decide_reaction(self, decision_strategy=default_decision_strategy):
         logging.info("Decide on a reaction")
-<<<<<<< HEAD
         self.chosen_recipe = decision_strategy(self.rates,self.recipes)
         logging.info("Chosen recipe is:")
         logging.info(self.chosen_recipe)
@@ -191,41 +190,6 @@
         self.state = State.IDLE
         
 
-=======
-        winner = decision_strategy(self.rates)
-        return winner
-
-
-class MDManager:
-    def __init__(self):
-        pass
-
-    def write_mdp(self):
-        pass
-
-    def minimzation(self, runmgr: RunManager):
-        topfile = runmgr.config.top
-        grofile = runmgr.config.gro
-        outgro = "min" + str(runmgr.iteration) + ".gro"
-        mdpfile = runmgr.config.minimization.mdp
-        tprfile = "em" + str(runmgr.iteration) + ".tpr"
-
-        if runmgr.config.dryrun:
-            logging.info("Pretending to run minimization")
-            return
-
-        run_shell_cmd(
-            f"gmx grompp -p {topfile} -c {grofile} -r {grofile} -f {mdpfile} -o {tprfile}"
-        )
-        run_shell_cmd(f"gmx mdrun -s {tprfile} -c {outgro}")
-
-    def equilibration(self, runmgr: RunManager, ensemble: str):
-        topfile = runmgr.config.top
-        grofile = runmgr.config.gro
-        outgro = ensemble + "_" + str(runmgr.iteration) + ".gro"
-        mdpfile = runmgr.config.equilibration.attr(ensemble).mdp
-        tprfile = ensemble + "_" + str(runmgr.iteration) + ".tpr"
->>>>>>> 76f21bf7
 
 
 
