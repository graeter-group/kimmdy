from kimmdy.constants import ATOMTYPE_BONDORDER_FLAT
from kimmdy.parsing import TopologyDict
from kimmdy.topology.atomic import *
from kimmdy.topology.utils import (
    get_moleculetype_atomics,
    get_moleculetype_header,
    attributes_to_list,
    get_top_section,
    set_moleculetype_atomics,
    set_top_section,
)
from kimmdy.topology.ff import FF
from kimmdy.plugins import BasicParameterizer, Parameterizer
from itertools import permutations, combinations
import textwrap
import logging
from copy import copy

from kimmdy.utils import TopologyAtomAddress

logger = logging.getLogger("kimmdy")


class MoleculeType:
    """One moleculetype in the topology

    Attributes
    ----------
    atoms : dict[str, Atom]
    bonds : dict[tuple[str, str], Bond]
    pairs : dict[tuple[str, str], Pair]
    angles : dict[tuple[str, str, str], Angle]
    proper_dihedrals : dict[tuple[str, str, str, str], MultipleDihedrals]
    improper_dihedrals : dict[tuple[str, str, str, str], Dihedral]
    position_restraints : dict[str, PositionRestraint]
    dihedral_restraints : dict[tuple[str, str, str, str], DihedralRestraint]
    radicals : dict[str, Atom]
        dict mapping atom indices to atom objects for storing all radical atoms

    """

    def __init__(self, header: tuple[str, str], atomics: dict) -> None:
        self.name, self.nrexcl = header
        self.atomics = atomics

        logger.info(f"parsing molecule {self.name}")

        self.atoms: dict[str, Atom] = {}
        self.bonds: dict[tuple[str, str], Bond] = {}
        self.pairs: dict[tuple[str, str], Pair] = {}
        self.angles: dict[tuple[str, str, str], Angle] = {}
        self.proper_dihedrals: dict[tuple[str, str, str, str], MultipleDihedrals] = {}
        self.improper_dihedrals: dict[tuple[str, str, str, str], Dihedral] = {}
        self.position_restraints: dict[str, PositionRestraint] = {}
        self.dihedral_restraints: dict[
            tuple[str, str, str, str], DihedralRestraint
        ] = {}
        # TODO: self.settles = {}
        self.radicals: dict[str, Atom] = {}

        self._parse_atoms()
        self._parse_bonds()
        self._parse_pairs()
        self._parse_angles()
        self._parse_dihedrals()
        self._parse_restraints()
        self._initialize_graph()
        self.test_for_radicals()

    def __str__(self) -> str:
        return textwrap.dedent(
            f"""\
        Moleculetype {self.name} with:
        {len(self.atoms)} atoms,
        {len(self.bonds)} bonds,
        {len(self.angles)} angles,
        {len(self.pairs)} pairs,
        {len(self.proper_dihedrals)} proper dihedrals
        {len(self.improper_dihedrals)} improper dihedrals
        {len(self.position_restraints)} position restraints
        {len(self.dihedral_restraints)} dihedral restraints
        """
        )

    def __repr__(self) -> str:
        return f"Molecule({(self.name, self.nrexcl)}, {self.atomics})"

    def _repr_pretty_(self, p, _):
        """A __repr__ for ipython.

        This whill be used if just the name of the object is entered in the ipython shell
        or a jupyter notebook.

        p is an instance of
        [IPython.lib.pretty.PrettyPrinter](https://ipython.org/ipython-doc/3/api/generated/IPython.lib.pretty.html)
        """
        p.text(str(self))

    def _parse_atoms(self):
        """Parse atoms from topology dictionary."""
        ls = self.atomics.get("atoms")
        if ls is None:
            raise ValueError(f"No atoms found in topology for molecule {self.name}.")
        for l in ls:
            atom = Atom.from_top_line(l)
            self.atoms[atom.nr] = atom

    def _parse_bonds(self):
        """Parse bond from topology dictionary."""
        ls = self.atomics.get("bonds")
        if ls is None:
            return
        for l in ls:
            bond = Bond.from_top_line(l)
            self.bonds[(bond.ai, bond.aj)] = bond

    def _parse_pairs(self):
        """Parse pairs from topology dictionary."""
        ls = self.atomics.get("pairs")
        if ls is None:
            return
        for l in ls:
            pair = Pair.from_top_line(l)
            self.pairs[(pair.ai, pair.aj)] = pair

    def _parse_angles(self):
        """Parse angles from topology dictionary."""
        ls = self.atomics.get("angles")
        if ls is None:
            return
        for l in ls:
            angle = Angle.from_top_line(l)
            self.angles[(angle.ai, angle.aj, angle.ak)] = angle

    def _parse_dihedrals(self):
        """Parse improper and proper dihedrals from topology dictionary."""
        ls = self.atomics.get("dihedrals")
        if ls is None:
            return
        for l in ls:
            dihedral = Dihedral.from_top_line(l)
            key = (dihedral.ai, dihedral.aj, dihedral.ak, dihedral.al)
            if dihedral.funct == "4":
                self.improper_dihedrals[key] = dihedral
            else:
                if self.proper_dihedrals.get(key) is None:
                    self.proper_dihedrals[key] = MultipleDihedrals(
                        *key, dihedral.funct, dihedrals={}
                    )
                self.proper_dihedrals[key].dihedrals[dihedral.periodicity] = dihedral

    def _parse_restraints(self):
        """Parse restraints from topology dictionary."""
        ls = self.atomics.get("position_restraints")
        if not ls:
            return
        condition = None
        for l in ls:
            restraint = PositionRestraint.from_top_line(l, condition=condition)
            self.position_restraints[restraint.ai] = restraint
        ls = self.atomics.get("dihedral_restraints")
        if not ls:
            return
        for l in ls:
            restraint = DihedralRestraint.from_top_line(l)
            self.dihedral_restraints[
                (restraint.ai, restraint.aj, restraint.ak, restraint.al)
            ] = restraint

    def _initialize_graph(self):
        """Add a list of atom nrs bound to an atom to each atom."""
        for bond in self.bonds.values():
            i = bond.ai
            j = bond.aj
            self.atoms[i].bound_to_nrs.append(j)
            self.atoms[j].bound_to_nrs.append(i)

    def test_for_radicals(self):
        """Updates radical status per atom and in topology.

        Iterate over all atoms and designate them as radicals if they have
        fewer bounds than their natural bond order.
        """
        for atom in self.atoms.values():
            bo = ATOMTYPE_BONDORDER_FLAT.get(atom.type)
            if bo and bo > len(atom.bound_to_nrs):
                atom.is_radical = True
                self.radicals[atom.nr] = atom
            else:
                atom.is_radical = False

        return None

    def _update_atomics_dict(self):
        self.atomics["atoms"] = [attributes_to_list(x) for x in self.atoms.values()]
        self.atomics["bonds"] = [attributes_to_list(x) for x in self.bonds.values()]
        self.atomics["angles"] = [attributes_to_list(x) for x in self.angles.values()]
        self.atomics["pairs"] = [attributes_to_list(x) for x in self.pairs.values()]
        self.atomics["dihedrals"] = [
            attributes_to_list(x)
            for dihedrals in self.proper_dihedrals.values()
            for x in dihedrals.dihedrals.values()
        ] + [attributes_to_list(x) for x in self.improper_dihedrals.values()]
        self.atomics["position_restraints"] = [
            attributes_to_list(x) for x in self.position_restraints.values()
        ]
        self.atomics["dihedral_restraints"] = [
            attributes_to_list(x) for x in self.proper_dihedrals.values()
        ]

    def _get_atom_bonds(self, atom_nr: str) -> list[tuple[str, str]]:
        """Get all bonds a particular atom is involved in."""
        ai = atom_nr
        bonds = []
        for aj in self.atoms[ai].bound_to_nrs:
            if int(ai) < int(aj):
                bonds.append((ai, aj))
            else:
                bonds.append((aj, ai))
        return bonds

    def _get_atom_pairs(self, _: str) -> list[tuple[str, str]]:
        raise NotImplementedError(
            "get_atom_pairs is not implementes. Get the pairs as the endpoints of dihedrals instead."
        )

    def _get_atom_angles(self, atom_nr: str) -> list[tuple[str, str, str]]:
        """
        Gets a list of angles that one atom is involved in based on the bond
        information stored in the atom.

        Angles between atoms ai, aj, ak satisfy ai < ak
        """
        return self._get_center_atom_angles(atom_nr) + self._get_margin_atom_angles(
            atom_nr
        )

    def _get_center_atom_angles(self, atom_nr: str) -> list[tuple[str, str, str]]:
        # atom_nr in the middle of an angle
        angles = []
        aj = atom_nr
        partners = self.atoms[aj].bound_to_nrs
        for ai in partners:
            for ak in partners:
                if int(ai) < int(ak):
                    angles.append((ai, aj, ak))
        return angles

    def _get_margin_atom_angles(self, atom_nr: str) -> list[tuple[str, str, str]]:
        # atom_nr at the outer corner of angle
        angles = []
        ai = atom_nr
        for aj in self.atoms[ai].bound_to_nrs:
            for ak in self.atoms[aj].bound_to_nrs:
                if ai == ak:
                    continue
                if int(ai) < int(ak):
                    angles.append((ai, aj, ak))
                else:
                    angles.append((ak, aj, ai))
        return angles

    def _get_atom_proper_dihedrals(
        self, atom_nr: str
    ) -> list[tuple[str, str, str, str]]:
        """
        Gets a list of dihedrals that one atom is involved in based on the bond
        information stored in the atom.
        """
        return self._get_center_atom_dihedrals(
            atom_nr
        ) + self._get_margin_atom_dihedrals(atom_nr)

    def _get_center_atom_dihedrals(
        self, atom_nr: str
    ) -> list[tuple[str, str, str, str]]:
        dihedrals = []
        aj = atom_nr
        partners = self.atoms[aj].bound_to_nrs
        for ai in partners:
            for ak in partners:
                if ai == ak:
                    continue
                for al in self.atoms[ak].bound_to_nrs:
                    if al == ak or aj == al:
                        continue
                    if int(aj) < int(ak):
                        dihedrals.append((ai, aj, ak, al))
                    else:
                        dihedrals.append((al, ak, aj, ai))
        return dihedrals

    def _get_margin_atom_dihedrals(
        self, atom_nr: str
    ) -> list[tuple[str, str, str, str]]:
        dihedrals = []
        ai = atom_nr
        for aj in self.atoms[ai].bound_to_nrs:
            for ak in self.atoms[aj].bound_to_nrs:
                if ai == ak:
                    continue
                for al in self.atoms[ak].bound_to_nrs:
                    if al == ak or aj == al:
                        continue
                    if int(aj) < int(ak):
                        dihedrals.append((ai, aj, ak, al))
                    else:
                        dihedrals.append((al, ak, aj, ai))
        return dihedrals

    def _get_atom_improper_dihedrals(
        self, atom_nr: str, ff
    ) -> list[tuple[tuple[str, str, str, str], ResidueImproperSpec]]:
        # TODO: cleanup and make more efficient
        # which improper dihedrals are used is defined for each residue
        # in aminoacids.rtp
        # get improper diheldrals from FF based on residue
        # TODO: handle impropers defined for the residue that
        # belongs to an adjacent atom, not just the the specied one
        atom = self.atoms[atom_nr]
        residue = ff.residuetypes.get(atom.residue)
        if residue is None:
            return []

        # https://manual.gromacs.org/current/reference-manual/functions/bonded-interactions.html#improper-dihedrals
        # atom in a line, like a regular dihedral:
        dihedrals = []
        dihedral_candidate_keys = self._get_margin_atom_dihedrals(
            atom_nr
        ) + self._get_center_atom_dihedrals(atom_nr)

        # atom in the center of a triangle:
        ai = atom_nr
        partners = self.atoms[ai].bound_to_nrs
        if len(partners) >= 3:
            for aj, ak, al in combinations(partners, 3):
                dihedral_candidate_keys.append((ai, aj, ak, al))

        # atom in corner of a triangle:
        for a in self.atoms[atom_nr].bound_to_nrs:
            partners = self.atoms[a].bound_to_nrs
            if len(partners) >= 3:
                combs = permutations(partners + [a], 4)
                for comb in combs:
                    ai, aj, ak, al = comb
                    dihedral_candidate_keys.append((ai, aj, ak, al))

        # residues on aminoacids.rtp specify a dihedral to the next or previous
        # AA with -C and +N as the atomname
        for candidate in dihedral_candidate_keys:
            candidate_key = [self.atoms[atom_nr].atom for atom_nr in candidate]
            for i, nr in enumerate(candidate):
                if self.atoms[nr].resnr != atom.resnr:
                    if candidate_key[i] == "C":
                        candidate_key[i] = "-C"
                    elif candidate_key[i] == "N":
                        candidate_key[i] = "+N"

            candidate_key = tuple(candidate_key)
            dihedral = residue.improper_dihedrals.get(candidate_key)
            if dihedral:
                dihedrals.append((candidate, dihedral))

        return dihedrals

    def _regenerate_topology_from_bound_to(self, ff):
        # clear all bonds, angles, dihedrals
        self.bonds.clear()
        self.angles.clear()
        self.proper_dihedrals.clear()
        self.proper_dihedrals.clear()
        self.improper_dihedrals.clear()

        # bonds
        keys = []
        for atom in self.atoms.values():
            keys = self._get_atom_bonds(atom.nr)
            for key in keys:
                self.bonds[key] = Bond(key[0], key[1], "1")

        # angles
        for atom in self.atoms.values():
            keys = self._get_atom_angles(atom.nr)
            for key in keys:
                self.angles[key] = Angle(key[0], key[1], key[2], "1")

        # dihedrals and pass
        for atom in self.atoms.values():
            keys = self._get_atom_proper_dihedrals(atom.nr)
            for key in keys:
                self.proper_dihedrals[key] = MultipleDihedrals(
                    *key, "9", dihedrals={"": Dihedral(*key, "9")}
                )
                pairkey: tuple[str, str] = tuple(str(x) for x in sorted([key[0], key[3]], key=int))  # type: ignore
                if self.pairs.get(pairkey) is None:
                    self.pairs[pairkey] = Pair(pairkey[0], pairkey[1], "1")

        for atom in self.atoms.values():
            impropers = self._get_atom_improper_dihedrals(atom.nr, ff)
            for key, improper in impropers:
                self.improper_dihedrals[key] = Dihedral(
                    improper.atom1,
                    improper.atom2,
                    improper.atom3,
                    improper.atom4,
                    "4",
                    improper.cq,
                )

    def reindex_atomnrs(self) -> dict[str, str]:
        """Reindex atom numbers in topology.

        Starts at index 1.
        This also updates the numbers for bonds, angles, dihedrals and pairs.
        Returns a dict, mapping of old atom number strings to new ones
        """

        update_map = {
            atom_nr: str(i + 1) for i, atom_nr in enumerate(self.atoms.keys())
        }

        new_atoms = {}
        for atom in self.atoms.values():
            atom.nr = update_map[atom.nr]
            bound_to = []
            for nr in atom.bound_to_nrs:
                new_nr = update_map.get(nr)
                if new_nr is not None:
                    bound_to.append(new_nr)
            atom.bound_to_nrs = bound_to
            new_atoms[atom.nr] = atom
        self.atoms = new_atoms

        new_bonds = {}
        for bond in self.bonds.values():
            ai = update_map.get(bond.ai)
            aj = update_map.get(bond.aj)
            # drop bonds to a deleted atom
            if ai is None or aj is None:
                continue
            bond.ai = ai
            bond.aj = aj
            new_bonds[(ai, aj)] = bond
        self.bonds = new_bonds

        new_angles = {}
        for angle in self.angles.values():
            ai = update_map.get(angle.ai)
            aj = update_map.get(angle.aj)
            ak = update_map.get(angle.ak)
            # drop angles to a deleted atom
            if None in (ai, aj, ak):
                continue
            # pyright does not grok `None in ...`
            angle.ai = ai  # type: ignore
            angle.aj = aj  # type: ignore
            angle.ak = ak  # type: ignore
            new_angles[(angle.ai, angle.aj, angle.ak)] = angle
        self.angles = new_angles

        new_pairs = {}
        new_multiple_dihedrals = {}
        new_dihedrals = {}
        for dihedrals in self.proper_dihedrals.values():
            ai = update_map.get(dihedrals.ai)
            aj = update_map.get(dihedrals.aj)
            ak = update_map.get(dihedrals.ak)
            al = update_map.get(dihedrals.al)
            # drop dihedrals to a deleted atom
            if None in (ai, aj, ak, al):
                continue

            # do pairs before the dihedrals are updated
            if pair := self.pairs.get((dihedrals.ai, dihedrals.al)):
                pair_ai = update_map.get(pair.ai)
                pair_aj = update_map.get(pair.aj)
                if not None in (pair_ai, pair_aj):
                    new_pairs[(pair_ai, pair_aj)] = pair

            dihedrals.ai = ai  # type: ignore
            dihedrals.aj = aj  # type: ignore
            dihedrals.ak = ak  # type: ignore
            dihedrals.al = al  # type: ignore

            for dihedral in dihedrals.dihedrals.values():
                dihedral.ai = ai  # type: ignore
                dihedral.aj = aj  # type: ignore
                dihedral.ak = ak  # type: ignore
                dihedral.al = al  # type: ignore
                new_dihedrals[dihedral.periodicity] = dihedral

            new_multiple_dihedrals[
                (
                    dihedrals.ai,
                    dihedrals.aj,
                    dihedrals.ak,
                    dihedrals.al,
                )
            ] = dihedrals

        self.proper_dihedrals = new_multiple_dihedrals
        self.pairs = new_pairs

        new_impropers = {}
        for dihedral in self.improper_dihedrals.values():
            ai = update_map.get(dihedral.ai)
            aj = update_map.get(dihedral.aj)
            ak = update_map.get(dihedral.ak)
            al = update_map.get(dihedral.al)
            # drop dihedrals to a deleted atom
            if None in (ai, aj, ak, al):
                continue
            dihedral.ai = ai  # type: ignore
            dihedral.aj = aj  # type: ignore
            dihedral.ak = ak  # type: ignore
            dihedral.al = al  # type: ignore
            new_impropers[(ai, aj, ak, al)] = dihedral
        self.improper_dihedrals = new_impropers

        return update_map


class Topology:
    """Smart container for parsed topology data.

    A topology keeps track of connections when bonds are broken or formed.
    Reparametrization is triggerd automatically if `to_dict` is called
    after bonds have changed.

    Assumptions:

    - the topology of interest (the protein) is in section 'moleculetype_0'.

    Parameters
    ----------
    top
        A dictionary containing the parsed topology data, produced by
        [](`kimmdy.parsing.read_top`)
    """

    def __init__(
        self, top: TopologyDict, parametrizer: Parameterizer = BasicParameterizer()
    ) -> None:
        if top == {}:
            raise NotImplementedError(
                "Generating an empty Topology from an empty TopologyDict is not implemented."
            )

        self.top = top
        self.moleculetypes: dict[str, MoleculeType] = {}
        molecules = get_top_section(top, "molecules")
        if molecules is None:
            raise ValueError("molecules not found in top file")
        self.molecules = {l[0]: l[1] for l in molecules}

        self.ff = FF(top)
        self._parse_molecules()
        self.parametrizer = parametrizer
        self.needs_parameterization = False

        # link atoms, bonds etc. to the main moleculeype, assumed to be the first
        # "moleculetype_0"
        self.main_molecule_idx = 0
        self.main_molecule_name = list(self.moleculetypes.keys())[
            self.main_molecule_idx
        ]
        self.main_molecule = self.moleculetypes[self.main_molecule_name]
        self.atoms = self.main_molecule.atoms
        self.bonds = self.main_molecule.bonds
        self.angles = self.main_molecule.angles
        self.proper_dihedrals = self.main_molecule.proper_dihedrals
        self.improper_dihedrals = self.moleculetypes[
            self.main_molecule_name
        ].improper_dihedrals
        self.pairs = self.main_molecule.pairs
        self.position_restraints = self.moleculetypes[
            self.main_molecule_name
        ].position_restraints
        self.dihedral_restraints = self.moleculetypes[
            self.main_molecule_name
        ].dihedral_restraints
        self.radicals = self.main_molecule.radicals

    def validate_bond(self, atm1: Atom, atm2: Atom) -> bool:
        """Validates bond consistency between both atoms and top
        Returns True if bond exists, False if not.
        Raises RuntimeError if bond is not consistent.
        """

        counter = 0
        if (atm1.nr, atm2.nr) in self.bonds.keys():
            counter += 1
        if atm1.nr in atm2.bound_to_nrs:
            counter += 1
        if atm2.nr in atm1.bound_to_nrs:
            counter += 1
        if counter == 3:
            return True
        elif counter == 0:
            return False
        raise RuntimeError(
            f"Bond between atom {atm1.nr} {atm1.type} and {atm2.nr} {atm2.type} "
            "(1-based) is ill-defined!\n"
            f"\tatm1.bound_to_nrs {atm1.bound_to_nrs}\n"
            f"\tatm2.bound_to_nrs {atm2.bound_to_nrs}\n"
        )

    def _parse_molecules(self):
        moleculetypes = [k for k in self.top.keys() if k.startswith("moleculetype")]
        for moleculetype in moleculetypes:
            header = get_moleculetype_header(self.top, moleculetype)
            if header is None:
                logger.warning(f"moleculetype {moleculetype} has no header. Skipping.")
                continue
            atomics = get_moleculetype_atomics(self.top, moleculetype)
            if atomics is None:
                logger.warning(
                    f"moleculetype {moleculetype} has no atoms, bonds, angles etc. Skipping."
                )
                continue
            name = header[0]
            self.moleculetypes[name] = MoleculeType(header, atomics)

    def __eq__(self, other: object) -> bool:
        if not isinstance(other, Topology):
            return False
        return self.to_dict() == other.to_dict()

    def _update_dict(self):
        """Update the topology dictionary with the current state of the topology."""
        for i, moleculetype in enumerate(self.moleculetypes.values()):
            moleculetype._update_atomics_dict()
            set_moleculetype_atomics(
                self.top, f"moleculetype_{i}", moleculetype.atomics
            )

        set_top_section(
            self.top,
            "molecules",
            [[name, n] for name, n in self.molecules.items()],
        )

        set_top_section(
            self.top,
            "atomtypes",
            [attributes_to_list(x) for x in self.ff.atomtypes.values()],
        )

        set_top_section(
            self.top,
            "bondtypes",
            [attributes_to_list(x) for x in self.ff.bondtypes.values()],
        )

        set_top_section(
            self.top,
            "angletypes",
            [attributes_to_list(x) for x in self.ff.angletypes.values()],
        )

    def _update_parameters(self):
        if self.needs_parameterization:
<<<<<<< HEAD
            self.parametrizer.parameterize_topology(self)
=======
            if self.parametrizer is not None:
                logger.info(
                    f"Starting parametrization using {self.parametrizer.__class__.__name__}"
                )
                self.parametrizer.parameterize_topology(self)
            else:
                raise RuntimeError("No Parametrizer was initialized in this topology!")
>>>>>>> e7a29963
            self.needs_parameterization = False

    def to_dict(self) -> TopologyDict:
        self._update_parameters()
        self._update_dict()
        return self.top

    def del_atom(self, atom_nr: str, parameterize: bool = True) -> dict[str, str]:
        """Deletes atom

        Deletes atom and all attached bonds. Reindexes the top and updates the
        parameters if requested.

        Parameters
        ----------
        atom_nr
            1-based atom number as string to delete
        parameterize
            If true and bonds are removed triggers reparameterization,
            by default True

        Returns
        -------
        update_map
            Dict, mapping of old atom number strings to new ones.
        """
        atom = self.atoms[atom_nr]
        logger.debug(
            f"Deleting Atom nr {atom.nr}, type {atom.type}, res {atom.residue}"
        )

        # break all bonds and delete all pairs, diheadrals etc
        for bound_nr in copy(atom.bound_to_nrs):
            self.break_bond((bound_nr, atom_nr))

        self.atoms.pop(atom_nr)
        update_map_all = self.reindex_atomnrs()
        update_map = update_map_all[self.main_molecule_name]

        if parameterize:
            self._update_parameters()
        # Overwriting in case of no parameterization wanted
        self.needs_parameterization = False

        return update_map

    def reindex_atomnrs(self) -> dict[str, dict[str, str]]:
        """Reindex atom numbers in topology.

        Starts at index 1.
        This also updates the numbers for bonds, angles, dihedrals and pairs.
        Returns a dict of all moleculetypes to their update maps (old -> new).
        """
        update_map_all = {}
        for id, moleculetype in self.moleculetypes.items():
            update_map_all[id] = moleculetype.reindex_atomnrs()
        return update_map_all

    def _regenerate_topology_from_bound_to(self):
        """Regenerate the topology from the bound_to lists of the atoms."""
        for moleculetype in self.moleculetypes.values():
            moleculetype._regenerate_topology_from_bound_to(self.ff)

    def __str__(self) -> str:
        molecules = "\n".join([name + ": " + n for name, n in self.molecules.items()])
        main_molecule = list(self.moleculetypes.values())[0]
        text = (
            textwrap.dedent(f"Topology with the following molecules: \n{molecules}\n\n")
            + textwrap.dedent(f"With {main_molecule}")
            + textwrap.dedent(f"{self.ff}")
        )
        return text

    def __repr__(self) -> str:
        self._update_dict()
        return f"Topology({self.top})"

    def _repr_pretty_(self, p, _):
        """A __repr__ for ipython.

        This whill be used if just the name of the object is entered in the ipython shell
        or a jupyter notebook.

        p is an instance of
        [IPython.lib.pretty.PrettyPrinter](https://ipython.org/ipython-doc/3/api/generated/IPython.lib.pretty.html)
        """
        p.text(str(self))

    def break_bond(
        self, atompair_addresses: tuple[TopologyAtomAddress, TopologyAtomAddress]
    ):
        """Break bonds in topology homolytically.

        Removes bond, angles and dihedrals where atompair was involved.
        Modifies the topology dictionary in place.
        Atom pairs become radicals.

        Parameters
        ----------
        atompair_addresses
            Between which atoms to break the bond.
        """
        logger.debug(f"Breaking bond between {atompair_addresses}")
        if type(atompair_addresses[0]) == str and type(atompair_addresses[1]) == str:
            # old style atompair_nrs with only atom numbers
            # thus refers to the first moleculeype, moleculetype_0
            # with the name Protein
            atompair_nrs = (atompair_addresses[0], atompair_addresses[1])
        else:
            raise NotImplementedError(
                "Breaking/Binding bonds in topology between atoms with "
                "different moleculetypes is not implemented."
            )

        moleculetype = self.main_molecule

        # tuple -> list -> sorted -> tuple still makes it a tuple of two strings
        # so pyright can chill.
        atompair_nrs: tuple[str, str] = tuple(sorted(atompair_nrs, key=int))  # type: ignore

        atompair = [
            moleculetype.atoms[atompair_nrs[0]],
            moleculetype.atoms[atompair_nrs[1]],
        ]

        if not self.validate_bond(*atompair):
            raise ValueError(
                "Trying to break non-existing bond!"
                f"\n\tatom 1, nr {atompair[0].nr}, type {atompair[0].type}, res {atompair[0].residue}"
                f"\n\tatom 2, nr {atompair[1].nr}, type {atompair[1].type}, res {atompair[1].residue}"
            )

        self.needs_parameterization = True

        # mark atoms as radicals
        for atom in atompair:
            atom.is_radical = True
            moleculetype.radicals[atom.nr] = atom

        # bonds
        # remove bond
        removed_bond = moleculetype.bonds.pop(atompair_nrs)
        logging.debug(f"removed bond: {removed_bond}")

        # remove angles
        angle_keys = moleculetype._get_center_atom_angles(
            atompair_nrs[0]
        ) + moleculetype._get_center_atom_angles(atompair_nrs[1])
        for key in angle_keys:
            if all([x in key for x in atompair_nrs]):
                # angle contained a now deleted bond because
                # it had both atoms of the broken bond
                moleculetype.angles.pop(key, None)

        # remove proper dihedrals
        # and pairs
        dihedral_keys = moleculetype._get_atom_proper_dihedrals(
            atompair_nrs[0]
        ) + moleculetype._get_atom_proper_dihedrals(atompair_nrs[1])
        for key in dihedral_keys:
            # don't use periodicity in key for checking atompair_nrs
            if all([x in key for x in atompair_nrs]):
                # dihedral contained a now deleted bond because
                # it had both atoms of the broken bond
                moleculetype.proper_dihedrals.pop(key, None)
                pairkey: tuple[str, str] = tuple(sorted((key[0], key[3]), key=int))  # type: ignore
                moleculetype.pairs.pop(pairkey, None)

        # and improper dihedrals
        dihedral_k_v = moleculetype._get_atom_improper_dihedrals(
            atompair_nrs[0], self.ff
        ) + moleculetype._get_atom_improper_dihedrals(atompair_nrs[1], self.ff)
        for key, _ in dihedral_k_v:
            if all([x in key for x in atompair_nrs]):
                moleculetype.improper_dihedrals.pop(key, None)

        # warn if atom is part of restraint
        for atom in atompair:
            posres = atom.nr in self.position_restraints.keys()
            dihres = any([atom.nr in atms for atms in self.position_restraints.keys()])
            if posres or dihres:
                logging.warning(
                    "Deleting bond with atom involved in a restraint!"
                    "This may causes unwanted behaviour.\n"
                    f"\n\tatom 1, nr {atompair[0].nr}, type {atompair[0].type}, res {atompair[0].residue}"
                    f"\n\tatom 2, nr {atompair[1].nr}, type {atompair[1].type}, res {atompair[1].residue}"
                )

        # update bound_to
        atompair[0].bound_to_nrs.remove(atompair[1].nr)
        atompair[1].bound_to_nrs.remove(atompair[0].nr)

    def bind_bond(
        self, atompair_addresses: tuple[TopologyAtomAddress, TopologyAtomAddress]
    ):
        """Add a bond in topology.

        Modifies the topology dictionary in place.
        It keeps track of affected terms in the topology via a graph representation of the topology
        and applies the necessary changes to bonds, angles and dihedrals (proper and improper).
        Furthermore, it modifies to function types in the topology to account for radicals.

        Parameters
        ----------
        atompair_addresses
            Atoms to bind together.
        """
        logger.debug(f"Creating bond between {atompair_addresses}")
        if type(atompair_addresses[0]) == str and type(atompair_addresses[1]) == str:
            # old style atompair_nrs with only atom numbers
            # thus refers to the first moleculeype, moleculetype_0
            # with the name Protein
            atompair_nrs = (atompair_addresses[0], atompair_addresses[1])
        else:
            raise NotImplementedError(
                "Breaking/Binding bonds in topology between atoms with "
                "different moleculetypes is not implemented."
            )

        moleculetype = self.main_molecule

        atompair_nrs: tuple[str, str] = tuple(sorted(atompair_nrs, key=int))  # type: ignore
        atompair = [
            moleculetype.atoms[atompair_nrs[0]],
            moleculetype.atoms[atompair_nrs[1]],
        ]

        # check whether they are bound already
        if self.validate_bond(*atompair):
            raise ValueError(
                "Trying to bind to atoms already bound!"
                f"\n\tatom 1, nr {atompair[0].nr}, type {atompair[0].type}, res {atompair[0].residue}"
                f"\n\tatom 2, nr {atompair[1].nr}, type {atompair[1].type}, res {atompair[1].residue}"
            )

        self.needs_parameterization = True

        # de-radialize if re-combining two radicals
        if all(map(lambda x: x.is_radical, atompair)):
            atompair[0].is_radical = False
            atompair[1].is_radical = False
            for a in atompair:
                if moleculetype.radicals.pop(a.nr) is None:
                    logging.warning(
                        f"Atom {a} should have been a radical but was "
                        "not registed in moleculetype.radicals"
                    )

        # quickfix for jumping hydrogens
        # to make them adopt the correct residuetype and atomtype
        # when bound to a new heavy atom
        for i, atom in enumerate(atompair):
            if atom.type.startswith("H"):
                other_i = abs(i - 1)
                other_atom = atompair[other_i]
                other_res = other_atom.residue
                atom.residue = other_res
                aa = self.ff.residuetypes.get(other_res)
                if not aa:
                    logging.warning(
                        f"No AA found for {other_res}, to which a H would jump"
                    )
                    continue

                residue_atomnames_current = [
                    a.atom
                    for a in moleculetype.atoms.values()
                    if a.resnr == other_atom.resnr
                ]
                type_set = False
                for key, bond in aa.bonds.items():
                    if other_atom.atom in key and any(k.startswith("H") for k in key):
                        if key[0] == other_atom.atom:
                            h_name = bond.atom2
                        else:
                            h_name = bond.atom1

                        atom.type = aa.atoms[h_name].type
                        if (
                            not h_name in residue_atomnames_current
                            or h_name == atom.atom
                        ):
                            atom.atom = h_name
                        else:
                            atom.atom = "HX"
                            type_set = True
                            continue
                        logging.info(f"HAT hydrogen will be bound to {other_atom}.")
                        break
                else:
                    if type_set:
                        logging.warning(
                            "Found new atomtype but not atomname for HAT hydrogen!"
                        )
                    else:
                        logging.warning(
                            "Found neither new atomtype nor atomname for HAT hydrogen!"
                        )

        # update bound_to
        atompair[0].bound_to_nrs.append(atompair[1].nr)
        atompair[1].bound_to_nrs.append(atompair[0].nr)

        # bonds
        # add bond
        bond = Bond(atompair_nrs[0], atompair_nrs[1], "1")
        moleculetype.bonds[atompair_nrs] = bond
        logging.info(f"added bond: {bond}")

        # add angles
        angle_keys = moleculetype._get_atom_angles(
            atompair_nrs[0]
        ) + moleculetype._get_atom_angles(atompair_nrs[1])
        for key in angle_keys:
            if moleculetype.angles.get(key) is None:
                moleculetype.angles[key] = Angle(key[0], key[1], key[2], "1")

        # add proper and improper dihedrals
        # add proper dihedrals and pairs
        # TODO; for now this assumes function type 9 for all dihedrals
        # and adds all possible dihedrals (and pairs)
        # later we should check the ff if there are multiple
        # dihedrals for the same atoms with different periodicities.
        dihedral_keys = moleculetype._get_atom_proper_dihedrals(
            atompair_nrs[0]
        ) + moleculetype._get_atom_proper_dihedrals(atompair_nrs[1])
        for key in dihedral_keys:
            if moleculetype.proper_dihedrals.get(key) is None:
                moleculetype.proper_dihedrals[key] = MultipleDihedrals(
                    *key, "9", dihedrals={"": Dihedral(*key, "9")}
                )
            pairkey: tuple[str, str] = tuple(str(x) for x in sorted([key[0], key[3]], key=int))  # type: ignore
            if moleculetype.pairs.get(pairkey) is None:
                moleculetype.pairs[pairkey] = Pair(pairkey[0], pairkey[1], "1")

        # improper dihedral
        dihedral_k_v = moleculetype._get_atom_improper_dihedrals(
            atompair_nrs[0], self.ff
        ) + moleculetype._get_atom_improper_dihedrals(atompair_nrs[1], self.ff)
        for key, value in dihedral_k_v:
            if moleculetype.improper_dihedrals.get(key) is None:
                # TODO: fix this
                c2 = ""
                if value.q0 is not None:
                    c2 = "1"
                moleculetype.improper_dihedrals[key] = Dihedral(
                    key[0], key[1], key[2], key[3], "4", value.q0, value.cq, c2
                )<|MERGE_RESOLUTION|>--- conflicted
+++ resolved
@@ -660,9 +660,6 @@
 
     def _update_parameters(self):
         if self.needs_parameterization:
-<<<<<<< HEAD
-            self.parametrizer.parameterize_topology(self)
-=======
             if self.parametrizer is not None:
                 logger.info(
                     f"Starting parametrization using {self.parametrizer.__class__.__name__}"
@@ -670,7 +667,6 @@
                 self.parametrizer.parameterize_topology(self)
             else:
                 raise RuntimeError("No Parametrizer was initialized in this topology!")
->>>>>>> e7a29963
             self.needs_parameterization = False
 
     def to_dict(self) -> TopologyDict:
