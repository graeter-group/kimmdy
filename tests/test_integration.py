--- conflicted
+++ resolved
@@ -131,11 +131,7 @@
     indirect=True,
 )
 def test_integration_just_reactions(arranged_tmp_path):
-<<<<<<< HEAD
-    kimmdy_run(input=Path("kimmdy2.yml"))
-=======
     kimmdy_run(input=Path("alternative_kimmdy.yml"))
->>>>>>> b1001172
     assert "Finished running tasks" in read_last_line(Path("kimmdy.log"))
     assert len(list(Path.cwd().glob("single_reaction_000/*"))) == 7
 
