{
  "$schema": "https://json-schema.org/draft/2020-12/schema",
  "type": "object",
  "title": "kimmdy config",
  "$id": "https://raw.githubusercontent.com/hits-mbm-dev/kimmdy/main/src/kimmdy/kimmdy-yaml-schema.json",
  "additionalProperties": false,
  "required": ["sequence", "changer"],
  "properties": {
    "dryrun": {
      "title": "dryrun",
      "description": "Don't run the actual simulations, just print the tasks",
      "type": "boolean",
      "pytype": "bool",
      "default": false
    },
    "write_checkpoint": {
      "title": "write_checkpoint",
      "description": "Write checkpoints to continue a KIMMDY run from. Default True",
      "type": "boolean",
      "pytype": "bool",
      "default": true
    },
    "cwd": {
      "title": "cwd",
      "description": "Working directory. Default is current working directory",
      "type": "string",
      "pytype": "Path"
    },
    "name": {
      "title": "name",
      "description": "Used for output folder if `out` is not specified",
      "type": "string",
      "pytype": "str",
      "default": "kimmdy"
    },
    "out": {
      "title": "out",
      "description": "Output folder",
      "type": "string",
      "pytype": "Path"
    },
    "log": {
      "title": "log",
      "type": "object",
      "description": "Settings for logging",
      "additionalProperties": false,
      "properties": {
        "file": {
          "description": "Logfile name (will result in a path relative to `out`)",
          "type": "string",
          "pytype": "str",
          "default": "kimmdy.log"
        },
        "level": {
          "description": "Loglevel",
          "type": "string",
          "pytype": "str",
          "default": "INFO",
          "enum": ["DEBUG", "INFO", "WARNING", "ERROR", "CRITICAL"]
        }
      }
    },
    "max_tasks": {
      "title": "max_tasks",
      "description": "Maximum number of tasks to run. This is useful when a task in the sequence can dymanically add more tasks. 0 means no limit.",
      "type": "integer",
      "pytype": "int",
      "default": 0
    },
    "max_hours": {
      "title": "max_hours",
      "description": "Stop KIMMDY after max_hours hours. Set this lower than the limit of your HPC cluster for use with a re-submit jobscript. 0 Means no limit.",
      "type": "integer",
      "pytype": "int",
      "default": 0
    },
    "kmc": {
      "title": "kmc",
      "description": "KMC algorithm overwrite. Should be set by the reactions, but can be changed here.",
      "type": "string",
      "pytype": "str",
      "enum": ["", "rfkmc", "frm", "extrande", "extrande_mod"],
      "default": ""
    },
    "tau_scale": {
      "title": "tau_scale",
      "description": "Scaling parameter for tau in the extrande kmc algorithm.",
      "type": "number",
      "pytype": "float",
      "default": "1.0"
    },
    "top": {
      "title": "top",
      "description": "Topology file",
      "type": "string",
      "pytype": "Path",
      "default": "topol.top"
    },
    "topology": {
      "title": "topology",
      "type": "object",
      "description": "Settings for handling the topology file.",
      "properties": {
        "reactive": {
          "title": "reactive",
          "type": "object",
          "description": "Specify what moleculetypes will be part of the Reactive moleculetype. By default, solvent and ions are excluded.",
          "properties": {
            "include": {
              "description": "Explicitly include a moleculetype or list of moleculetypes as a space-separated string.",
              "type": "string",
              "pytype": "str",
              "default": ""
            },
            "exclude": {
              "description": "Explicitly exclude a moleculetype or a list as a space-separated string. For example the lipid moleculetype in a bilayer simulation e.g. `DPPC POPC'`",
              "type": "string",
              "pytype": "str",
              "default": ""
            }
          }
        }
      }
    },
    "gro": {
      "title": "gro",
      "description": "Coordinate file",
      "type": "string",
      "pytype": "Path",
      "default": "conf.gro"
    },
    "ndx": {
      "title": "ndx",
      "description": "Gromaxs index file",
      "type": "string",
      "pytype": "Path",
      "default": "index.ndx"
    },
    "gromacs_alias": {
      "title": "gromacs_alias",
      "description": "Gromacs alias. e.g. `gmx` or `mpirun gmx_mpi`",
      "type": "string",
      "pytype": "str",
      "default": "gmx"
    },
    "gmx_mdrun_flags": {
      "title": "gmx_mdrun_flags",
      "description": "Flags passed to gmx mdrun. Default `-maxh 24 -dlb yes`",
      "type": "string",
      "pytype": "str",
      "default": "-maxh 24 -dlb yes"
    },
    "ff": {
      "title": "ff",
      "description": "Force field directory (looks for .ff in cwd if not set)",
      "type": "string",
      "pytype": "Path",
      "default": "*.ff"
    },
    "residuetypes": {
      "title": "residuetypes",
<<<<<<< HEAD
      "description": "GROMACS rtp file that contains residuetypes",
=======
      "description": "GROMACS rtp file that contains residuetypes. Looks for `aminoacids.rtp` it not set. KIMMDY will first look in the current working directory and then relative to the forecfield directory.",
>>>>>>> 937c7864
      "type": "string",
      "pytype": "Path"
    },
    "radicals": {
      "title": "radicals",
      "description": "space-separated string of radical atom ids, can be empty",
      "type": "string",
      "pytype": "str"
    },    
    "plumed": {
      "title": "plumed",
      "description": ".dat file containing plumed config",
      "type": "string",
      "pytype": "Path"
    },
    "tpr": {
      "title": "tpr",
      "description": ".tpr file of a finished simulation for starting directly with a reaction",
      "type": "string",
      "pytype": "Path"
    },
    "trr": {
      "title": "trr",
      "description": ".trr file of a finished simulation for starting directly with a reaction",
      "type": "string",
      "pytype": "Path"
    },
    "mds": {
      "title": "mds",
      "type": "object",
      "description": "Settings for MD steps, e.g. mdp files, plumed files, etc.",
      "patternProperties": {
        ".*": {
          "type": "object",
          "description":"Name of an MD step",
          "properties": {
            "mdp": {
              "type": "string",
              "pytype": "Path",
              "description": "MDP file for the MD step"
            },
            "use_plumed": {
              "type": "boolean",
              "pytype": "bool",
              "default": false,
              "description": "Whether plumed should be used for this run or not"
            }
          },
          "required": ["mdp"],
          "additionalProperties": false
        }
      }
    },
    "changer": {
      "title": "changer",
      "type": "object",
      "description": "Settings for applying a reaction recipe",
      "properties": {
        "coordinates": {
          "title": "coordinates",
          "type": "object",
          "description": "Settings related to coordinate/geometry changes when applying a recipe",
          "properties": {
            "md": {
              "type": "string",
              "description": "MD step from the 'mds' section that is used for relaxation MDs",
              "pytype": "str"
            },
            "slow_growth": {
              "type": "boolean",
              "description": "Whether the chosen MD step is a slow growth/free-energy simulation",
              "pytype": "bool",
              "default": false
            }
          }
        },
        "topology": {
          "title": "topology",
          "type": "object",
          "description": "Settings for parameter changes in the topology file",
          "properties": {
            "parameterization": {
              "type": "string",
              "description": "Parameterization scheme that is used on the topology file after changes to it",
              "pytype": "str",
              "enum": ["grappa","basic"],
              "default": "basic"
            }
          },
          "additionalProperties": false
        }
      },
      "required": ["coordinates", "topology"]
    },
    "sequence": {
      "title": "sequence",
      "description": "List of tasks. Each task can be a string (the name of the task) or an object with the task name and a multiplicity `mult: <int>`",
      "pytype": "Sequence",
      "type": "array",
      "items": {
        "oneOf": [
          { "type": "string" },
          {
            "type": "object",
            "properties": {
              "mult": {
                "type": "integer",
                "description": "Multiplicity of the task",
                "default": 2,
                "minimum": 1 },
              "tasks": {
                "type": "array",
                "description": "List of tasks",
                "items": {
                  "oneOf": [
                    { "type": "string" },
                    {
                      "type": "object",
                      "properties": {
                        "mult": {
                          "type": "integer",
                          "description": "Multiplicity of the task",
                          "default": 2,
                          "minimum": 1 },
                        "tasks": {
                          "type": "array",
                          "description": "List of tasks",
                          "items": {
                            "type": "string"
                          }
                        }
                      },
                      "required": ["mult", "tasks"],
                      "additionalProperties": false
                    }
                  ]
                }
              }
            },
            "required": ["mult", "tasks"],
            "additionalProperties": false
          }
        ]
      }
    },
    "reactions": {
      "title": "reactions",
      "type": "object",
      "description": "Settings for reactions",
      "additionalProperties": true,
      "properties": {
        "homolysis": {
          "$ref": "https://raw.githubusercontent.com/hits-mbm-dev/kimmdy-reactions/main/src/homolysis/kimmdy-yaml-schema.json"
        },
        "hat_naive": {
          "$ref": "https://raw.githubusercontent.com/hits-mbm-dev/kimmdy-reactions/main/src/hat_naive/kimmdy-yaml-schema.json"
        },
        "dummyreaction": {
          "$ref": "https://raw.githubusercontent.com/hits-mbm-dev/kimmdy-reactions/main/src/dummyreaction/kimmdy-yaml-schema.json"
        }
      }
    },
    "plot_rates" : {
      "title": "plot_rates",
      "description": "Plot the reaction rates during the reactions step",
      "type": "boolean",
      "pytype": "bool",
      "default": true
    },
    "save_recipes" : {
      "title": "save_recipes",
      "description": "Save recipes as csv during the reactions step",
      "type": "boolean",
      "pytype": "bool",
      "default": true
    }
  }
}<|MERGE_RESOLUTION|>--- conflicted
+++ resolved
@@ -159,11 +159,7 @@
     },
     "residuetypes": {
       "title": "residuetypes",
-<<<<<<< HEAD
-      "description": "GROMACS rtp file that contains residuetypes",
-=======
       "description": "GROMACS rtp file that contains residuetypes. Looks for `aminoacids.rtp` it not set. KIMMDY will first look in the current working directory and then relative to the forecfield directory.",
->>>>>>> 937c7864
       "type": "string",
       "pytype": "Path"
     },
