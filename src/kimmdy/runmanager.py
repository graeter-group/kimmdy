"""
The Runmanager is the main entry point of the program.

It manages the queue of tasks, communicates with the
rest of the program and keeps track of global state.
"""
from __future__ import annotations
import logging
from pathlib import Path
from copy import copy, deepcopy
import dill
import queue
from enum import Enum, auto
from typing import Callable, Union
from kimmdy.config import Config
from kimmdy.utils import increment_logfile
from kimmdy.parsing import read_top, write_json
from kimmdy.reaction import ReactionPlugin, RecipeCollection, Recipe
from kimmdy.parameterize import BasicParameterizer
import kimmdy.changemanager as changer
from kimmdy.tasks import Task, TaskFiles, TaskMapping
from kimmdy.utils import run_shell_cmd, run_gmx
from pprint import pformat
from kimmdy import reaction_plugins, parameterization_plugins
from kimmdy.topology.topology import Topology
import time
from kimmdy.kmc import rf_kmc, KMCResult

logger = logging.getLogger(__name__)

# file types of which there will be multiple files per type
AMBIGUOUS_SUFFS = ["dat", "xvg", "log", "itp", "mdp"]
# are there cases where we have multiple trr files?


class State(Enum):
    """State of the system.
    one of IDLE, MD, REACTION, DONE.
    """

    IDLE = auto()
    MD = auto()
    REACTION = auto()
    DONE = auto()


def get_existing_files(config: Config):
    """Initialize latest_files with every existing file defined in config"""
    file_d = {}
    attr_names = filter(lambda s: s[0] != "_", config.__dir__())
    for attr_name in attr_names:
        attr = getattr(config, attr_name)
        if isinstance(attr, Path):
            if not attr.exists():
                continue
            key = attr.suffix[1:]  # rm the get_existing_files
            # AMBIGUOUS_SUFFS -> key whole name
            if attr.suffix[1:] in AMBIGUOUS_SUFFS:
                key = attr.name
            file_d[key] = attr
        elif isinstance(attr, Config):
            file_d.update(get_existing_files(attr))
    return file_d


class RunManager:
    """The Runmanager is the main entry point of the program.

    Manages the queue of tasks, communicates with the
    rest of the program and keeps track of global state.

    Attributes
    ----------
    config :
        The configuration object.
    from_checkpoint :
        Whether the runmanager was initialized from a checkpoint.
    tasks :
        Tasks from config.
    crr_tasks :
        Current tasks.
    iteration :
        Current iteration.
    state :
        Current state of the system.
    recipe_collection :
        Collection of recipes.
    latest_files :
        Dictionary of latest files.
    histfile :
        Path to history file.
    cptfile :
        Path to checkpoint file.
    top :
        Topology object.
    filehist :
        List of dictionaries of TaskFiles.
    task_mapping :
        Mapping of task names to runmanager methods.
    """

    def __init__(self, config: Config):
        self.config: Config = config
        self.from_checkpoint: bool = False
        self.tasks: queue.Queue[Task] = queue.Queue()  # tasks from config
        self.crr_tasks: queue.Queue[Task] = queue.Queue()  # current tasks
        self.iteration: int = 0
        self.state: State = State.IDLE
        self.recipe_collection: RecipeCollection = RecipeCollection([])
        self.recipe: Union[Recipe, None] = None
        self.time: float = 0.0  # [ps]
        self.latest_files: dict[str, Path] = get_existing_files(config)
        logger.debug("Initialized latest files:")
        logger.debug(pformat(self.latest_files))
        self.histfile: Path = increment_logfile(Path(f"{self.config.out}_history.log"))
        self.cptfile: Path = increment_logfile(Path(f"{self.config.out}_kimmdy.cpt"))

        self.top = Topology(read_top(self.config.top))
        try:
            if self.config.changer.topology.parameterization == "basic":
                self.parameterizer = BasicParameterizer()
            else:
                self.parameterizer = parameterization_plugins[
                    self.config.changer.topology.parameterization
                ]()
        except KeyError as e:
            raise KeyError(
                f"The parameterization tool chosen in the configuration file: "
                f"'{self.config.changer.topology.parameterization}' can not be found in "
                f"the parameterization plugins: {list(parameterization_plugins.keys())}"
            ) from e

        self.filehist: list[dict[str, TaskFiles]] = [
            {"setup": TaskFiles(self.get_latest)}
        ]

        self.task_mapping: TaskMapping = {
            "md": self._run_md,
            "reactions": [
                {"f": self._place_reaction_tasks},
                {"f": self._decide_recipe, "kwargs": {"decision_strategy": rf_kmc}},
                {"f": self._run_recipe, "out": "run_recipe"},
            ],
        }

        # decide_recipe only needs a outputdir some times:
        if self.config.plot_rates or self.config.save_recipes:
            self.task_mapping["reactions"][1]["out"] = "decide_recipe"

        # Instantiate reactions
        self.reaction_plugins: list[ReactionPlugin] = []
        react_names = self.config.reactions.get_attributes()
        logger.debug(f"Instantiating Reactions: {react_names}")
        for rp_name in react_names:
            r = reaction_plugins[rp_name]
            reaction_plugin: ReactionPlugin = r(rp_name, self)
            self.reaction_plugins.append(reaction_plugin)

        logger.debug("Configuration from input file:")
        logger.debug(pformat(self.config.__dict__))

    def run(self):
        logger.info("Start run")
        self.start_time = time.time()
        self.current_time = time.time()

        if not self.from_checkpoint:
            self._setup_tasks()

        while (
            self.state is not State.DONE
            and (self.iteration <= self.config.max_tasks or self.config.max_tasks == 0)
            and (
                (self.current_time - self.start_time) / 3600 < self.config.max_hours
                or self.config.max_hours == 0
            )
        ):
            logger.info("Write checkpoint before next task")
            with open(self.cptfile, "wb") as f:
                dill.dump(self, f)
            next(self)
            self.current_time = time.time()
            logger.info("Done with:")
            logger.info(f"task: {self.iteration}, max: {self.config.max_tasks}")
            logger.info(
                f"hours: {(self.current_time - self.start_time) / 360}, max: {self.config.max_hours}"
            )

        logger.info(f"Finished running tasks, state: {self.state}")

    def _setup_tasks(self):
        """Populates the tasks queue.
        Allows for mapping one config entry to multiple tasks
        """
        logger.info("Build task list")
        for entry in self.config.sequence:
            # handle md steps
            if entry in self.config.mds.get_attributes():
                task = Task(
                    self,
                    f=self.task_mapping["md"],
                    kwargs={"instance": entry},
                    out=entry,
                )
                self.tasks.put(task)
<<<<<<< HEAD

            # handle single reaction steps
            elif entry in self.config.reactions.get_attributes():
                task_list = copy(self.task_mapping["reactions"])
                task_list[0] = {
                    "f": self._place_reaction_tasks,
                    "kwargs": {"selected": entry},
                }

                for task_kargs in task_list:
                    self.tasks.put(Task(self, **task_kargs))

            # handle combined reaction steps
=======
                logger.info(f"Put Task: {task}")
>>>>>>> c7567932
            else:
                for task_kargs in self.task_mapping[entry]:
                    self.tasks.put(Task(self, **task_kargs))

    def write_one_checkoint(self):
        """Just write the first checkpoint and then exit

        Used to generate a starting point for jobscripts on hpc clusters
        that can easily self-submit after a timelimit was exceeded.
        """
        logger.info("Initial setup for first checkpoint")
        self._setup_tasks()
        with open(self.cptfile, "wb") as f:
            dill.dump(self, f)
        logger.info(f"Wrote checkpointfile to: {self.cptfile}, ")

    def get_latest(self, suffix: str):
        """Returns path to latest file of given type.

        For .dat files (in general ambiguous extensions) use full file name.
        Errors if file is not found.
        """
        logger.debug("Getting latest suffix: " + suffix)
        try:
            path = self.latest_files[suffix]
            logger.debug("Found: " + str(path))
            return path
        except Exception:
            m = f"File {suffix} requested but not found!"
            logger.error(m)
            raise FileNotFoundError(m)

    def __iter__(self):
        return self

    def __next__(self):
        if self.tasks.empty() and self.crr_tasks.empty():
            self.state = State.DONE
            return
        if not self.crr_tasks.empty():
            task = self.crr_tasks.get()
        else:
            task = self.tasks.get()
        if self.config.dryrun:
            logger.info(f"Pretend to run: {task.name} with args: {task.kwargs}")
            return
        logger.info("Starting task: " + pformat(task))
        files = task()
        self._discover_output_files(task.name, files)

    def _discover_output_files(self, taskname, files: TaskFiles):
        """Discover further files written by a task.

        and add those files to the `files` as well as
        the file history and latest files.
        """
        # discover other files written by the task
        if hasattr(files, "outputdir"):
            # check whether double suffs are properly defined in files by the task
            suffs = [p.suffix[1:] for p in files.outputdir.iterdir()]
            counts = [suffs.count(s) for s in suffs]
            for suff, c in zip(suffs, counts):
                if c != 1 and suff not in AMBIGUOUS_SUFFS:
                    if files.output.get(suff) is None:
                        e = (
                            "ERROR: Task produced multiple files with same suffix but "
                            "did not define with which to continue!\n"
                            f"Task {taskname}, Suffix {suff} found {c} times"
                        )
                        logger.error(e)
                        raise RuntimeError(e)

            for path in files.outputdir.iterdir():
                suffix = path.suffix[1:]
                if suffix in AMBIGUOUS_SUFFS:
                    suffix = path.name
                if files.output.get(suffix) is not None:
                    continue
                files.output[suffix] = files.outputdir / path

            logger.debug("Update latest files with: ")
            logger.debug(pformat(files.output))
            self.latest_files.update(files.output)
            logger.debug("Append to file history")
            self.filehist.append({taskname: files})

            logger.info(f"Current task files:")
            m = f"""
            Task: {taskname} with output directory: {files.outputdir}
            Task: {taskname}, input:\n{pformat(files.input)}
            Task: {taskname}, output:\n{pformat(files.output)}
            """
            logger.info(m)
            with open(self.histfile, "a") as f:
                f.write(m)

    def _run_md(self, instance, files) -> TaskFiles:
        """General MD simulation"""
        logger = files.logger
        logger.info(f"Start MD {instance}")
        self.state = State.MD

        md_config = self.config.mds.attr(instance)
        gmx_alias = self.config.gromacs_alias
        gmx_mdrun_flags = self.config.gmx_mdrun_flags

        logger.warning(self.latest_files)
        top = files.input["top"]
        gro = files.input["gro"]
        mdp = md_config.mdp
        files.input["mdp"] = mdp
        ndx = files.input["ndx"]

        outputdir = files.outputdir

        grompp_cmd = (
            f"{gmx_alias} grompp -p {top} -c {gro} "
            f"-f {mdp} -n {ndx} -o {instance}.tpr -maxwarn 5"
        )
        # only appends these lines if there are trr and edr files
        try:
            trr = files.input["trr"]
            edr = files.input["edr"]
            grompp_cmd += f" -t {trr} -e {edr}"
        except FileNotFoundError:
            pass

        mdrun_cmd = (
            f"{gmx_alias} mdrun -s {instance}.tpr -cpi {instance}.cpt "
            f"-x {instance}.xtc -o {instance}.trr -cpo {instance}.cpt "
            f"-c {instance}.gro -g {instance}.log -e {instance}.edr "
            f"-px {instance}_pullx.xvg -pf {instance}_pullf.xvg "
            f"-ro {instance}-rotation.xvg -ra {instance}-rotangles.log "
            f"-rs {instance}-rotslabs.log -rt {instance}-rottorque.log "
            f"{gmx_mdrun_flags}  "
        )
        # -ntomp {ntomp} removed for now
        # like this, the previous checkpoint file would not be used,
        # -t and -e options from grompp
        # replace the checkpoint file if gen_vel = no in the mdp file

        if "plumed" in md_config.get_attributes():
            mdrun_cmd += f" -plumed {md_config.plumed.dat}"
            files.output = {"plumed.dat": md_config.plumed.dat}
            # add plumed.dat to output to indicate it as current plumed.dat file

        # specify trr to prevent rotref trr getting set as standard trr
        files.output["trr"] = files.outputdir / f"{instance}.trr"
        logger.debug(f"grompp cmd: {grompp_cmd}")
        logger.debug(f"mdrun cmd: {mdrun_cmd}")
        run_gmx(grompp_cmd, outputdir)
        run_gmx(mdrun_cmd, outputdir)

        logger.info(f"Done with MD {instance}")
        return files

    def _place_reaction_tasks(self, selected: Union[str, None] = None):
        logger.info("Query reactions")
        self.state = State.REACTION
        # empty list for every new round of queries
        self.recipe_collection: RecipeCollection = RecipeCollection([])

        # placing tasks in priority queue
        for reaction_plugin in self.reaction_plugins:
            if selected is not None:
                if reaction_plugin.name != selected:
                    continue

            self.crr_tasks.put(
                Task(
                    self,
                    f=self._query_reaction,
                    kwargs={"reaction_plugin": reaction_plugin},
                    out=reaction_plugin.name,
                )
            )

        logger.info(f"Queued {len(self.reaction_plugins)} reaction plugin(s)")
        return

    def _query_reaction(self, reaction_plugin, files):
        logger = files.logger
        logger.info(f"Start query {reaction_plugin.name}")

        self.recipe_collection.recipes.extend(
            reaction_plugin.get_recipe_collection(files).recipes
        )
        self.recipe_collection.aggregate_reactions()

        logger.info(f"Recipes recived from {reaction_plugin.name}")
        return files

    def _decide_recipe(
        self, decision_strategy: Callable[[RecipeCollection], KMCResult], files=None
    ):
        if files is None:
            logger = logging.getLogger(__name__)
        else:
            logger = files.logger

        logger.info(
            f"Decide on a recipe from {len(self.recipe_collection.recipes)} available"
        )
        decision_d = decision_strategy(self.recipe_collection)
        self.recipe = decision_d.recipe

        if self.config.save_recipes:
            self.recipe_collection.to_csv(files.outputdir / "recipes.csv", self.recipe)

        try:
            if self.config.plot_rates:
                kwargs = {
                    "outfile": files.outputdir / "reaction_rates.svg",
                    "highlight_r": self.recipe,
                }
                if (decision_d.time_start is not None) and (decision_d.time_start != 0):
                    kwargs["highlight_t"] = decision_d.time_start
                self.recipe_collection.plot(**kwargs)
        except Exception as e:
            logger.warning(f"Error occured during plotting:\n{e}")

        if decision_d.time_delta:
            self.time += decision_d.time_delta
        logger.info(
            f"Chosen recipe is: {self.recipe.get_recipe_name()} at time {self.time}"
        )
        return

    def _run_recipe(self, files) -> TaskFiles:
        logger = files.logger
        logger.info(f"Start Recipe in KIMMDY iteration {self.iteration}")
        logger.info(f"Recipe: {self.recipe.get_recipe_name()}")

        recipe_steps = self.recipe.recipe_steps
        files.output = {"top": files.outputdir / "topol_mod.top"}
        logger.debug(f"Chose recipe steps: {recipe_steps}")

        # changes to topology
        top_prev = deepcopy(self.top)
        changer.modify_top(recipe_steps, files, self.top, self.parameterizer)
        logger.info(f'Wrote new topology to {files.output["top"].parts[-3:]}')

        # changes to plumed.dat
        if "plumed.dat" in self.latest_files:
            files.output["plumed.dat"] = files.outputdir / "plumed_mod.dat"
            changer.modify_plumed(
                recipe_steps,
                files.input["plumed.dat"],
                files.output["plumed.dat"],
                files.input["distances.dat"],
            )
            logger.info(
                f'Wrote new plumedfile to {files.output["plumed.dat"].parts[-3:]}'
            )

        # changes to coordinates
        run_parameter_growth, top_merge_path = changer.modify_coords(
            recipe_steps, files, top_prev, deepcopy(self.top)
        )
        instance = None

        if run_parameter_growth:
            if hasattr(self.config.changer.coordinates, "md_parameter_growth"):
                # Only for sub-task run_md, afterwards, top will be set back properly
                if top_merge_path:
                    self.latest_files["top"] = top_merge_path
                instance = self.config.changer.coordinates.md_parameter_growth

            else:
                logger.warning(
                    f"No parameter growth MD possible, trying classical MD relaxation."
                )
                run_parameter_growth = False
        if not run_parameter_growth:
            if hasattr(self.config.changer.coordinates, "md"):
                instance = self.config.changer.coordinates.md
            else:
                logger.info(f"No MD relaxation after reaction.")

        if instance:
            logger.info("Starting relaxation md as part of reaction..")

            task = Task(
                self, f=self._run_md, kwargs={"instance": instance}, out=instance
            )
            md_files = task()
            self._discover_output_files(task.name, md_files)

        write_json(
            {"time": self.time, "radicals": list(self.top.radicals.keys())},
            files.outputdir / "radicals.json",
        )

        # Recipe done, reset runmanger state
        self.recipe = None

        logger.info("Reaction done")
        return files<|MERGE_RESOLUTION|>--- conflicted
+++ resolved
@@ -203,7 +203,6 @@
                     out=entry,
                 )
                 self.tasks.put(task)
-<<<<<<< HEAD
 
             # handle single reaction steps
             elif entry in self.config.reactions.get_attributes():
@@ -217,9 +216,6 @@
                     self.tasks.put(Task(self, **task_kargs))
 
             # handle combined reaction steps
-=======
-                logger.info(f"Put Task: {task}")
->>>>>>> c7567932
             else:
                 for task_kargs in self.task_mapping[entry]:
                     self.tasks.put(Task(self, **task_kargs))
