--- conflicted
+++ resolved
@@ -440,13 +440,8 @@
                 "2",
             )
 
-<<<<<<< HEAD
-    ## update is_radical attribute of Atom objects in topology
+    # update is_radical attribute of Atom objects in topology
     molB.test_for_radicals()
-=======
-    # update is_radical attribute of Atom objects in topology
-    molB._test_for_radicals()
->>>>>>> eae9159c
 
     return molB
 
