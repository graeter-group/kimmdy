"""
The Runmanager is the main entry point of the program.

It manages the queue of tasks, communicates with the
rest of the program and keeps track of global state.
"""

from __future__ import annotations

import logging
import queue
import time
from copy import copy, deepcopy
from datetime import timedelta
from enum import Enum, auto
from functools import partial
from pathlib import Path
from pprint import pformat
import shutil
from subprocess import CalledProcessError
from typing import Optional
import re

from kimmdy.analysis import get_task_directories
from kimmdy.config import Config
from kimmdy.constants import MARK_STARTED, MARK_DONE, MARK_FAILED, MARKERS
from kimmdy.coordinates import break_bond_plumed, merge_top_slow_growth, place_atom
from kimmdy.kmc import KMCResult, extrande, extrande_mod, frm, rf_kmc
from kimmdy.parsing import read_top, write_json, write_top, write_time_marker
from kimmdy.plugins import (
    BasicParameterizer,
    ReactionPlugin,
    parameterization_plugins,
    reaction_plugins,
)
from kimmdy.recipe import Bind, Break, CustomTopMod, Place, RecipeCollection, Relax
from kimmdy.tasks import Task, TaskFiles, get_plumed_out
from kimmdy.topology.topology import Topology
from kimmdy.topology.utils import get_is_reactive_predicate_f
from kimmdy.utils import run_gmx, truncate_sim_files

logger = logging.getLogger(__name__)

# file types of which there will be multiple files per type
AMBIGUOUS_SUFFS = ["dat", "xvg", "log", "itp", "mdp"]
# file strings which to ignore
<<<<<<< HEAD
IGNORE_SUBSTR = [
    "_prev.cpt",
    ".tail",
    "_mod.top",
    ".1#",
] + MARKERS
=======
IGNORE_SUBSTR = ["_prev.cpt", r"step\d+[bc]\.pdb"]
>>>>>>> 12383974
# are there cases where we have multiple trr files?
TASKS_WITHOUT_DIR = ["place_reaction_task"]


class State(Enum):
    """State of the system.
    one of IDLE, MD, REACTION, SETUP, DONE.
    """

    SETUP = auto()
    IDLE = auto()
    MD = auto()
    REACTION = auto()
    DONE = auto()


def get_existing_files(config: Config) -> dict:
    """Initialize latest_files with every existing file defined in config"""
    file_d = {}
    attr_names = config.get_attributes()
    for attr_name in attr_names:
        attr = getattr(config, attr_name)
        if isinstance(attr, Path):
            if attr.is_dir() or not attr.exists():
                continue
            # suffix without dot
            key = attr.suffix[1:]

            # AMBIGUOUS_SUFFS -> key whole name
            if key in AMBIGUOUS_SUFFS:
                key = attr.name

            if attr_name == "plumed":
                key = "plumed"
                file_d["plumed_out"] = attr.parent / get_plumed_out(attr)

            file_d[key] = attr
        elif isinstance(attr, Config):
            file_d.update(get_existing_files(attr))
    return file_d


class RunManager:
    """The Runmanager is the main entry point of the program.

    Manages the queue of tasks, communicates with the
    rest of the program and keeps track of global state.

    Attributes
    ----------
    config
        The configuration object.
    tasks
        Tasks from config.
    crr_tasks
        Current tasks.
    iteration
        Current iteration.
    state
        Current state of the system.
    recipe_collection
        Collection of recipes.
    latest_files
        Dictionary of latest files.
    histfile
        Path to history file.
    top
        Topology object.
    filehist
        List of dictionaries of TaskFiles.
    task_mapping
        Mapping of task names to runmanager methods.
    reaction_plugins
        List of initialized reaction plugins used in the sequence.
    """

    def __init__(self, config: Config):
        self.config: Config = config
        self.tasks: queue.Queue[Task] = queue.Queue()  # tasks from config
        self.crr_tasks: queue.Queue[Task] = queue.Queue()  # current tasks
        self.iteration: int = -1  # start at -1 to have iteration 0 be the initial setup
        self.state: State = State.IDLE
        self.recipe_collection: RecipeCollection = RecipeCollection([])
        self.kmcresult: Optional[KMCResult] = None
        self.time: float = 0.0  # [ps]
        self.latest_files: dict[str, Path] = get_existing_files(config)
        logger.debug(f"Initialized latest files:\n{pformat(self.latest_files)}")
        self.histfile: Path = self.config.out / "kimmdy.history"
        self.cptfile: Path = self.config.out / "kimmdy.cpt"
        self.kmc_algorithm: str

        try:
            if self.config.changer.topology.parameterization == "basic":
                self.parameterizer = BasicParameterizer()
            else:
                self.parameterizer = parameterization_plugins[
                    self.config.changer.topology.parameterization
                ]()
        except KeyError as e:
            raise KeyError(
                f"The parameterization tool chosen in the configuration file: "
                f"'{self.config.changer.topology.parameterization}' can not be found in "
                f"the parameterization plugins: {list(parameterization_plugins.keys())}"
            ) from e

        self.top = Topology(
            top=read_top(self.config.top, self.config.ff),
            parametrizer=self.parameterizer,
            is_reactive_predicate_f=get_is_reactive_predicate_f(
                self.config.topology.reactive
            ),
            radicals=getattr(self.config, "radicals", None),
            residuetypes_path=getattr(self.config, "residuetypes", None),
        )
        self.filehist: list[dict[str, TaskFiles]] = [
            {"setup": TaskFiles(self.get_latest)}
        ]

        # Initialize reaction plugins used in the sequence
        self.reaction_plugins: list[ReactionPlugin] = []
        for name in self.config.reactions.get_attributes():
            logger.debug(f"Initializing reaction: {name}")
            Plugin = reaction_plugins[name]
            reaction_plugin = Plugin(name, self)
            self.reaction_plugins.append(reaction_plugin)

        self.kmc_mapping = {
            "extrande": extrande,
            "rfkmc": rf_kmc,
            "frm": frm,
            "extrande_mod": extrande_mod,
        }

        self.task_mapping = {
            "md": {"f": self._run_md, "kwargs": {}, "out": None},
            "reactions": [
                {"f": self._place_reaction_tasks, "kwargs": {}, "out": None},
                {
                    "f": self._decide_recipe,
                    "kwargs": {},
                    "out": "decide_recipe",
                },
                {"f": self._apply_recipe, "kwargs": {}, "out": "apply_recipe"},
            ],
            "restart": {f"f": self._restart_task, "kwargs": {}, "out": None},
        }
        """Mapping of task names to functions and their keyword arguments."""

    def run(self):
        logger.info("Start run")
        self.start_time = time.time()

        self._setup_tasks()

        if getattr(self.config.restart, "run_directory", None):
            self._restart_from_rundir()

        while (
            self.state is not State.DONE
            and (self.iteration <= self.config.max_tasks or self.config.max_tasks == 0)
            and (
                (time.time() - self.start_time) / 3600 < self.config.max_hours
                or self.config.max_hours == 0
            )
        ):
            next(self)

        logger.info(
            f"Finished running tasks, state: {self.state} after "
            f"{timedelta(seconds=(time.time() - self.start_time))}"
        )

    def _setup_tasks(self):
        """Populates the tasks queue.
        Allows for mapping one sequence entry in the config to multiple tasks
        """
        logger.info("Building task list")
        # setup task
        task = Task(
            self,
            f=self._setup,
            kwargs={},
            out="setup",
        )
        self.tasks.put(task)
        # configured sequence
        for step in self.config.sequence:
            if step in self.config.mds.get_attributes():
                # entry is a type of MD
                md = self.task_mapping["md"]
                kwargs: dict = copy(md["kwargs"])
                kwargs.update({"instance": step})
                task = Task(
                    self,
                    f=md["f"],
                    kwargs=kwargs,
                    out=step,
                )
                self.tasks.put(task)

            elif step in self.config.reactions.get_attributes():
                # entry is a single reaction
                task_list = copy(self.task_mapping["reactions"])
                # 0 is place_reaction_tasks
                task_list[0] = copy(task_list[0])
                task_list[0]["kwargs"] = {"selected": step}

                for task_kwargs in task_list:
                    self.tasks.put(Task(self, **task_kwargs))
            elif step == "reactions":
                # check all reactions
                for task_kwargs in self.task_mapping["reactions"]:
                    self.tasks.put(Task(self, **task_kwargs))
            elif step == "restart":
                restart = self.task_mapping["restart"]
                kwargs: dict = copy(restart["kwargs"])
                task = Task(
                    self,
                    f=restart["f"],
                    kwargs=kwargs,
                    out=step,
                )
                self.tasks.put(task)
            else:
                m = f"Unknown task encountered in the sequence: {step}"
                logger.error(m)
                raise ValueError(m)
        logger.info(f"Task list build:\n{pformat(list(self.tasks.queue), indent=8)}")

    def get_latest(self, suffix: str):
        """Returns path to latest file of given type.

        For .dat files (in general ambiguous extensions) use full file name.
        Errors if file is not found.
        """
        logger.debug("Getting latest suffix: " + suffix)
        try:
            path = self.latest_files[suffix]
            logger.debug("Found: " + str(path))
            return path
        except Exception:
            m = f"File {suffix} requested but not found!"
            logger.error(m)
            raise FileNotFoundError(m)

    def __iter__(self):
        return self

    def __next__(self):
        current_time = time.time()
        if self.tasks.empty() and self.crr_tasks.empty():
            self.state = State.DONE
            return
        if not self.crr_tasks.empty():
            task = self.crr_tasks.get()
        else:
            task = self.tasks.get()
        if self.config.dryrun:
            logger.info(f"Pretend to run: {task.name} with args: {task.kwargs}")
            return
        files = task()
        if files is not None:
            self._discover_output_files(task.name, files)

    def _discover_output_files(
        self, taskname: str, files: TaskFiles
    ) -> Optional[TaskFiles]:
        """Discover further files written by a task.

        and add those files to the `files` as well as
        the file history and latest files.
        """
        # discover other files written by the task
        if hasattr(files, "outputdir"):
            # check whether double suffs are properly defined in files by the task
            discovered_files = [
                p
                for p in files.outputdir.iterdir()
                if not any(re.search(s, p.name) for s in IGNORE_SUBSTR)
            ]
            suffs = [p.suffix[1:] for p in discovered_files]
            counts = [suffs.count(s) for s in suffs]
            for suff, c in zip(suffs, counts):
                if c != 1 and suff not in AMBIGUOUS_SUFFS:
                    if files.output.get(suff) is None:
                        e = (
                            "ERROR: Task produced multiple files with same suffix but "
                            "did not define with which to continue!\n"
                            f"Task {taskname}, Suffix {suff} found {c} times"
                        )
                        logger.error(e)
                        raise RuntimeError(e)

            # discover output files
            for path in files.outputdir.iterdir():
                suffix = path.suffix[1:]
                if suffix in AMBIGUOUS_SUFFS:
                    suffix = path.name
                # don't overwrite manually added keys in files.output
                if files.output.get(suffix) is not None:
                    continue
                files.output[suffix] = files.outputdir / path

            # remove double entries
            if "plumed" in files.input.keys():
                if plumed := files.output.get("plumed"):
                    files.output.pop(plumed.name)
                if plumed_out := files.output.get("plumed_out"):
                    files.output.pop(plumed_out.name)

            logger.debug(f"Update latest files with:\n{pformat(files.output)}")
            self.latest_files.update(files.output)
            self.filehist.append({taskname: files})

            m = f"""
            Task: {taskname} with output directory: {files.outputdir}
            Task: {taskname}, input:\n{pformat(files.input)}
            Task: {taskname}, output:\n{pformat(files.output)}
            """
            with open(self.histfile, "a") as f:
                f.write(m)

            return files
        else:
            logger.debug("No output directory found for task: " + taskname)
            return None

    def _setup(self, files: TaskFiles) -> TaskFiles:
        """A setup task to collect files processed by kimmdy such as the topology"""
        logger = files.logger
        logger.info("Start setup task")
        self.state = State.SETUP
        logger.info("Writing initial topology after parsing")

        if self.config.parameterize_at_setup:
            focus_nrs = set(self.top.atoms.keys())
            self.top.needs_parameterization = True
            self.top.update_parameters(focus_nrs)

        write_top(self.top.to_dict(), files.outputdir / self.config.top.name)
        files.output["top"] = files.outputdir / self.config.top.name
        logger.info("Done with setup")
        return files

    def _restart_from_rundir(self):
        """Set up RunManager to restart from a run directory"""

        task_dirs = get_task_directories(self.config.restart.run_directory, "all")
        logger.debug(f"Found task directories in restart run directory: {task_dirs}")
        logger.debug(f"Task queue: {self.tasks.queue}")

        completed_tasks: list[Task] = []
        nested_tasks: dict = {}
        self.iteration = 0
        found_run_end = False
        while not self.tasks.empty() and not found_run_end:
            task: Task = self.tasks.queue[0]
            if task.name == "_restart_task":
                logger.info("Found restart task.")
                self.tasks.queue.popleft()
                break
            if task.out is None:
                completed_tasks.append(self.tasks.queue.popleft())

            else:
                if task_dirs[self.iteration :] == []:
                    logger.info(
                        f"Found last finished task with task number {self.iteration}."
                    )
                    # Condition 1: Continue from the last finished task
                    found_run_end = True
                for task_dir in task_dirs[self.iteration :]:
                    if (task_dir / MARK_FAILED).exists():
                        raise RuntimeError(
                            f"Task in directory `{task_dir}` is indicated to have failed. Aborting restart. Remove this task directory if you want to restart from before the failed task."
                        )
                    if (task_dir / MARK_STARTED).exists():
                        # symlink task directories from previous output and discover their files
                        symlink_dir = self.config.out / task_dir.name
                        symlink_dir.symlink_to(task_dir, target_is_directory=True)
                        self.iteration += 1

                        task_name = "_".join(task_dir.name.split(sep="_")[1:])
                        if task_name == task.out:
                            task.kwargs.update(
                                {
                                    "files": TaskFiles(
                                        self.get_latest, {}, {}, symlink_dir
                                    )
                                }
                            )
                            completed_tasks.append(self.tasks.queue.popleft())
                            if not (task_dir / MARK_DONE).exists():
                                logger.info(
                                    f"Found started but not finished task {task_dir}."
                                )
                                if completed_tasks[-1].name == "_run_md":
                                    symlink_dir.unlink(missing_ok=True)
                                    shutil.copytree(
                                        task_dir, self.config.out / task_dir.name
                                    )
                                    kwargs: dict = copy(task.kwargs)
                                    continue_md_task = Task(
                                        self, f=self._run_md, kwargs=kwargs, out=None
                                    )

                                    continue_md_task.kwargs.update(
                                        {"continue_md": True}
                                    )
                                    self.crr_tasks.put(continue_md_task)
                                # Condition 2: Continue from started but not finished task
                                found_run_end = True
                            break
                        else:
                            # task probably not unique but having the latest of one kind should suffice
                            if not completed_tasks[-1] in nested_tasks.keys():
                                nested_tasks[completed_tasks[-1]] = []
                            nested_tasks[completed_tasks[-1]].append(symlink_dir)
                    else:
                        raise RuntimeError(
                            f"Encountered task directory {task_dir.name} but the task is not indicated to have started. Aborting restart."
                        )

        # add completed tasks to queue again until a reliable restart point (i.e after MD) is reached
        while completed_tasks:
            if completed_tasks[-1].name == "_run_md":
                logger.info(
                    f"Will continue after task {completed_tasks[-1].kwargs['files'].outputdir}"
                )

                self.iteration -= 1
                break
            else:
                current_nested_task_dirs = nested_tasks.get(completed_tasks[-1], [])
                try:
                    current_task_dir = [completed_tasks[-1].kwargs["files"].outputdir]
                except KeyError:
                    current_task_dir = []
                for task_dir in [
                    *current_nested_task_dirs,
                    *current_task_dir,
                ]:
                    task_dir.unlink(missing_ok=True)
                    self.iteration -= 1
                completed_tasks[-1].kwargs.pop("files", None)
                self.tasks.queue.appendleft(completed_tasks.pop())
        else:
            self.iteration -= 1

        # discover after it is clear which tasks will be in queue
        for task_dir in get_task_directories(self.config.out, "all"):
            task_name = "_".join(task_dir.name.split(sep="_")[1:])
            task_files = TaskFiles(
                self.get_latest, {}, {}, self.config.out / task_dir.name
            )
            self._discover_output_files(task_name, task_files)

        # plumed fix
        for md_config in self.config.mds.__dict__.values():
            if getattr(md_config, "use_plumed"):
                try:
                    plumed_out_name = get_plumed_out(self.latest_files["plumed"]).name
                    self.latest_files["plumed_out"] = self.get_latest(plumed_out_name)
                    self.latest_files.pop(plumed_out_name)
                except FileNotFoundError as e:
                    logger.debug(e)

        # use latest top file
        self.top = Topology(
            top=read_top(self.get_latest("top"), self.config.ff),
            parametrizer=self.parameterizer,
            is_reactive_predicate_f=get_is_reactive_predicate_f(
                self.config.topology.reactive
            ),
            radicals=getattr(self.config, "radicals", None),
            residuetypes_path=getattr(self.config, "residuetypes", None),
        )

    def _restart_task(self, files: TaskFiles) -> None:
        raise RuntimeError(
            f"Called restart task. This task is only for finding the restart point in the sequence and should never be called!"
        )

    def _run_md(
        self, instance: str, files: TaskFiles, continue_md: bool = False
    ) -> TaskFiles:
        """General MD simulation"""
        logger = files.logger
        logger.info(f"Start MD {instance}")
        self.state = State.MD

        md_config = self.config.mds.attr(instance)
        gmx_alias = self.config.gromacs_alias
        gmx_mdrun_flags = self.config.gmx_mdrun_flags
        top = files.input["top"]
        gro = files.input["gro"]
        files.input["mdp"] = md_config.mdp
        mdp = files.input["mdp"]
        ndx = files.input["ndx"]

        # to continue MD after timeout
        if continue_md:
            cpt = files.input["cpt"]
            logger.info(f"Restart from checkpoint file: {cpt}")
        else:
            cpt = f"{instance}.cpt"

        outputdir = files.outputdir

        grompp_cmd = (
            f"{gmx_alias} grompp -p {top} -c {gro} "
            f"-f {mdp} -n {ndx} -o {instance}.tpr -maxwarn 5"
        )

        # optional files for grompp:
        if self.latest_files.get("trr") is not None:
            trr = files.input["trr"]
            grompp_cmd += f" -t {trr}"
        ## disable use of edr for now
        # if self.latest_files.get("edr") is not None:
        #     edr = files.input["edr"]
        #     grompp_cmd += f" -e {edr}"

        mdrun_cmd = (
            f"{gmx_alias} mdrun -s {instance}.tpr -cpi {cpt} "
            f"-x {instance}.xtc -o {instance}.trr -cpo {instance}.cpt "
            f"-c {instance}.gro -g {instance}.log -e {instance}.edr "
            f"-px {instance}_pullx.xvg -pf {instance}_pullf.xvg "
            f"-ro {instance}-rotation.xvg -ra {instance}-rotangles.log "
            f"-rs {instance}-rotslabs.log -rt {instance}-rottorque.log "
            f"{gmx_mdrun_flags}  "
        )

        if getattr(md_config, "use_plumed"):
            mdrun_cmd += f" -plumed {files.input['plumed']}"

            plumed_out = files.outputdir / get_plumed_out(files.input["plumed"])
            files.output["plumed_out"] = plumed_out

        # specify trr to prevent rotref trr getting set as standard trr
        files.output["trr"] = files.outputdir / f"{instance}.trr"
        logger.debug(f"grompp cmd: {grompp_cmd}")
        logger.debug(f"mdrun cmd: {mdrun_cmd}")
        try:
            run_gmx(grompp_cmd, outputdir)
            run_gmx(mdrun_cmd, outputdir)
        except CalledProcessError as e:
            write_time_marker(files.outputdir / MARK_FAILED, "failed")
            raise e

        logger.info(f"Done with MD {instance}")
        return files

    def _place_reaction_tasks(self, selected: Optional[str] = None) -> None:
        logger.info("Start query reactions")
        self.state = State.REACTION
        # empty list for every new round of queries
        self.recipe_collection: RecipeCollection = RecipeCollection([])

        # placing tasks in priority queue
        strategies = []
        for reaction_plugin in self.reaction_plugins:
            if selected is not None:
                if reaction_plugin.name != selected:
                    continue

            self.crr_tasks.put(
                Task(
                    self,
                    f=self._query_reaction,
                    kwargs={"reaction_plugin": reaction_plugin},
                    out=reaction_plugin.name,
                )
            )

            # get supported kmc algorithm
            strategies.append(reaction_plugin.config.kmc)

        # find decision strategy
        if len(kmc := self.config.kmc) > 0:
            # algorithm overwrite
            self.kmc_algorithm = kmc

        else:
            # get algorithm from reaction
            if len(set(strategies)) > 1:
                raise RuntimeError(
                    "Incompatible kmc algorithms chosen in the same reaction.\n"
                    "Split the reactions in separate steps or choose different algorithms\n"
                    "Attempted to combine:\n"
                    f"{ {rp.name:rp.config.kmc for rp in self.reaction_plugins} }"
                )
            self.kmc_algorithm = strategies[0]

        logger.info(f"Queued {len(self.reaction_plugins)} reaction plugin(s)")
        return None

    def _query_reaction(
        self, reaction_plugin: ReactionPlugin, files: TaskFiles
    ) -> TaskFiles:
        logger = files.logger
        logger.info(f"Start query {reaction_plugin.name}")

        new_recipes = reaction_plugin.get_recipe_collection(files).recipes
        self.recipe_collection.recipes.extend(new_recipes)

        logger.info(
            f"Done with Query reactions, {len(new_recipes)} "
            f"recipes recived from {reaction_plugin.name}"
        )

        return files

    def _decide_recipe(
        self,
        files: TaskFiles,
    ) -> TaskFiles:
        logger = files.logger
        logger.info(
            f"Start Decide recipe using {self.kmc_algorithm}, "
            f"{len(self.recipe_collection.recipes)} recipes available."
        )
        kmc = self.kmc_mapping[self.kmc_algorithm.lower()]

        # FIXME Hotfix for #355 aggregate not working for big systems
        if "rfkmc" != self.kmc_algorithm.lower():
            self.recipe_collection.aggregate_reactions()
        if "extrande" in self.kmc_algorithm.lower():
            kmc = partial(kmc, tau_scale=self.config.tau_scale)
        self.kmcresult = kmc(self.recipe_collection, logger=logger)
        recipe = self.kmcresult.recipe

        if self.config.save_recipes:
            self.recipe_collection.to_csv(files.outputdir / "recipes.csv", recipe)

        try:
            if self.config.plot_rates:
                kwargs = {
                    "outfile": files.outputdir / "reaction_rates.svg",
                    "highlight_r": recipe,
                }
                if (self.kmcresult.time_start is not None) and (
                    self.kmcresult.time_start != 0
                ):
                    kwargs["highlight_t"] = self.kmcresult.time_start
                self.recipe_collection.plot(**kwargs)
        except Exception as e:
            logger.warning(f"Error occured during plotting:\n{e}")

        if self.kmcresult.time_delta:
            self.time += self.kmcresult.time_delta
        logger.info("Done with Decide recipe.")
        if len(recipe.rates) == 0:
            logger.info("No reaction selected")
        elif self.kmcresult.time_delta:
            logger.info(
                f"Overall time {self.time*1e-12:.4e} s, reaction occured after {self.kmcresult.time_delta*1e-12:.4e} s"
            )

        # capture state of radicals
        write_json(
            {
                "overall_time": self.time,
                "residence_time": self.kmcresult.time_delta,
                "radicals": list(self.top.radicals.keys()),
            },
            files.outputdir / "radicals.json",
        )

        return files

    def _apply_recipe(self, files: TaskFiles) -> TaskFiles:
        logger = files.logger

        if self.kmcresult is None:
            m = "Attempting to _apply_recipe without having chosen one with _decide_recipe."
            logger.error(m)
            write_time_marker(files.outputdir / MARK_FAILED, "failed")
            raise RuntimeError(m)

        recipe = self.kmcresult.recipe
        logger.info(f"Start Recipe in KIMMDY iteration {self.iteration}")
        logger.info(f"Recipe: {recipe.get_recipe_name()}")
        logger.debug(f"Performing recipe steps:\n{pformat(recipe.recipe_steps)}")

        # Set time to chosen 'time_start' of KMCResult
        ttime = self.kmcresult.time_start
        if any([isinstance(step, Place) for step in recipe.recipe_steps]):
            # only first time of interval is valid for placement
            ttime = recipe.timespans[0][0]

        truncate_sim_files(files, ttime)

        top_initial = deepcopy(self.top)
        focus_nrs = set()
        for step in recipe.recipe_steps:
            if isinstance(step, Break):
                self.top.break_bond((step.atom_id_1, step.atom_id_2))
                focus_nrs.update([step.atom_id_1, step.atom_id_2])
                if hasattr(self.config, "plumed"):
                    break_bond_plumed(
                        files,
                        (step.atom_id_1, step.atom_id_2),
                        files.outputdir / self.config.plumed.name.replace(".", "_mod."),
                    )
            elif isinstance(step, Bind):
                self.top.bind_bond((step.atom_id_1, step.atom_id_2))
                focus_nrs.update([step.atom_id_1, step.atom_id_2])
            elif isinstance(step, Place):
                task = Task(
                    self,
                    f=place_atom,
                    kwargs={"step": step, "ttime": None},
                    out="place_atom",
                )
                place_files = task()
                if place_files is not None:
                    self._discover_output_files(task.name, place_files)
                focus_nrs.update([step.id_to_place])

            elif isinstance(step, Relax):
                logger.info("Starting relaxation md as part of reaction..")
                if not hasattr(self.config.changer.coordinates, "md"):
                    logger.warning("Relax task requested but no MD specified for it!")
                    continue

                if self.config.changer.coordinates.slow_growth:
                    # Create a slow growth topology for sub-task run_md, afterwards, top will be reset properly
                    self.top.update_parameters(focus_nrs)
                    top_merge = merge_top_slow_growth(top_initial, deepcopy(self.top))
                    top_merge_path = files.outputdir / self.config.top.name.replace(
                        ".", "_mod."
                    )
                    write_top(top_merge.to_dict(), top_merge_path)
                    self.latest_files["top"] = top_merge_path
                instance = self.config.changer.coordinates.md
                task = Task(
                    self, f=self._run_md, kwargs={"instance": instance}, out=instance
                )
                md_files = task()
                if md_files is not None:
                    self._discover_output_files(task.name, md_files)

            elif isinstance(step, CustomTopMod):
                step.f(self.top)

        self.top.update_partial_charges(recipe.recipe_steps)
        self.top.update_parameters(focus_nrs)

        write_top(self.top.to_dict(), files.outputdir / self.config.top.name)
        files.output["top"] = files.outputdir / self.config.top.name

        # Recipe done, reset runmanger state
        self.kmcresult = None

        logger.info("Done with Apply recipe")
        return files

    def __repr__(self):
        return "Runmanager"<|MERGE_RESOLUTION|>--- conflicted
+++ resolved
@@ -44,16 +44,12 @@
 # file types of which there will be multiple files per type
 AMBIGUOUS_SUFFS = ["dat", "xvg", "log", "itp", "mdp"]
 # file strings which to ignore
-<<<<<<< HEAD
 IGNORE_SUBSTR = [
-    "_prev.cpt",
-    ".tail",
-    "_mod.top",
-    ".1#",
+    "_prev.cpt", r"step\d+[bc]\.pdb",
+    r"\.tail",
+    r"_mod\.top",
+    r"\.1#",
 ] + MARKERS
-=======
-IGNORE_SUBSTR = ["_prev.cpt", r"step\d+[bc]\.pdb"]
->>>>>>> 12383974
 # are there cases where we have multiple trr files?
 TASKS_WITHOUT_DIR = ["place_reaction_task"]
 
