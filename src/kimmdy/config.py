--- conflicted
+++ resolved
@@ -1,13 +1,6 @@
-<<<<<<< HEAD
-=======
-from __future__ import annotations
+from dataclasses import dataclass, field
+from enum import Enum
 from typing import Optional
-import yaml
-import logging
-from pathlib import Path
->>>>>>> 1e2b9430
-from dataclasses import dataclass
-from enum import Enum
 from omegaconf.errors import ValidationError, MissingMandatoryValue
 from omegaconf import OmegaConf
 from pathlib import Path
@@ -22,23 +15,24 @@
         raise LookupError(m)
 
 
-<<<<<<< HEAD
+@dataclass
+class SingleTaskConfig:
+    tasks: str
+    mult: int = 1
+
+@dataclass
+class SequenceConfig:
+    tasks: list[SingleTaskConfig] = field(default_factory=list)
+
 @dataclass
 class TaskConfig:
-    tasks: (str | list[TaskConfig])
-    mult: int = 1
-
-
-@dataclass
-class SequenceConfig:
-    tasks: list[TaskConfig] = field(default_factory=list)
-
+    tasks: SingleTaskConfig|SequenceConfig
 
 @dataclass
 class PlumedConfig:
     dat: str
     distances: str
-=======
+
 class Sequence(list):
     """A sequence of tasks."""
 
@@ -79,10 +73,6 @@
     "sequence": Sequence,
 }
 
-# classes for static code analysis
->>>>>>> 1e2b9430
-
-
 @dataclass
 class MinimizationConfig:
     mdp: str
@@ -137,14 +127,6 @@
 class ProdConfig:
     mdp: str
 
-
-@dataclass
-class Config:
-    """Internal representation of the configuration generated
-    from the input file, which enables validation before running
-    and computationally expensive operations.
-    All settings read from the input file are accessible through nested attributes.
-    """
 
 
 @dataclass
@@ -161,30 +143,28 @@
     name: str
     dryrun: bool
     iterations: int
-<<<<<<< HEAD
-    out: str
-    ff: str
-    top: str
-    gro: str
-    idx: str
-    plumed: PlumedConfig
-=======
     out: Path
     ff: Path
     ffpatch: Optional[Path]
     top: Path
     gro: Path
     idx: Path
-    plumed: None
->>>>>>> 1e2b9430
+    plumed: Optional[PlumedConfig]
     minimization: MinimizationConfig
     equilibration: EquilibrationConfig
     equilibrium: MdConfig
     changer: ChangerConfig
     reactions: ReactionsConfig
     prod: ProdConfig
-<<<<<<< HEAD
     logging: LoggingConf = LoggingConf()
+
+@dataclass
+class Config(BaseConfig):
+    """Internal representation of the configuration generated
+    from the input file, which enables validation before running
+    and computationally expensive operations.
+    All settings read from the input file are accessible through nested attributes.
+    """
 
 
 def get_config() -> BaseConfig:
@@ -248,182 +228,20 @@
         conf.prod.mdp,
     ]:
         check_file_exists(Path(f))
-=======
-    sequence: SequenceConfig
-
-    def __init__(
-        self,
-        input_file: Path | None = None,
-        recursive_dict: dict | None = None,
-        type_scheme=type_scheme,
-    ):
-        if input_file is None and recursive_dict is None:
-            m = "Error: No input file was provided!"
-            logging.error(m)
-            raise ValueError(m)
-
-        if input_file is not None and not isinstance(input_file, Path):
-            logging.debug(
-                "Config input file was not type pathlib.Path, attempting conversion.."
-            )
-            input_file = Path(input_file)
-
-        self.type_scheme = type_scheme
-        if self.type_scheme is None:
-            self.type_scheme = {}
-
-        # top level before initialization here
-        if input_file is not None:
-            with open(input_file, "r") as f:
-                raw = yaml.safe_load(f)
-            self.raw = raw
-            if self.raw is None:
-                m = "Error: Could not read input file"
-                logging.error(m)
-                raise ValueError(m)
-            recursive_dict = raw
-
-            if len(plugins) > 0:
-                logging.info("Loading Plugins")
-                for plg_name, plugin in plugins.items():
-                    logging.debug(f"Loading {plg_name}")
-                    if isinstance(plugin, Exception):
-                        logging.warn(
-                            f"Plugin {plg_name} could not be loaded!\n{plugin}\n"
-                        )
-                    if issubclass(type(plugin), Reaction):
-                        self.type_scheme["reactions"].update(plugin.type_scheme)
-                        logging.debug(self.type_scheme["reactions"])
-
-        # building config recursively
-        if recursive_dict is not None:
-            for name, val in recursive_dict.items():
-                if isinstance(val, dict):
-                    val = Config(
-                        recursive_dict=val, type_scheme=self.type_scheme.get(name)
-                    )
-                logging.debug(f"Set attribute: {name}, {val}")
-                self.__setattr__(name, val)
-
-        # top level after initialization here
-        if input_file is not None:
-            self.cwd = (
-                Path(cwd)
-                if (cwd := self.raw.get("cwd"))
-                else input_file.parent.resolve()
-            )
-            self.out = (
-                Path(out) if (out := self.raw.get("out")) else self.cwd / self.name
-            )
-            # make sure self.out is empty
-            while self.out.exists():
-                logging.debug(f"Output dir {self.out} exists, incrementing name")
-                out_end = self.out.name[-3:]
-                if out_end.isdigit():
-                    self.out = self.out.with_name(
-                        f"{self.out.name[:-3]}{int(out_end)+1:03}"
-                    )
-                else:
-                    self.out = self.out.with_name(self.out.name + "_001")
-            self.out.mkdir()
-            logging.info(f"Created output dir {self.out}")
-
-            if not hasattr(self, "ff"):
-                ffs = list(self.cwd.glob("*.ff"))
-                assert len(ffs) == 1, "Wrong count of forcefields"
-                assert ffs[0].is_dir(), "Forcefield should be a directory!"
-                self.ff = ffs[0].resolve()
-
-            self._cast_types()
-            self._validate()
-
-    def get_attributes(self):
-        """Get a list of all attributes"""
-        repr = self.__dict__.copy()
-        repr.pop("type_scheme")
-        return list(repr.keys())
-
-    def __repr__(self):
-        repr = self.__dict__.copy()
-        repr.pop("type_scheme")
-        return str(repr)
-
-    def attr(self, attribute):
-        """Get the value of a specific attribute.
-        Alias for self.__getattribute__
-        """
-        return self.__getattribute__(attribute)
-
-    def _cast_types(self):
-        """Casts types defined in `type_scheme` to raw attributes."""
-        attr_names = filter(lambda s: s[0] != "_", self.__dir__())
-        for attr_name in attr_names:
-            to_type = self.type_scheme.get(attr_name)
-            attr = self.__getattribute__(attr_name)
-
-            if to_type is not None:
-                if attr is None:
-                    raise ValueError(
-                        f"ERROR in inputfile: Missing settings for {attr_name}"
-                    )
-
-                # nested:
-                if isinstance(to_type, dict):
-                    attr._cast_types()
-                    continue
-                # wrap single element if it should be a list
-                elif to_type is list:
-                    self.__setattr__(attr_name, [attr])
-                try:
-                    self.__setattr__(attr_name, to_type(attr))
-                except ValueError as e:
-                    m = (
-                        f"Error: Attribute {attr_name} with value {attr} "
-                        + f"and type {type(attr)} cound not be converted to {to_type}!"
-                    )
-                    logging.error(m)
-                    raise ValueError(e)
-
-            else:
-                logging.debug(
-                    f"{to_type} conversion found for attribute {attr_name} and not executed."
-                )
-
-    def _validate(self):
-        """Validates attributes read from config file."""
-        try:
-            attr_names = filter(lambda s: s[0] != "_", self.__dir__())
-            for attr_name in attr_names:
-                logging.debug(f"validating: {attr_name}")
-                attr = self.attr(attr_name)
-                if isinstance(attr, Config):
-                    attr._validate()
-
-                # Check files from scheme
-                if isinstance(attr, Path):
-                    self.__setattr__(attr_name, attr.resolve())
-                    if not str(attr) in [
-                        "distances.dat"
-                    ]:  # distances.dat wouldn't exist prior to the run
-                        logging.debug(attr)
-                        check_file_exists(attr)
-
-                # Validate sequence
-                if isinstance(attr, Sequence):
-                    for task in attr:
-                        assert hasattr(
-                            self, task
-                        ), f"Task {task} listed in sequence, but not defined!"
-
-                # Validate reaction plugins
-                if attr_name == "reactions":
-                    for r in attr.get_attributes():
-                        assert r in (ks := list(plugins.keys())), (
-                            f"Error: Reaction plugin {r} not found!\n"
-                            + f"Available plugins: {ks}"
-                        )
-
-        except AssertionError as e:
-            logging.error(f"Validating input failed!\n{e}")
-            raise ValueError(e)
->>>>>>> 1e2b9430
+
+
+        # TODO:
+        # # Validate sequence
+        # if isinstance(attr, Sequence):
+        #     for task in attr:
+        #         assert hasattr(
+        #             self, task
+        #         ), f"Task {task} listed in sequence, but not defined!"
+        #
+        # # Validate reaction plugins
+        # if attr_name == "reactions":
+        #     for r in attr.get_attributes():
+        #         assert r in (ks := list(plugins.keys())), (
+        #             f"Error: Reaction plugin {r} not found!\n"
+        #             + f"Available plugins: {ks}"
+        #         )