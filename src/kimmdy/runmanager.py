--- conflicted
+++ resolved
@@ -4,7 +4,7 @@
 It manages the queue of tasks, communicates with the
 rest of the program and keeps track of global state.
 """
-from __future__ import annotations
+from __future__ import annotations.
 import logging
 from pathlib import Path
 from copy import deepcopy
@@ -319,7 +319,7 @@
         logging.debug(f"grompp cmd: {grompp_cmd}")
         logging.debug(f"mdrun cmd: {mdrun_cmd}")
         run_gmx(grompp_cmd, outputdir)
-        run_gmx(mdrun_cmd, outputdir)
+        run_gmx(mdrun_cmd, outputdir).
 
         logging.info(f"Done with MD {instance}")
         return files
@@ -357,11 +357,7 @@
 
     def _decide_recipe(
         self,
-<<<<<<< HEAD
-        decision_strategy: Callable[[RecipeCollection], KMCResult] = rf_kmc,
-=======
-        decision_strategy: Callable[[RecipeCollection], dict],
->>>>>>> 031f2a55
+        decision_strategy: Callable[[RecipeCollection], KMCResult],
     ):
         logging.info("Decide on a recipe")
         logging.debug(f"Available reaction results: {self.recipe_collection}")
