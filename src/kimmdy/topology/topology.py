from kimmdy.constants import ATOMTYPE_BONDORDER_FLAT
from kimmdy.parsing import TopologyDict
from kimmdy.topology.atomic import (
    Atom,
    Bond,
    Pair,
    Angle,
    Dihedral,
    MultipleDihedrals,
    PositionRestraint,
    DihedralRestraint,
    ResidueImproperSpec,
    Settle,
    Exclusion,
)
from kimmdy.topology.utils import (
    get_moleculetype_atomics,
    get_moleculetype_header,
    attributes_to_list,
    get_top_section,
    is_not_solvent_or_ion,
    set_moleculetype_atomics,
    set_top_section,
    get_residue_fragments,
)
from kimmdy.topology.ff import FF
from kimmdy.plugins import BasicParameterizer, Parameterizer
from itertools import permutations, combinations
import textwrap
import logging
from typing import Optional
from copy import copy, deepcopy
from pathlib import Path
from kimmdy.constants import ATOM_ID_FIELDS, RESNR_ID_FIELDS, REACTIVE_MOLECULEYPE
from typing import Callable, Union

from kimmdy.utils import TopologyAtomAddress
from kimmdy.topology.utils import increment_field
from kimmdy.recipe import RecipeStep, Bind, Break

logger = logging.getLogger("kimmdy.topology")


class MoleculeType:
    """One moleculetype in the topology

    Attributes
    ----------
    atoms : dict[str, Atom]
    bonds : dict[tuple[str, str], Bond]
    pairs : dict[tuple[str, str], Pair]
    angles : dict[tuple[str, str, str], Angle]
    proper_dihedrals : dict[tuple[str, str, str, str], MultipleDihedrals]
    improper_dihedrals : dict[tuple[str, str, str, str], Dihedral]
    position_restraints : dict[str, PositionRestraint]
    dihedral_restraints : dict[tuple[str, str, str, str], DihedralRestraint]
    radicals : dict[str, Atom]
        dict mapping atom indices to atom objects for storing all radical atoms

    """

    def __init__(
        self, header: tuple[str, str], atomics: dict, radicals: Optional[str] = None
    ) -> None:
        self.name, self.nrexcl = header
        self.atomics = atomics

        logger.debug(f"parsing molecule {self.name}")

        self.atoms: dict[str, Atom] = {}
        self.bonds: dict[tuple[str, str], Bond] = {}
        self.pairs: dict[tuple[str, str], Pair] = {}
        self.angles: dict[tuple[str, str, str], Angle] = {}
        self.proper_dihedrals: dict[tuple[str, str, str, str], MultipleDihedrals] = {}
        self.improper_dihedrals: dict[tuple[str, str, str, str], Dihedral] = {}
        self.position_restraints: dict[str, PositionRestraint] = {}
        self.dihedral_restraints: dict[tuple[str, str, str, str], DihedralRestraint] = (
            {}
        )
        self.settles: dict[str, Settle] = {}
<<<<<<< HEAD
        self.exclusions: dict[int, Exclusion] = {}
=======
        self.exclusions: dict[tuple[str, str], Exclusion] = {}
>>>>>>> 937c7864

        self._parse_atoms()
        self._parse_bonds()
        self._parse_pairs()
        self._parse_angles()
        self._parse_dihedrals()
        self._parse_restraints()
        self._parse_settles()
        self._parse_exclusions()
        self._initialize_graph()

        # must be after self._parse_atoms
        self.radicals: dict[str, Atom] = {}
        if radicals is not None:
            if self.name == "Reactive":
                logger.debug(
                    f"Using 'radicals' section from config file with entries: '{radicals}'."
                )
            for radical in radicals.split(sep=" "):
                atom = self.atoms.get(radical)
                if atom:
                    self.radicals[radical] = atom
<<<<<<< HEAD
=======
                    atom.is_radical = True
>>>>>>> 937c7864
                else:
                    logger.debug(
                        f"Atom nr {radical} from 'radicals' section in config file not in topology. Ignoring this entry."
                    )
        else:
            self.find_radicals()
<<<<<<< HEAD
        self.set_atom_is_radical()
=======
>>>>>>> 937c7864

    def __str__(self) -> str:
        return textwrap.dedent(
            f"""\
        Moleculetype {self.name} with:
        {len(self.atoms)} atoms,
        {len(self.bonds)} bonds,
        {len(self.angles)} angles,
        {len(self.pairs)} pairs,
        {len(self.proper_dihedrals)} proper dihedrals
        {len(self.improper_dihedrals)} improper dihedrals
        {len(self.position_restraints)} position restraints
        {len(self.dihedral_restraints)} dihedral restraints
        """
        )

    def __repr__(self) -> str:
        return f"Molecule({(self.name, self.nrexcl)}, {self.atomics})"

    def _repr_pretty_(self, p, _):
        """A __repr__ for ipython.

        This whill be used if just the name of the object is entered in the ipython shell
        or a jupyter notebook.

        p is an instance of
        [IPython.lib.pretty.PrettyPrinter](https://ipython.org/ipython-doc/3/api/generated/IPython.lib.pretty.html)
        """
        p.text(str(self))

    def _parse_atoms(self):
        """Parse atoms from topology dictionary."""
        ls = self.atomics.get("atoms")
        if ls is None:
            raise ValueError(f"No atoms found in topology for molecule {self.name}.")
        for l in ls:
            atom = Atom.from_top_line(l)
            self.atoms[atom.nr] = atom

    def _parse_bonds(self):
        """Parse bond from topology dictionary."""
        ls = self.atomics.get("bonds")
        if ls is None:
            return
        for l in ls:
            bond = Bond.from_top_line(l)
            self.bonds[(bond.ai, bond.aj)] = bond

    def _parse_pairs(self):
        """Parse pairs from topology dictionary."""
        ls = self.atomics.get("pairs")
        if ls is None:
            return
        for l in ls:
            pair = Pair.from_top_line(l)
            self.pairs[(pair.ai, pair.aj)] = pair

    def _parse_angles(self):
        """Parse angles from topology dictionary."""
        ls = self.atomics.get("angles")
        if ls is None:
            return
        for l in ls:
            angle = Angle.from_top_line(l)
            self.angles[(angle.ai, angle.aj, angle.ak)] = angle

    def _parse_dihedrals(self):
        """Parse improper and proper dihedrals from topology dictionary."""
        ls = self.atomics.get("dihedrals")
        if ls is None:
            return
        for l in ls:
            dihedral = Dihedral.from_top_line(l)
            key = (dihedral.ai, dihedral.aj, dihedral.ak, dihedral.al)
            if dihedral.funct == "4":
                self.improper_dihedrals[key] = dihedral
            else:
                if self.proper_dihedrals.get(key) is None:
                    self.proper_dihedrals[key] = MultipleDihedrals(
                        *key, dihedral.funct, dihedrals={}
                    )
                self.proper_dihedrals[key].dihedrals[dihedral.periodicity] = dihedral

    def _parse_restraints(self):
        """Parse restraints from topology dictionary."""
        ls = self.atomics.get("position_restraints")
        if not ls:
            ls = []
        condition = None
        for l in ls:
            restraint = PositionRestraint.from_top_line(l, condition=condition)
            self.position_restraints[restraint.ai] = restraint
        ls = self.atomics.get("dihedral_restraints")
        if not ls:
            ls = []
        for l in ls:
            restraint = DihedralRestraint.from_top_line(l)
            self.dihedral_restraints[
                (restraint.ai, restraint.aj, restraint.ak, restraint.al)
            ] = restraint

    def _parse_settles(self):
        """Parse settles from topology dictionary."""
        ls = self.atomics.get("settles")
        if not ls:
            return
        for l in ls:
            settle = Settle.from_top_line(l)
            self.settles[settle.nr] = settle

    def _parse_exclusions(self):
        """Parse exclusions from topology dictionary."""
        ls = self.atomics.get("exclusions")
        if not ls:
            return
        for _, l in enumerate(ls):
            exclusion = Exclusion.from_top_line(l)
            self.exclusions[(l[0], l[1])] = exclusion

    def _initialize_graph(self):
        """Add a list of atom nrs bound to an atom to each atom."""
        for bond in self.bonds.values():
            i = bond.ai
            j = bond.aj
            self.atoms[i].bound_to_nrs.append(j)
            self.atoms[j].bound_to_nrs.append(i)

    def find_radicals(self):
        """Find atoms that are radicals and update self.radicals.

        Iterate over all atoms and designate them as radicals if they have
        fewer bounds than their natural bond order.
        """
        logger.debug(
            "Trying to infer radical status based on AMBER(!!) atomtype bond order."
        )
        self.radicals = {}
        for atom in self.atoms.values():
            bo = ATOMTYPE_BONDORDER_FLAT[atom.type]
            if bo and bo > len(atom.bound_to_nrs):
                self.radicals[atom.nr] = atom
<<<<<<< HEAD
        return None

    def set_atom_is_radical(self):
        """Set radical status per atom and in topology based on self.radicals."""
        for atom in self.atoms.values():
            if atom.nr in self.radicals:
                atom.is_radical = True
            else:
                atom.is_radical = False
=======
                atom.is_radical = True
            else:
                atom.is_radical = False
        return None
>>>>>>> 937c7864

    def _update_atomics_dict(self):
        self.atomics["atoms"] = [attributes_to_list(x) for x in self.atoms.values()]
        self.atomics["bonds"] = [attributes_to_list(x) for x in self.bonds.values()]
        self.atomics["angles"] = [attributes_to_list(x) for x in self.angles.values()]
        self.atomics["pairs"] = [attributes_to_list(x) for x in self.pairs.values()]
        self.atomics["dihedrals"] = [
            attributes_to_list(x)
            for dihedrals in self.proper_dihedrals.values()
            for x in dihedrals.dihedrals.values()
        ] + [attributes_to_list(x) for x in self.improper_dihedrals.values()]
        self.atomics["position_restraints"] = [
            attributes_to_list(x) for x in self.position_restraints.values()
        ]
        self.atomics["dihedral_restraints"] = [
            attributes_to_list(x) for x in self.dihedral_restraints.values()
        ]
        self.atomics["settles"] = [attributes_to_list(x) for x in self.settles.values()]
        self.atomics["exclusions"] = [
            attributes_to_list(x) for x in self.exclusions.values()
        ]

    def _get_atom_bonds(self, atom_nr: str) -> list[tuple[str, str]]:
        """Get all bonds a particular atom is involved in."""
        ai = atom_nr
        bonds = []
        for aj in self.atoms[ai].bound_to_nrs:
            if int(ai) < int(aj):
                bonds.append((ai, aj))
            else:
                bonds.append((aj, ai))
        return bonds

    def _get_atom_pairs(self, _: str) -> list[tuple[str, str]]:
        raise NotImplementedError(
            "get_atom_pairs is not implementes. Get the pairs as the endpoints of dihedrals instead."
        )

    def _get_atom_angles(self, atom_nr: str) -> list[tuple[str, str, str]]:
        """
        Gets a list of angles that one atom is involved in based on the bond
        information stored in the atom.

        Angles between atoms ai, aj, ak satisfy ai < ak
        """
        return self._get_center_atom_angles(atom_nr) + self._get_margin_atom_angles(
            atom_nr
        )

    def _get_center_atom_angles(self, atom_nr: str) -> list[tuple[str, str, str]]:
        # atom_nr in the middle of an angle
        angles = []
        aj = atom_nr
        partners = self.atoms[aj].bound_to_nrs
        for ai in partners:
            for ak in partners:
                if int(ai) < int(ak):
                    angles.append((ai, aj, ak))
        return angles

    def _get_margin_atom_angles(self, atom_nr: str) -> list[tuple[str, str, str]]:
        # atom_nr at the outer corner of angle
        angles = []
        ai = atom_nr
        for aj in self.atoms[ai].bound_to_nrs:
            for ak in self.atoms[aj].bound_to_nrs:
                if ai == ak:
                    continue
                if int(ai) < int(ak):
                    angles.append((ai, aj, ak))
                else:
                    angles.append((ak, aj, ai))
        return angles

    def _get_atom_proper_dihedrals(
        self, atom_nr: str
    ) -> list[tuple[str, str, str, str]]:
        """
        Gets a list of dihedrals that one atom is involved in based on the bond
        information stored in the atom.
        """
        return self._get_center_atom_dihedrals(
            atom_nr
        ) + self._get_margin_atom_dihedrals(atom_nr)

    def _get_center_atom_dihedrals(
        self, atom_nr: str
    ) -> list[tuple[str, str, str, str]]:
        dihedrals = []
        aj = atom_nr
        partners = self.atoms[aj].bound_to_nrs
        for ai in partners:
            for ak in partners:
                if ai == ak:
                    continue
                for al in self.atoms[ak].bound_to_nrs:
                    if al == ak or aj == al:
                        continue
                    if int(aj) < int(ak):
                        dihedrals.append((ai, aj, ak, al))
                    else:
                        dihedrals.append((al, ak, aj, ai))
        return dihedrals

    def _get_margin_atom_dihedrals(
        self, atom_nr: str
    ) -> list[tuple[str, str, str, str]]:
        dihedrals = []
        ai = atom_nr
        for aj in self.atoms[ai].bound_to_nrs:
            for ak in self.atoms[aj].bound_to_nrs:
                if ai == ak:
                    continue
                for al in self.atoms[ak].bound_to_nrs:
                    if al == ak or aj == al:
                        continue
                    if int(aj) < int(ak):
                        dihedrals.append((ai, aj, ak, al))
                    else:
                        dihedrals.append((al, ak, aj, ai))
        return dihedrals

    def _get_atom_improper_dihedrals(
        self, atom_nr: str, ff
    ) -> list[tuple[tuple[str, str, str, str], ResidueImproperSpec]]:
        # TODO: cleanup and make more efficient
        # which improper dihedrals are used is defined for each residue
        # in aminoacids.rtp
        # get improper diheldrals from FF based on residue
        # TODO: handle impropers defined for the residue that
        # belongs to an adjacent atom, not just the the specied one
        atom = self.atoms[atom_nr]
        residue = ff.residuetypes.get(atom.residue)
        if residue is None:
            return []

        # https://manual.gromacs.org/current/reference-manual/functions/bonded-interactions.html#improper-dihedrals
        # atom in a line, like a regular dihedral:
        dihedrals = []
        dihedral_candidate_keys = self._get_margin_atom_dihedrals(
            atom_nr
        ) + self._get_center_atom_dihedrals(atom_nr)

        # atom in the center of a triangle:
        ai = atom_nr
        partners = self.atoms[ai].bound_to_nrs
        if len(partners) >= 3:
            for aj, ak, al in combinations(partners, 3):
                dihedral_candidate_keys.append((ai, aj, ak, al))

        # atom in corner of a triangle:
        for a in self.atoms[atom_nr].bound_to_nrs:
            partners = self.atoms[a].bound_to_nrs
            if len(partners) >= 3:
                combs = permutations(partners + [a], 4)
                for comb in combs:
                    ai, aj, ak, al = comb
                    dihedral_candidate_keys.append((ai, aj, ak, al))

        # residues on aminoacids.rtp specify a dihedral to the next or previous
        # AA with -C and +N as the atomname
        for candidate in dihedral_candidate_keys:
            candidate_key = [self.atoms[atom_nr].atom for atom_nr in candidate]
            for i, nr in enumerate(candidate):
                if self.atoms[nr].resnr != atom.resnr:
                    if candidate_key[i] == "C":
                        candidate_key[i] = "-C"
                    elif candidate_key[i] == "N":
                        candidate_key[i] = "+N"

            dihedral = residue.improper_dihedrals.get(tuple(candidate_key))
            if dihedral:
                dihedrals.append((candidate, dihedral))

        return dihedrals

    def _regenerate_topology_from_bound_to(self, ff):
        # clear all bonds, angles, dihedrals
        self.bonds.clear()
        self.angles.clear()
        self.proper_dihedrals.clear()
        self.proper_dihedrals.clear()
        self.improper_dihedrals.clear()

        # bonds
        keys = []
        for atom in self.atoms.values():
            keys = self._get_atom_bonds(atom.nr)
            for key in keys:
                self.bonds[key] = Bond(key[0], key[1], "1")

        # angles
        for atom in self.atoms.values():
            keys = self._get_atom_angles(atom.nr)
            for key in keys:
                self.angles[key] = Angle(key[0], key[1], key[2], "1")

        # dihedrals and pass
        for atom in self.atoms.values():
            keys = self._get_atom_proper_dihedrals(atom.nr)
            for key in keys:
                self.proper_dihedrals[key] = MultipleDihedrals(
                    *key, "9", dihedrals={"": Dihedral(*key, "9")}
                )
                pairkey: tuple[str, str] = tuple(str(x) for x in sorted([key[0], key[3]], key=int))  # type: ignore
                if self.pairs.get(pairkey) is None:
                    self.pairs[pairkey] = Pair(pairkey[0], pairkey[1], "1")

        for atom in self.atoms.values():
            impropers = self._get_atom_improper_dihedrals(atom.nr, ff)
            for key, improper in impropers:
                self.improper_dihedrals[key] = Dihedral(
                    improper.atom1,
                    improper.atom2,
                    improper.atom3,
                    improper.atom4,
                    "4",
                    improper.cq,
                )

    def reindex_atomnrs(self) -> dict[str, str]:
        """Reindex atom numbers in topology.

        Starts at index 1.
        This also updates the numbers for bonds, angles, dihedrals and pairs.
        Returns a dict, mapping of old atom number strings to new ones
        """

        update_map = {
            atom_nr: str(i + 1) for i, atom_nr in enumerate(self.atoms.keys())
        }

        new_atoms = {}
        for atom in self.atoms.values():
            atom.nr = update_map[atom.nr]
            bound_to = []
            for nr in atom.bound_to_nrs:
                new_nr = update_map.get(nr)
                if new_nr is not None:
                    bound_to.append(new_nr)
            atom.bound_to_nrs = bound_to
            new_atoms[atom.nr] = atom
        self.atoms = new_atoms

        new_bonds = {}
        for bond in self.bonds.values():
            ai = update_map.get(bond.ai)
            aj = update_map.get(bond.aj)
            # drop bonds to a deleted atom
            if ai is None or aj is None:
                continue
            bond.ai = ai
            bond.aj = aj
            new_bonds[(ai, aj)] = bond
        self.bonds = new_bonds

        new_angles = {}
        for angle in self.angles.values():
            ai = update_map.get(angle.ai)
            aj = update_map.get(angle.aj)
            ak = update_map.get(angle.ak)
            # drop angles to a deleted atom
            if None in (ai, aj, ak):
                continue
            # pyright does not grok `None in ...`
            angle.ai = ai  # type: ignore
            angle.aj = aj  # type: ignore
            angle.ak = ak  # type: ignore
            new_angles[(angle.ai, angle.aj, angle.ak)] = angle
        self.angles = new_angles

        new_pairs = {}
        new_multiple_dihedrals = {}
        new_dihedrals = {}
        for dihedrals in self.proper_dihedrals.values():
            ai = update_map.get(dihedrals.ai)
            aj = update_map.get(dihedrals.aj)
            ak = update_map.get(dihedrals.ak)
            al = update_map.get(dihedrals.al)
            # drop dihedrals to a deleted atom
            if None in (ai, aj, ak, al):
                continue

            # do pairs before the dihedrals are updated
            if pair := self.pairs.get((dihedrals.ai, dihedrals.al)):
                pair_ai = update_map.get(pair.ai)
                pair_aj = update_map.get(pair.aj)
                if None not in (pair_ai, pair_aj):
                    pair.ai = pair_ai  # type: ignore (pyright bug)
                    pair.aj = pair_aj  # type: ignore
                    new_pairs[(pair_ai, pair_aj)] = pair

            dihedrals.ai = ai  # type: ignore
            dihedrals.aj = aj  # type: ignore
            dihedrals.ak = ak  # type: ignore
            dihedrals.al = al  # type: ignore

            for dihedral in dihedrals.dihedrals.values():
                dihedral.ai = ai  # type: ignore
                dihedral.aj = aj  # type: ignore
                dihedral.ak = ak  # type: ignore
                dihedral.al = al  # type: ignore
                new_dihedrals[dihedral.periodicity] = dihedral

            new_multiple_dihedrals[
                (
                    dihedrals.ai,
                    dihedrals.aj,
                    dihedrals.ak,
                    dihedrals.al,
                )
            ] = dihedrals

        self.proper_dihedrals = new_multiple_dihedrals
        self.pairs = new_pairs

        new_impropers = {}
        for dihedral in self.improper_dihedrals.values():
            ai = update_map.get(dihedral.ai)
            aj = update_map.get(dihedral.aj)
            ak = update_map.get(dihedral.ak)
            al = update_map.get(dihedral.al)
            # drop dihedrals to a deleted atom
            if None in (ai, aj, ak, al):
                continue
            dihedral.ai = ai  # type: ignore
            dihedral.aj = aj  # type: ignore
            dihedral.ak = ak  # type: ignore
            dihedral.al = al  # type: ignore
            new_impropers[(ai, aj, ak, al)] = dihedral
        self.improper_dihedrals = new_impropers

        return update_map


class Topology:
    """Smart container for parsed topology data.

    A topology keeps track of connections when bonds are broken or formed.
    Reparametrization is triggerd automatically if `to_dict` is called
    after bonds have changed.

    Assumptions:

    - the topology of interest (the Reactive moleculetype) consists of the first moleculetypes (non-solvent).

    Parameters
    ----------
    top
        A dictionary containing the parsed topology data, produced by
        [](`kimmdy.parsing.read_top`)
    """

    def __init__(
        self,
        top: TopologyDict,
        parametrizer: Parameterizer = BasicParameterizer(),
        is_reactive_predicate_f: Callable[[str], bool] = is_not_solvent_or_ion,
        radicals: Optional[str] = None,
        residuetypes_path: Optional[Path] = None,
    ) -> None:
        if top == {}:
            raise NotImplementedError(
                "Generating an empty Topology from an empty TopologyDict is not implemented."
            )

        self.top = top
        self.moleculetypes: dict[str, MoleculeType] = {}
        molecules = get_top_section(top, "molecules")
        if molecules is None:
            raise ValueError("molecules not found in top file")
        self.molecules = [(l[0], l[1]) for l in molecules]

        self.ff = FF(top, residuetypes_path)
        self._parse_molecules()
        self.parametrizer = parametrizer
        self._check_is_reactive_molecule = is_reactive_predicate_f

        self.needs_parameterization = False

        self._merge_moleculetypes(radicals)
        self._link_atomics()

    def _link_atomics(self):
        """
        link atoms, bonds etc. to the main moleculeype, REACTIVE_MOLECULEYPE
        """
        self.reactive_molecule = self.moleculetypes[REACTIVE_MOLECULEYPE]
        self.atoms = self.reactive_molecule.atoms
        self.bonds = self.reactive_molecule.bonds
        self.angles = self.reactive_molecule.angles
        self.exclusions = self.reactive_molecule.exclusions
        self.proper_dihedrals = self.reactive_molecule.proper_dihedrals
        self.improper_dihedrals = self.moleculetypes[
            REACTIVE_MOLECULEYPE
        ].improper_dihedrals
        self.pairs = self.reactive_molecule.pairs
        self.position_restraints = self.moleculetypes[
            REACTIVE_MOLECULEYPE
        ].position_restraints
        self.dihedral_restraints = self.moleculetypes[
            REACTIVE_MOLECULEYPE
        ].dihedral_restraints
        self.radicals = self.reactive_molecule.radicals

    def _extract_mergable_molecules(self):
        """Extract all molecules that are to be merged into one moleculetype.
        And replaces them with a single moleculetype with the name REACTIVE_MOLECULEYPE
        """
        reactive_molecules = {}
        new_molecules = []
        started_merging = False
        stopped_merging = False
        added_reactive_molecule = False
        for m, n in self.molecules:
            if self._check_is_reactive_molecule(m):
                if stopped_merging:
                    m = f"""Attempting to merge a moleculetype {m} interspersed with non-merging moleculetypes.
            Please make sure that all moleculetypes to be merged (all non-solvent molecules or ions by default)
            are listed consecutively in the [molecules] section of the topology and in the coordinates file (.gro)
            """
                    logger.error(m)
                    raise ValueError(m)
                started_merging = True
                reactive_molecules[m] = int(n)
                if not added_reactive_molecule:
                    new_molecules += [(REACTIVE_MOLECULEYPE, "1")]
                    added_reactive_molecule = True
            else:
                if started_merging:
                    stopped_merging = True
                new_molecules += [(m, n)]

        self.molecules = new_molecules
        logger.info(
            "Merging the following molecules into the Reactive moleculetype and making their multiples explicit:"
        )
        for m, n in reactive_molecules.items():
            logger.info(f"\t{m} {n}")
        return reactive_molecules

<<<<<<< HEAD
    def _merge_moleculetypes(self, radicals: Optional[list[int]] = None):
=======
    def _merge_moleculetypes(self, radicals: Optional[str] = None):
>>>>>>> 937c7864
        """
        Merge all moleculetypes within which reactions can happen into one moleculetype.
        This also makes multiples explicit.
        Reactive molecules have to be in a continuous block in the [molecules] section of the topology
        and the gro file, preferably the start.
        Atom ids (gromacs, 1-based) are updated accordingly and thus correspond directly
        to the atom numbers in the coordinates file (.gro) (ignoring gromacs overflow
        problems in the atomnr column, the correct internal atom nr is always "gro file line number" - 2).
        """
        molecules = self._extract_mergable_molecules()
        reactive_atomics = {}
        atomnr_offset = 0
        resnr_offset = 0
        for name, n in molecules.items():
            add_atomics = self.moleculetypes[name].atomics
            n_atoms = len(add_atomics["atoms"])
            highest_resnr = int(add_atomics["atoms"][-1][RESNR_ID_FIELDS["atoms"][0]])
            for _ in range(n):
                for section_name, section in add_atomics.items():
                    section = deepcopy(section)
                    atomnr_fields = ATOM_ID_FIELDS.get(section_name, [])
                    resnr_fields = RESNR_ID_FIELDS.get(section_name, [])
                    for line in section:
                        for field in atomnr_fields:
                            increment_field(line, field, atomnr_offset)
                        for field in resnr_fields:
                            increment_field(line, field, resnr_offset)
                    if reactive_atomics.get(section_name) is None:
                        reactive_atomics[section_name] = []
                    reactive_atomics[section_name] += section

                atomnr_offset += n_atoms
                resnr_offset += highest_resnr
            # remove now merged moleculetype from topology
            # and the topology dict
            del self.moleculetypes[name]
            del self.top[f"moleculetype_{name}"]

        # add merged moleculetype to topology
        reactive_moleculetype = MoleculeType(
            (REACTIVE_MOLECULEYPE, "1"), reactive_atomics, radicals
        )
        self.moleculetypes[REACTIVE_MOLECULEYPE] = reactive_moleculetype
        # update topology dict
        self._update_dict()

    def validate_bond(self, atm1: Atom, atm2: Atom) -> bool:
        """Validates bond consistency between both atoms and top
        Returns True if bond exists, False if not.
        Raises RuntimeError if bond is not consistent.
        """

        counter = 0
        if (atm1.nr, atm2.nr) in self.bonds.keys():
            counter += 1
        if atm1.nr in atm2.bound_to_nrs:
            counter += 1
        if atm2.nr in atm1.bound_to_nrs:
            counter += 1
        if counter == 3:
            return True
        elif counter == 0:
            return False
        raise RuntimeError(
            f"Bond between atom {atm1.nr} {atm1.type} and {atm2.nr} {atm2.type} "
            "(1-based) is ill-defined!\n"
            f"\tatm1.bound_to_nrs {atm1.bound_to_nrs}\n"
            f"\tatm2.bound_to_nrs {atm2.bound_to_nrs}\n"
        )

    def _parse_molecules(self):
        moleculetypes = [k for k in self.top.keys() if k.startswith("moleculetype")]
        for moleculetype in moleculetypes:
            header = get_moleculetype_header(self.top, moleculetype)
            if header is None:
                logger.warning(f"moleculetype {moleculetype} has no header. Skipping.")
                continue
            atomics = get_moleculetype_atomics(self.top, moleculetype)
            if atomics is None:
                logger.warning(
                    f"moleculetype {moleculetype} has no atoms, bonds, angles etc. Skipping."
                )
                continue
            name = header[0]
            self.moleculetypes[name] = MoleculeType(header, atomics, radicals="")

    def __eq__(self, other: object) -> bool:
        if not isinstance(other, Topology):
            return False
        return self.to_dict() == other.to_dict()

    def _update_dict(self):
        """Update the topology dictionary with the current state of the topology."""
        for name, moleculetype in self.moleculetypes.items():
            moleculetype._update_atomics_dict()
            if name == REACTIVE_MOLECULEYPE:
                set_moleculetype_atomics(
                    self.top, name, moleculetype.atomics, create=True
                )
            else:
                set_moleculetype_atomics(self.top, name, moleculetype.atomics)

        set_top_section(
            self.top,
            "molecules",
            [[name, n] for name, n in self.molecules],
        )

        set_top_section(
            self.top,
            "atomtypes",
            [attributes_to_list(x) for x in self.ff.atomtypes.values()],
        )

        set_top_section(
            self.top,
            "bondtypes",
            [attributes_to_list(x) for x in self.ff.bondtypes.values()],
        )

        set_top_section(
            self.top,
            "angletypes",
            [attributes_to_list(x) for x in self.ff.angletypes.values()],
        )

    def update_parameters(self):
        if self.needs_parameterization:
            if self.parametrizer is not None:
                logger.info(
                    f"Starting parametrization using {self.parametrizer.__class__.__name__}"
                )
                self.parametrizer.parameterize_topology(self)
            else:
                raise RuntimeError("No Parametrizer was initialized in this topology!")
            self.needs_parameterization = False

    def update_partial_charges(self, recipe_steps: list[RecipeStep]) -> None:
        """Update the topology atom partial charges.

        This function must be called after the recipe_steps are applied.
        Changes are based on the recipe_steps. Update rules follow a simple
        assignment scheme that works well with grappa. If fragments are created,
        their partial charges are kept integers. If previously broken bonds are
        formed again, the original partial charges are restored.
        """

        # build updated list of atoms by residue for topology so that this does
        # not need to be repeated
        # Warning: resnr not unique for each residue, 'residues' can map to
        # more than one real residue
        residues = {}
        for atom in self.atoms.values():
            if residues.get(atom.resnr) is None:
                residues[atom.resnr] = []
            residues[atom.resnr].append(atom)

        for step in recipe_steps:
            if isinstance(step, Break):
                # make partial charges on either side of the break integer
                if self.atoms[step.atom_id_1].resnr == self.atoms[step.atom_id_2].resnr:
                    atom1 = self.atoms[step.atom_id_1]
                    atom2 = self.atoms[step.atom_id_2]
                    fragment1, fragment2 = get_residue_fragments(
                        self, residues[atom1.resnr], atom1, atom2
                    )
                    if len(fragment2) in (0, 1):
                        # intra-residue HAT case (or similar)
                        if atom1.type.upper().startswith("H"):
                            atom2.charge = (
                                f"{float(atom2.charge) + float(atom1.charge):7.4f}"
                            )
                            atom1.charge = "0.0"
                        elif atom2.type.upper().startswith("H"):
                            atom1.charge = (
                                f"{float(atom1.charge) + float(atom2.charge):7.4f}"
                            )
                            atom2.charge = "0.0"
                        else:
                            logger.warning(
                                "Residue is not fragmented and no break atom is hydrogen. Doing nothing!"
                            )
                            continue
                    else:
                        # homolysis case (or similar)

                        charge_fragment1 = [
                            float(self.atoms[nr].charge) for nr in fragment1
                        ]
                        charge_fragment2 = [
                            float(self.atoms[nr].charge) for nr in fragment2
                        ]
                        diff1 = sum(charge_fragment1) - round(sum(charge_fragment1))
                        diff2 = sum(charge_fragment2) - round(sum(charge_fragment2))
                        atom1.charge = f"{float(atom1.charge) - diff1:7.4f}"
                        atom2.charge = f"{float(atom2.charge) - diff2:7.4f}"
                else:
                    # no change in partial charges necessary for break between residues
                    continue
            elif isinstance(step, Bind):
                if self.atoms[step.atom_id_1].resnr == self.atoms[step.atom_id_2].resnr:
                    atom1 = self.atoms[step.atom_id_1]
                    atom2 = self.atoms[step.atom_id_2]
                    # check whether bond exists in topology
                    residue = atom1.residue
                    bondtype = (atom1.atom, atom2.atom)
                    residue_bond_spec = self.ff.residuetypes[residue].bonds.get(
                        bondtype,
                        self.ff.residuetypes[residue].bonds.get(
                            (bondtype[-1], bondtype[-2])
                        ),
                    )
                    if residue_bond_spec:
                        atom1.charge = (
                            self.ff.residuetypes[residue].atoms[atom1.atom].charge
                        )
                        atom2.charge = (
                            self.ff.residuetypes[residue].atoms[atom2.atom].charge
                        )
                    else:
                        logger.warning(
                            f"New bond defined in {step} but can't be found in residuetypes definition. Not changing the partial charges!"
                        )
                else:
                    # no change in partial charges necessary
                    continue
            else:
                continue

    def to_dict(self) -> TopologyDict:
        self.update_parameters()
        self._update_dict()
        return self.top

    def del_atom(
        self, atom_nr: Union[list[str], str], parameterize: bool = True
    ) -> dict[str, str]:
        """Deletes atom

        Deletes atom and all attached bonds. Reindexes the top and updates the
        parameters if requested. Also moves charges to first bound_nrs atom.

        Parameters
        ----------
        atom_nr
            1-based atom number as string to delete
        parameterize
            If true and bonds are removed triggers reparameterization,
            by default True

        Returns
        -------
        update_map
            Dict, mapping of old atom number strings to new ones.
        """
        if not isinstance(atom_nr, list):
            atom_nr = [atom_nr]
        for _atom_nr in atom_nr:
            atom = self.atoms[_atom_nr]
            logger.debug(
                f"Deleting Atom nr {atom.nr}, type {atom.type}, res {atom.residue}"
            )
            # move charge to first neighbor
            self.atoms[atom.bound_to_nrs[0]].charge = (
                f"{float(self.atoms[atom.bound_to_nrs[0]].charge) + float(atom.charge):7.4f}"
            )

            # break all bonds and delete all pairs, diheadrals etc
            for bound_nr in copy(atom.bound_to_nrs):
                self.break_bond((bound_nr, _atom_nr))
            self.radicals.pop(_atom_nr)

            self.atoms.pop(_atom_nr)

        update_map_all = self.reindex_atomnrs()
        update_map = update_map_all[REACTIVE_MOLECULEYPE]

        if parameterize:
            self.update_parameters()
        # Overwriting in case of no parameterization wanted
        self.needs_parameterization = False

        return update_map

    def reindex_atomnrs(self) -> dict[str, dict[str, str]]:
        """Reindex atom numbers in topology.

        Starts at index 1.
        This also updates the numbers for bonds, angles, dihedrals and pairs.
        Returns a dict of all moleculetypes to their update maps (old -> new).
        """
        update_map_all = {}
        for id, moleculetype in self.moleculetypes.items():
            update_map_all[id] = moleculetype.reindex_atomnrs()
        self._link_atomics()  # necessary because reindex_atomnrs creates a new dict
        return update_map_all

    def _regenerate_topology_from_bound_to(self):
        """Regenerate the topology from the bound_to lists of the atoms."""
        for moleculetype in self.moleculetypes.values():
            moleculetype._regenerate_topology_from_bound_to(self.ff)

    def __str__(self) -> str:
        molecules = "\n".join([name + ": " + n for name, n in self.molecules])
        reactive_moleculetype = self.moleculetypes.get(REACTIVE_MOLECULEYPE)
        text = (
            textwrap.dedent(f"Topology with the following molecules: \n{molecules}\n\n")
            + textwrap.dedent(f"With {reactive_moleculetype}")
            + textwrap.dedent(f"{self.ff}")
        )
        return text

    def __repr__(self) -> str:
        self._update_dict()
        return f"Topology({self.top})"

    def _repr_pretty_(self, p, _):
        """A __repr__ for ipython.

        This whill be used if just the name of the object is entered in the ipython shell
        or a jupyter notebook.

        p is an instance of
        [IPython.lib.pretty.PrettyPrinter](https://ipython.org/ipython-doc/3/api/generated/IPython.lib.pretty.html)
        """
        p.text(str(self))

    def break_bond(
        self, atompair_addresses: tuple[TopologyAtomAddress, TopologyAtomAddress]
    ):
        """Break bonds in topology homolytically.

        Removes bond, angles and dihedrals where atompair was involved.
        Modifies the topology dictionary in place.
        Atom pairs become radicals.

        Parameters
        ----------
        atompair_addresses
            Between which atoms to break the bond.
        """
        logger.debug(f"Breaking bond between {atompair_addresses}")
        reactive_moleculetype = self.reactive_molecule

        # tuple -> list -> sorted -> tuple still makes it a tuple of two strings
        # so pyright can chill.
        atompair_nrs: tuple[str, str] = tuple(sorted(atompair_addresses, key=int))  # type: ignore

        atompair = [
            reactive_moleculetype.atoms[atompair_nrs[0]],
            reactive_moleculetype.atoms[atompair_nrs[1]],
        ]

        if not self.validate_bond(*atompair):
            raise ValueError(
                "Trying to break non-existing bond!"
                f"\n\tatom 1, nr {atompair[0].nr}, type {atompair[0].type}, res {atompair[0].residue}"
                f"\n\tatom 2, nr {atompair[1].nr}, type {atompair[1].type}, res {atompair[1].residue}"
            )

        self.needs_parameterization = True

        # mark atoms as radicals
        for atom in atompair:
            atom.is_radical = True
            reactive_moleculetype.radicals[atom.nr] = atom

        # bonds
        # remove bond
        removed_bond = reactive_moleculetype.bonds.pop(atompair_nrs)
        logging.debug(f"removed bond: {removed_bond}")

        # remove angles
        angle_keys = reactive_moleculetype._get_center_atom_angles(
            atompair_nrs[0]
        ) + reactive_moleculetype._get_center_atom_angles(atompair_nrs[1])
        for key in angle_keys:
            if all([x in key for x in atompair_nrs]):
                # angle contained a now deleted bond because
                # it had both atoms of the broken bond
                reactive_moleculetype.angles.pop(key, None)

        # remove proper dihedrals
        # and pairs
        dihedral_keys = reactive_moleculetype._get_atom_proper_dihedrals(
            atompair_nrs[0]
        ) + reactive_moleculetype._get_atom_proper_dihedrals(atompair_nrs[1])
        for key in dihedral_keys:
            # don't use periodicity in key for checking atompair_nrs
            if all([x in key for x in atompair_nrs]):
                # dihedral contained a now deleted bond because
                # it had both atoms of the broken bond
                reactive_moleculetype.proper_dihedrals.pop(key, None)
                pairkey: tuple[str, str] = tuple(sorted((key[0], key[3]), key=int))  # type: ignore
                reactive_moleculetype.pairs.pop(pairkey, None)

        # and improper dihedrals
        dihedral_k_v = reactive_moleculetype._get_atom_improper_dihedrals(
            atompair_nrs[0], self.ff
        ) + reactive_moleculetype._get_atom_improper_dihedrals(atompair_nrs[1], self.ff)
        for key, _ in dihedral_k_v:
            if all([x in key for x in atompair_nrs]):
                reactive_moleculetype.improper_dihedrals.pop(key, None)

        # warn if atom is part of restraint
        for atom in atompair:
            posres = atom.nr in self.position_restraints.keys()
            dihres = any([atom.nr in atms for atms in self.position_restraints.keys()])
            if posres or dihres:
                logging.warning(
                    "Deleting bond with atom involved in a restraint!"
                    "This may causes unwanted behaviour.\n"
                    f"\n\tatom 1, nr {atompair[0].nr}, type {atompair[0].type}, res {atompair[0].residue}"
                    f"\n\tatom 2, nr {atompair[1].nr}, type {atompair[1].type}, res {atompair[1].residue}"
                )

        # update bound_to
        atompair[0].bound_to_nrs.remove(atompair[1].nr)
        atompair[1].bound_to_nrs.remove(atompair[0].nr)

    def bind_bond(
        self, atompair_addresses: tuple[TopologyAtomAddress, TopologyAtomAddress]
    ):
        """Add a bond in topology.

        Modifies the topology dictionary in place.
        It keeps track of affected terms in the topology via a graph representation of the topology
        and applies the necessary changes to bonds, angles and dihedrals (proper and improper).
        Furthermore, it modifies to function types in the topology to account for radicals.

        Parameters
        ----------
        atompair_addresses
            Atoms to bind together.
        """
        logger.debug(f"Creating bond between {atompair_addresses}")

        reactive_moleculetype = self.reactive_molecule

        atompair_nrs: tuple[str, str] = tuple(sorted(atompair_addresses, key=int))  # type: ignore
        atompair = [
            reactive_moleculetype.atoms[atompair_nrs[0]],
            reactive_moleculetype.atoms[atompair_nrs[1]],
        ]

        # check whether they are bound already
        if self.validate_bond(*atompair):
            raise ValueError(
                "Trying to bind to atoms already bound!"
                f"\n\tatom 1, nr {atompair[0].nr}, type {atompair[0].type}, res {atompair[0].residue}"
                f"\n\tatom 2, nr {atompair[1].nr}, type {atompair[1].type}, res {atompair[1].residue}"
            )

        self.needs_parameterization = True

        # de-radialize if re-combining two radicals
        if all(map(lambda x: x.is_radical, atompair)):
            atompair[0].is_radical = False
            atompair[1].is_radical = False
            for a in atompair:
                if reactive_moleculetype.radicals.pop(a.nr) is None:
                    logging.warning(
                        f"Atom {a} should have been a radical but was "
                        "not registed in moleculetype.radicals"
                    )

        # quickfix for jumping hydrogens
        # to make them adopt the correct residuetype and atomtype
        # when bound to a new heavy atom
        for i, atom in enumerate(atompair):
            if atom.type.upper().startswith("H"):
                other_i = abs(i - 1)
                other_atom = atompair[other_i]
                other_res = other_atom.residue
                atom.residue = other_res
                atom.resnr = other_atom.resnr
                aa = self.ff.residuetypes.get(other_res)
                if not aa:
                    logging.warning(
                        f"No AA found for {other_res}, to which a H would jump"
                    )
                    continue

                residue_atomnames_current = [
                    a.atom
                    for a in reactive_moleculetype.atoms.values()
                    if a.resnr == other_atom.resnr
                ]
                type_set = False
                for key, bond in aa.bonds.items():
                    if other_atom.atom in key and any(
                        k.upper().startswith("H") for k in key
                    ):
                        if key[0] == other_atom.atom:
                            h_name = bond.atom2
                        else:
                            h_name = bond.atom1

                        atom.type = aa.atoms[h_name].type
                        if (
                            not h_name in residue_atomnames_current
                            or h_name == atom.atom
                        ):
                            atom.atom = h_name
                        else:
                            atom.atom = "HX"
                            type_set = True
                            continue
                        logging.info(f"HAT hydrogen will be bound to {other_atom}.")
                        break
                else:
                    if type_set:
                        logging.warning(
                            "Found new atomtype but not atomname for HAT hydrogen!"
                        )
                    else:
                        logging.warning(
                            "Found neither new atomtype nor atomname for HAT hydrogen!"
                        )

        # update bound_to
        atompair[0].bound_to_nrs.append(atompair[1].nr)
        atompair[1].bound_to_nrs.append(atompair[0].nr)

        # bonds
        # add bond
        bond = Bond(atompair_nrs[0], atompair_nrs[1], "1")
        reactive_moleculetype.bonds[atompair_nrs] = bond
        logging.info(f"added bond: {bond}")

        # add angles
        angle_keys = reactive_moleculetype._get_atom_angles(
            atompair_nrs[0]
        ) + reactive_moleculetype._get_atom_angles(atompair_nrs[1])
        for key in angle_keys:
            if reactive_moleculetype.angles.get(key) is None:
                reactive_moleculetype.angles[key] = Angle(key[0], key[1], key[2], "1")

        # add proper and improper dihedrals
        # add proper dihedrals and pairs
        # TODO; for now this assumes function type 9 for all dihedrals
        # and adds all possible dihedrals (and pairs)
        # later we should check the ff if there are multiple
        # dihedrals for the same atoms with different periodicities.
        dihedral_keys = reactive_moleculetype._get_atom_proper_dihedrals(
            atompair_nrs[0]
        ) + reactive_moleculetype._get_atom_proper_dihedrals(atompair_nrs[1])
        for key in dihedral_keys:
            if reactive_moleculetype.proper_dihedrals.get(key) is None:
                reactive_moleculetype.proper_dihedrals[key] = MultipleDihedrals(
                    *key, "9", dihedrals={"": Dihedral(*key, "9")}
                )
            pairkey: tuple[str, str] = tuple(str(x) for x in sorted([key[0], key[3]], key=int))  # type: ignore
            if reactive_moleculetype.pairs.get(pairkey) is None:
                reactive_moleculetype.pairs[pairkey] = Pair(pairkey[0], pairkey[1], "1")

        # improper dihedral
        dihedral_k_v = reactive_moleculetype._get_atom_improper_dihedrals(
            atompair_nrs[0], self.ff
        ) + reactive_moleculetype._get_atom_improper_dihedrals(atompair_nrs[1], self.ff)
        for key, value in dihedral_k_v:
            if reactive_moleculetype.improper_dihedrals.get(key) is None:
                # TODO: fix this
                c2 = ""
                if value.q0 is not None:
                    c2 = "1"
                reactive_moleculetype.improper_dihedrals[key] = Dihedral(
                    key[0], key[1], key[2], key[3], "4", value.q0, value.cq, c2
                )<|MERGE_RESOLUTION|>--- conflicted
+++ resolved
@@ -78,11 +78,7 @@
             {}
         )
         self.settles: dict[str, Settle] = {}
-<<<<<<< HEAD
-        self.exclusions: dict[int, Exclusion] = {}
-=======
         self.exclusions: dict[tuple[str, str], Exclusion] = {}
->>>>>>> 937c7864
 
         self._parse_atoms()
         self._parse_bonds()
@@ -105,20 +101,13 @@
                 atom = self.atoms.get(radical)
                 if atom:
                     self.radicals[radical] = atom
-<<<<<<< HEAD
-=======
                     atom.is_radical = True
->>>>>>> 937c7864
                 else:
                     logger.debug(
                         f"Atom nr {radical} from 'radicals' section in config file not in topology. Ignoring this entry."
                     )
         else:
             self.find_radicals()
-<<<<<<< HEAD
-        self.set_atom_is_radical()
-=======
->>>>>>> 937c7864
 
     def __str__(self) -> str:
         return textwrap.dedent(
@@ -260,22 +249,10 @@
             bo = ATOMTYPE_BONDORDER_FLAT[atom.type]
             if bo and bo > len(atom.bound_to_nrs):
                 self.radicals[atom.nr] = atom
-<<<<<<< HEAD
-        return None
-
-    def set_atom_is_radical(self):
-        """Set radical status per atom and in topology based on self.radicals."""
-        for atom in self.atoms.values():
-            if atom.nr in self.radicals:
-                atom.is_radical = True
-            else:
-                atom.is_radical = False
-=======
                 atom.is_radical = True
             else:
                 atom.is_radical = False
         return None
->>>>>>> 937c7864
 
     def _update_atomics_dict(self):
         self.atomics["atoms"] = [attributes_to_list(x) for x in self.atoms.values()]
@@ -717,11 +694,7 @@
             logger.info(f"\t{m} {n}")
         return reactive_molecules
 
-<<<<<<< HEAD
-    def _merge_moleculetypes(self, radicals: Optional[list[int]] = None):
-=======
     def _merge_moleculetypes(self, radicals: Optional[str] = None):
->>>>>>> 937c7864
         """
         Merge all moleculetypes within which reactions can happen into one moleculetype.
         This also makes multiples explicit.
