--- conflicted
+++ resolved
@@ -18,10 +18,7 @@
    ; installes editable, packaged would be better:
    -e .
    -e ./plugins/default_reactions
-<<<<<<< HEAD
-=======
    -e ./plugins/grappa_interface
->>>>>>> e7d5957c
    ; would work if extra would be public:
    ; extras = plugins   
 commands =
