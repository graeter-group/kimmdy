"""Plugin base classes and basic instances thereof.

Also discovers and loads KIMMDY plugins.
"""

from __future__ import annotations
<<<<<<< HEAD
from typing import TYPE_CHECKING, Optional
from abc import ABC, abstractmethod
=======

>>>>>>> 8f3fbc71
import logging
import sys
from abc import ABC, abstractmethod
from typing import TYPE_CHECKING

if TYPE_CHECKING:
    from kimmdy.config import Config
    from kimmdy.recipe import RecipeCollection
    from kimmdy.runmanager import RunManager
    from kimmdy.tasks import TaskFiles
    from kimmdy.topology.topology import Topology


reaction_plugins: dict[str, type[ReactionPlugin]] = {}
broken_reaction_plugins: dict[str, Exception] = {}
parameterization_plugins: dict[str, type[Parameterizer]] = {}
broken_parameterization_plugins: dict[str, Exception] = {}


def discover_plugins():
    if sys.version_info > (3, 10):
        from importlib_metadata import entry_points

        discovered_reaction_plugins = entry_points(group="kimmdy.reaction_plugins")
        discovered_parameterization_plugins = entry_points(
            group="kimmdy.parameterization_plugins"
        )
    else:
        from importlib.metadata import entry_points

        discovered_reaction_plugins = entry_points()["kimmdy.reaction_plugins"]
        discovered_parameterization_plugins = entry_points()[
            "kimmdy.parameterization_plugins"
        ]

    for _ep in discovered_reaction_plugins:
        try:
            reaction_plugins[_ep.name] = _ep.load()
        except Exception as _e:
            broken_reaction_plugins[_ep.name] = _e

    for _ep in discovered_parameterization_plugins:
        try:
            parameterization_plugins[_ep.name] = _ep.load()
        except Exception as _e:
            broken_parameterization_plugins[_ep.name] = _e


logger = logging.getLogger(__name__)


class ReactionPlugin(ABC):
    """Reaction base class

    Parameters
    ----------
    name : str
        Name of the reaction
    runmng : Runmanager
        RunManager instance
    """

    def __init__(self, name: str, runmng: RunManager):
        self.name = name
        self.runmng = runmng
        # sub config, settings of this specific reaction:
        self.config: Config = self.runmng.config.reactions.__getattribute__(self.name)

        logger.debug(f"Reaction {self.name} instantiated.")

    def __repr__(self):
        return self.name

    @abstractmethod
    def get_recipe_collection(self, files: TaskFiles) -> RecipeCollection:
        """Get a RecipeCollection as a result of the reaction.

        This is run as a [](`~kimmdy.tasks.Task`) in the RunManager.
        How the RecipeCollection is built is up to the reaction.
        It has access to the current state of the system via the
        runmanager `self.runmng` and the files.

        Parameters
        ----------
        files :
            TaskFiles instance
        """
        pass


class Parameterizer(ABC):
    type_scheme = dict()

    @abstractmethod
    def parameterize_topology(
        self, current_topology: Topology, focus_nrs: Optional[set[str]]
    ) -> Topology:
        pass


class BasicParameterizer(Parameterizer):
    """reconstruct base force field state"""

<<<<<<< HEAD
    def parameterize_topology(
        self, current_topology: Topology, focus_nrs: Optional[set[str]] = None
    ) -> None:
=======
    def parameterize_topology(self, current_topology: Topology) -> Topology:
>>>>>>> 8f3fbc71
        """Do nothing,
        all necessary actions should already have happened in bind_bond and break_bond of Topology
        """
        return current_topology<|MERGE_RESOLUTION|>--- conflicted
+++ resolved
@@ -4,16 +4,11 @@
 """
 
 from __future__ import annotations
-<<<<<<< HEAD
-from typing import TYPE_CHECKING, Optional
-from abc import ABC, abstractmethod
-=======
 
->>>>>>> 8f3fbc71
 import logging
 import sys
 from abc import ABC, abstractmethod
-from typing import TYPE_CHECKING
+from typing import TYPE_CHECKING, Optional
 
 if TYPE_CHECKING:
     from kimmdy.config import Config
@@ -113,13 +108,9 @@
 class BasicParameterizer(Parameterizer):
     """reconstruct base force field state"""
 
-<<<<<<< HEAD
     def parameterize_topology(
         self, current_topology: Topology, focus_nrs: Optional[set[str]] = None
-    ) -> None:
-=======
-    def parameterize_topology(self, current_topology: Topology) -> Topology:
->>>>>>> 8f3fbc71
+    ) -> Topology:
         """Do nothing,
         all necessary actions should already have happened in bind_bond and break_bond of Topology
         """
