--- conflicted
+++ resolved
@@ -149,14 +149,6 @@
         f"radicals: \t\t{radicals}\n"
     )
 
-<<<<<<< HEAD
-    print("--Reading Topology--")
-    top = Topology(read_top(top_path))
-
-    # remove hydrogen
-    if removeH:
-        print("--Removing Hydrogen--")
-=======
     print("Reading topology..", end="")
     top = Topology(
         read_top(top_path), radicals=radicals, residuetypes_path=residuetypes_path
@@ -170,7 +162,6 @@
             json_out = json_out.with_stem(json_out.stem + "_mod")
 
         print("Removing Hydrogens..", end="")
->>>>>>> 49bdb54c
         broken_idxs = []
         # check for input validity
         for i, nr in enumerate(removeH):
@@ -215,11 +206,7 @@
     # deal with gro file
     if gro:
         if removeH:
-<<<<<<< HEAD
-            print("--Removing Hydrogen in GRO File--")
-=======
             print("Writing gro..", end="")
->>>>>>> 49bdb54c
             with open(gro_path, "r") as f:
                 gro_raw = f.readlines()
 
