--- conflicted
+++ resolved
@@ -203,13 +203,8 @@
                 self.out = self.cwd / self.name
 
             # make sure self.out is empty
-<<<<<<< HEAD
             while not no_increment_output_dir and self.out.exists():
                 logging.debug(f"Output dir {self.out} exists, incrementing name")
-=======
-            while self.out.exists():
-                logger.debug(f"Output dir {self.out} exists, incrementing name")
->>>>>>> 2f998d23
                 out_end = self.out.name[-3:]
                 if out_end.isdigit():
                     self.out = self.out.with_name(
@@ -217,14 +212,9 @@
                     )
                 else:
                     self.out = self.out.with_name(self.out.name + "_001")
-<<<<<<< HEAD
             if not no_increment_output_dir:
                 self.out.mkdir()
                 logging.info(f"Created output dir {self.out}")
-=======
-            self.out.mkdir()
-            logger.info(f"Created output dir {self.out}")
->>>>>>> 2f998d23
 
         # individual attributes, recursively
         for name, attr in self.__dict__.items():
