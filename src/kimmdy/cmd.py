import logging
from pathlib import Path
from kimmdy.config import Config
import sys

from omegaconf.omegaconf import OmegaConf
from kimmdy.runmanager import RunManager
from kimmdy.utils import check_gmx_version
from kimmdy.config import BaseConfig, get_config


def get_cmdline_args():
    """Parse command line arguments.

    Returns
    -------
    Namespace
        parsed command line arguments
    """
    parser = argparse.ArgumentParser(description="Welcome to KIMMDY")
    parser.add_argument(
        "--input", "-i", type=str, help="kimmdy input file", default="kimmdy.yml"
    )
    parser.add_argument(
        "--loglevel",
        "-l",
        type=str,
        help="logging level (CRITICAL, ERROR, WARNING, INFO, DEBUG)",
        default="DEBUG",
    )
    parser.add_argument(
        "--logfile", "-f", type=str, help="logfile", default="kimmdy.log"
    )
    return parser.parse_args()


def configure_logging(args, color=False):
    """Configure logging.

    Configures the logging module with optional colorcodes
    for the terminal.
    """

    if Path(args.logfile).exists():
        log_curr = Path(args.logfile)
        while log_curr.exists():
            out_end = log_curr.name.strip("#")[-3:]
            if out_end.isdigit():
                log_curr = log_curr.with_name(
                    f"#{log_curr.name[:-3]}{int(out_end)+1:03}#"
                )
            else:
                log_curr = log_curr.with_name(f"#{log_curr.name}_001#")

        Path(args.logfile).rename(log_curr)

    format = "%(asctime): %(levelname)s: %(message)s"
    if color:
        logging.addLevelName(logging.INFO, "\033[35mINFO\033[00m")
        logging.addLevelName(logging.ERROR, "\033[31mERROR\033[00m")
        logging.addLevelName(logging.WARNING, "\033[33mWARN\033[00m")
<<<<<<< HEAD
        format = "\033[34m %(asctime)s\033[00m: %(levelname)s: %(message)s"
    else:
        format = "%(asctime): %(levelname)s: %(message)s"
    logging.basicConfig(
        level=getattr(logging, args.loglevel.upper()),
        handlers=[
            logging.FileHandler(conf.logging.logfile, encoding="utf-8", mode="w"),
            logging.StreamHandler(sys.stdout),
        ],
        format=format,
        datefmt="%d-%m-%Y %H:%M",
    )
=======
        logging.basicConfig(
            level=getattr(logging, args.loglevel.upper()),
            handlers=[
                logging.FileHandler(args.logfile, encoding="utf-8", mode="w"),
                logging.StreamHandler(sys.stdout),
            ],
            format="\033[34m %(asctime)s\033[00m: %(levelname)s: %(message)s",
            datefmt="%d-%m-%Y %H:%M",
        )
    else:
        logging.basicConfig(
            level=getattr(logging, args.loglevel.upper()),
            handlers=[
                logging.FileHandler(args.logfile, encoding="utf-8", mode="w"),
                logging.StreamHandler(sys.stdout),
            ],
            format=" %(asctime)s: %(levelname)s: %(message)s",
            datefmt="%d-%m-%Y %H:%M",
        )
>>>>>>> 1e2b9430


def _run(args):
    configure_logging(args)

    logging.info("Welcome to KIMMDY")
    logging.info("KIMMDY is running with these command line options:")
    logging.info(args)

    config = Config(args.input)
    logging.debug(config)

    logging.debug("Using system GROMACS:")
    logging.debug(check_gmx_version(config))

    runmgr = RunManager(config)
    runmgr.run()


def kimmdy_run(
    input: Path = Path("kimmdy.yml"),
    loglevel: str = "DEBUG",
    logfile: Path = Path("kimmdy.log"),
):
    """Run KIMMDY from python."""
    args = argparse.Namespace(input=input, loglevel=loglevel, logfile=logfile)
    _run(args)
    logging.shutdown()


def kimmdy():
    """Run KIMMDY from the command line.

    The configuration is gathered from the input file,
    which is `kimmdy.yml` by default.
    """
    args = get_cmdline_args()
    _run(args)
    logging.shutdown()


#%%
if __name__ == "__main__":
    kimmdy_run()<|MERGE_RESOLUTION|>--- conflicted
+++ resolved
@@ -59,20 +59,6 @@
         logging.addLevelName(logging.INFO, "\033[35mINFO\033[00m")
         logging.addLevelName(logging.ERROR, "\033[31mERROR\033[00m")
         logging.addLevelName(logging.WARNING, "\033[33mWARN\033[00m")
-<<<<<<< HEAD
-        format = "\033[34m %(asctime)s\033[00m: %(levelname)s: %(message)s"
-    else:
-        format = "%(asctime): %(levelname)s: %(message)s"
-    logging.basicConfig(
-        level=getattr(logging, args.loglevel.upper()),
-        handlers=[
-            logging.FileHandler(conf.logging.logfile, encoding="utf-8", mode="w"),
-            logging.StreamHandler(sys.stdout),
-        ],
-        format=format,
-        datefmt="%d-%m-%Y %H:%M",
-    )
-=======
         logging.basicConfig(
             level=getattr(logging, args.loglevel.upper()),
             handlers=[
@@ -92,7 +78,6 @@
             format=" %(asctime)s: %(levelname)s: %(message)s",
             datefmt="%d-%m-%Y %H:%M",
         )
->>>>>>> 1e2b9430
 
 
 def _run(args):
