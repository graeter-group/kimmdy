--- conflicted
+++ resolved
@@ -4,15 +4,11 @@
 name: 'alanine_hat_000'
 max_tasks: 100
 gromacs_alias: 'gmx'
-<<<<<<< HEAD
-=======
 gmx_mdrun_flags: -maxh 24 -dlb yes -nt 8
->>>>>>> 9fdca6ab
 ff: 'amber99sb-star-ildnp.ff' # optional, dir endinng with .ff by default 
 top: 'Ala_out.top'
 gro: 'npt.gro'
 ndx: 'index.ndx'
-gmx_mdrun_flags: -maxh 24 -dlb yes -nt 8
 mds:
   equilibrium:
     mdp: 'md.mdp'
