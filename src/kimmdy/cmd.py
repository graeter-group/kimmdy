--- conflicted
+++ resolved
@@ -4,11 +4,7 @@
 """
 import argparse
 import logging
-<<<<<<< HEAD
 from os import chmod
-=======
-import logging.config
->>>>>>> 2f998d23
 from pathlib import Path
 import textwrap
 import dill
@@ -51,7 +47,6 @@
     parser.add_argument(
         "--logfile", "-f", type=Path, help="logfile", default="kimmdy.log"
     )
-<<<<<<< HEAD
     parser.add_argument(
         "--checkpoint", "-p", type=str, help="start KIMMDY from a checkpoint file"
     )
@@ -72,9 +67,6 @@
             "Will save as concat.trr in current directory"
         ),
     )
-=======
-    parser.add_argument("--checkpoint", "-c", type=str, help="checkpoint file")
->>>>>>> 2f998d23
 
     # flag to show available plugins
     parser.add_argument(
@@ -386,11 +378,8 @@
     loglevel: str = "DEBUG",
     logfile: Path = Path("kimmdy.log"),
     checkpoint: str = "",
-<<<<<<< HEAD
     from_latest_checkpoint: bool = False,
     concat: bool = False,
-=======
->>>>>>> 2f998d23
     show_plugins: bool = False,
     show_schema_path: bool = False,
     generate_jobscript: bool = False,
@@ -407,7 +396,6 @@
         File path of the logfile.
     checkpoint :
         File path if a kimmdy.cpt file to restart KIMMDY from a checkpoint.
-<<<<<<< HEAD
     from_latest_checkpoint :
         Start KIMMDY from the latest checkpoint.
     concat :
@@ -419,23 +407,14 @@
         Print path to yaml schema for use with yaml-language-server e.g. in VSCode and Neovim
     generate_jobscript :
         Instead of running KIMMDY directly, generate at jobscript.sh for slurm HPC clusters
-=======
-    show_plugins :
-        Show available plugins and exit.
-    show_schema_path :
-        Print path to yaml schema for use with yaml-languconfigure_loggingage-server e.g. in VSCode and Neovim
->>>>>>> 2f998d23
     """
     args = argparse.Namespace(
         input=input,
         loglevel=loglevel,
         logfile=logfile,
         checkpoint=checkpoint,
-<<<<<<< HEAD
         from_latest_checkpoint=from_latest_checkpoint,
         concat=concat,
-=======
->>>>>>> 2f998d23
         show_plugins=show_plugins,
         show_schema_path=show_schema_path,
         generate_jobscript=generate_jobscript,
