--- conflicted
+++ resolved
@@ -2,12 +2,12 @@
 <html xmlns="http://www.w3.org/1999/xhtml" lang="en" xml:lang="en"><head>
 
 <meta charset="utf-8">
-<meta name="generator" content="quarto-1.4.554">
+<meta name="generator" content="quarto-1.5.53">
 
 <meta name="viewport" content="width=device-width, initial-scale=1.0, user-scalable=yes">
 
 
-<title>KIMMDY</title>
+<title>recipe – KIMMDY</title>
 <style>
 code{white-space: pre-wrap;}
 span.smallcaps{font-variant: small-caps;}
@@ -86,7 +86,7 @@
     </a>
   </div>
             <div id="quarto-search" class="" title="Search"></div>
-          <button class="navbar-toggler" type="button" data-bs-toggle="collapse" data-bs-target="#navbarCollapse" aria-controls="navbarCollapse" aria-expanded="false" aria-label="Toggle navigation" onclick="if (window.quartoToggleHeadroom) { window.quartoToggleHeadroom(); }">
+          <button class="navbar-toggler" type="button" data-bs-toggle="collapse" data-bs-target="#navbarCollapse" aria-controls="navbarCollapse" role="menu" aria-expanded="false" aria-label="Toggle navigation" onclick="if (window.quartoToggleHeadroom) { window.quartoToggleHeadroom(); }">
   <span class="navbar-toggler-icon"></span>
 </button>
           <div class="collapse navbar-collapse" id="navbarCollapse">
@@ -113,9 +113,9 @@
   </li>  
 </ul>
           </div> <!-- /navcollapse -->
-          <div class="quarto-navbar-tools tools-wide">
+            <div class="quarto-navbar-tools tools-wide">
     <div class="dropdown">
-      <a href="" title="" id="quarto-navigation-tool-dropdown-0" class="quarto-navigation-tool dropdown-toggle px-1" data-bs-toggle="dropdown" aria-expanded="false" aria-label=""><i class="bi bi-github"></i></a>
+      <a href="" title="" id="quarto-navigation-tool-dropdown-0" class="quarto-navigation-tool dropdown-toggle px-1" data-bs-toggle="dropdown" aria-expanded="false" role="link" aria-label=""><i class="bi bi-github"></i></a>
       <ul class="dropdown-menu" aria-labelledby="quarto-navigation-tool-dropdown-0">
           <li>
             <a class="dropdown-item quarto-navbar-tools-item" href="https://github.com/graeter-group/kimmdy">
@@ -140,11 +140,11 @@
     </nav>
   <nav class="quarto-secondary-nav">
     <div class="container-fluid d-flex">
-      <button type="button" class="quarto-btn-toggle btn" data-bs-toggle="collapse" data-bs-target=".quarto-sidebar-collapse-item" aria-controls="quarto-sidebar" aria-expanded="false" aria-label="Toggle sidebar navigation" onclick="if (window.quartoToggleHeadroom) { window.quartoToggleHeadroom(); }">
+      <button type="button" class="quarto-btn-toggle btn" data-bs-toggle="collapse" role="button" data-bs-target=".quarto-sidebar-collapse-item" aria-controls="quarto-sidebar" aria-expanded="false" aria-label="Toggle sidebar navigation" onclick="if (window.quartoToggleHeadroom) { window.quartoToggleHeadroom(); }">
         <i class="bi bi-layout-text-sidebar-reverse"></i>
       </button>
         <nav class="quarto-page-breadcrumbs" aria-label="breadcrumb"><ol class="breadcrumb"><li class="breadcrumb-item"><a href="../_reference/index.html">Reference</a></li><li class="breadcrumb-item"><a href="../_reference/cmd.html">Python API</a></li><li class="breadcrumb-item"><a href="../_reference/constants.html">Other Modules</a></li><li class="breadcrumb-item"><a href="../_reference/recipe.html">recipe</a></li></ol></nav>
-        <a class="flex-grow-1" role="button" data-bs-toggle="collapse" data-bs-target=".quarto-sidebar-collapse-item" aria-controls="quarto-sidebar" aria-expanded="false" aria-label="Toggle sidebar navigation" onclick="if (window.quartoToggleHeadroom) { window.quartoToggleHeadroom(); }">      
+        <a class="flex-grow-1" role="navigation" data-bs-toggle="collapse" data-bs-target=".quarto-sidebar-collapse-item" aria-controls="quarto-sidebar" aria-expanded="false" aria-label="Toggle sidebar navigation" onclick="if (window.quartoToggleHeadroom) { window.quartoToggleHeadroom(); }">      
         </a>
     </div>
   </nav>
@@ -165,7 +165,7 @@
       <div class="sidebar-item-container"> 
             <a href="../guide/tutorials/index.html" class="sidebar-item-text sidebar-link">
  <span class="menu-text">Tutorials</span></a>
-          <a class="sidebar-item-toggle text-start collapsed" data-bs-toggle="collapse" data-bs-target="#quarto-sidebar-section-1" aria-expanded="false" aria-label="Toggle section">
+          <a class="sidebar-item-toggle text-start collapsed" data-bs-toggle="collapse" data-bs-target="#quarto-sidebar-section-1" role="navigation" aria-expanded="false" aria-label="Toggle section">
             <i class="bi bi-chevron-right ms-2"></i>
           </a> 
       </div>
@@ -200,7 +200,7 @@
       <div class="sidebar-item-container"> 
             <a href="../guide/how-to/index.html" class="sidebar-item-text sidebar-link">
  <span class="menu-text">How-To</span></a>
-          <a class="sidebar-item-toggle text-start collapsed" data-bs-toggle="collapse" data-bs-target="#quarto-sidebar-section-2" aria-expanded="false" aria-label="Toggle section">
+          <a class="sidebar-item-toggle text-start collapsed" data-bs-toggle="collapse" data-bs-target="#quarto-sidebar-section-2" role="navigation" aria-expanded="false" aria-label="Toggle section">
             <i class="bi bi-chevron-right ms-2"></i>
           </a> 
       </div>
@@ -247,7 +247,7 @@
       <div class="sidebar-item-container"> 
             <a href="../guide/explanation/index.html" class="sidebar-item-text sidebar-link">
  <span class="menu-text">Explanation</span></a>
-          <a class="sidebar-item-toggle text-start collapsed" data-bs-toggle="collapse" data-bs-target="#quarto-sidebar-section-3" aria-expanded="false" aria-label="Toggle section">
+          <a class="sidebar-item-toggle text-start collapsed" data-bs-toggle="collapse" data-bs-target="#quarto-sidebar-section-3" role="navigation" aria-expanded="false" aria-label="Toggle section">
             <i class="bi bi-chevron-right ms-2"></i>
           </a> 
       </div>
@@ -270,7 +270,7 @@
       <div class="sidebar-item-container"> 
             <a href="../_reference/index.html" class="sidebar-item-text sidebar-link">
  <span class="menu-text">Reference</span></a>
-          <a class="sidebar-item-toggle text-start" data-bs-toggle="collapse" data-bs-target="#quarto-sidebar-section-4" aria-expanded="true" aria-label="Toggle section">
+          <a class="sidebar-item-toggle text-start" data-bs-toggle="collapse" data-bs-target="#quarto-sidebar-section-4" role="navigation" aria-expanded="true" aria-label="Toggle section">
             <i class="bi bi-chevron-right ms-2"></i>
           </a> 
       </div>
@@ -289,9 +289,9 @@
 </li>
           <li class="sidebar-item sidebar-item-section">
       <div class="sidebar-item-container"> 
-            <a class="sidebar-item-text sidebar-link text-start" data-bs-toggle="collapse" data-bs-target="#quarto-sidebar-section-5" aria-expanded="true">
+            <a class="sidebar-item-text sidebar-link text-start" data-bs-toggle="collapse" data-bs-target="#quarto-sidebar-section-5" role="navigation" aria-expanded="true">
  <span class="menu-text">Python API</span></a>
-          <a class="sidebar-item-toggle text-start" data-bs-toggle="collapse" data-bs-target="#quarto-sidebar-section-5" aria-expanded="true" aria-label="Toggle section">
+          <a class="sidebar-item-toggle text-start" data-bs-toggle="collapse" data-bs-target="#quarto-sidebar-section-5" role="navigation" aria-expanded="true" aria-label="Toggle section">
             <i class="bi bi-chevron-right ms-2"></i>
           </a> 
       </div>
@@ -304,9 +304,9 @@
 </li>
           <li class="sidebar-item sidebar-item-section">
       <div class="sidebar-item-container"> 
-            <a class="sidebar-item-text sidebar-link text-start collapsed" data-bs-toggle="collapse" data-bs-target="#quarto-sidebar-section-6" aria-expanded="false">
+            <a class="sidebar-item-text sidebar-link text-start collapsed" data-bs-toggle="collapse" data-bs-target="#quarto-sidebar-section-6" role="navigation" aria-expanded="false">
  <span class="menu-text">Topology</span></a>
-          <a class="sidebar-item-toggle text-start collapsed" data-bs-toggle="collapse" data-bs-target="#quarto-sidebar-section-6" aria-expanded="false" aria-label="Toggle section">
+          <a class="sidebar-item-toggle text-start collapsed" data-bs-toggle="collapse" data-bs-target="#quarto-sidebar-section-6" role="navigation" aria-expanded="false" aria-label="Toggle section">
             <i class="bi bi-chevron-right ms-2"></i>
           </a> 
       </div>
@@ -345,9 +345,9 @@
   </li>
           <li class="sidebar-item sidebar-item-section">
       <div class="sidebar-item-container"> 
-            <a class="sidebar-item-text sidebar-link text-start collapsed" data-bs-toggle="collapse" data-bs-target="#quarto-sidebar-section-7" aria-expanded="false">
+            <a class="sidebar-item-text sidebar-link text-start collapsed" data-bs-toggle="collapse" data-bs-target="#quarto-sidebar-section-7" role="navigation" aria-expanded="false">
  <span class="menu-text">Reaction Plugins</span></a>
-          <a class="sidebar-item-toggle text-start collapsed" data-bs-toggle="collapse" data-bs-target="#quarto-sidebar-section-7" aria-expanded="false" aria-label="Toggle section">
+          <a class="sidebar-item-toggle text-start collapsed" data-bs-toggle="collapse" data-bs-target="#quarto-sidebar-section-7" role="navigation" aria-expanded="false" aria-label="Toggle section">
             <i class="bi bi-chevron-right ms-2"></i>
           </a> 
       </div>
@@ -374,9 +374,9 @@
   </li>
           <li class="sidebar-item sidebar-item-section">
       <div class="sidebar-item-container"> 
-            <a class="sidebar-item-text sidebar-link text-start" data-bs-toggle="collapse" data-bs-target="#quarto-sidebar-section-8" aria-expanded="true">
+            <a class="sidebar-item-text sidebar-link text-start" data-bs-toggle="collapse" data-bs-target="#quarto-sidebar-section-8" role="navigation" aria-expanded="true">
  <span class="menu-text">Other Modules</span></a>
-          <a class="sidebar-item-toggle text-start" data-bs-toggle="collapse" data-bs-target="#quarto-sidebar-section-8" aria-expanded="true" aria-label="Toggle section">
+          <a class="sidebar-item-toggle text-start" data-bs-toggle="collapse" data-bs-target="#quarto-sidebar-section-8" role="navigation" aria-expanded="true" aria-label="Toggle section">
             <i class="bi bi-chevron-right ms-2"></i>
           </a> 
       </div>
@@ -517,16 +517,18 @@
   <li><a href="#kimmdy.recipe.RecipeCollection.to_csv" id="toc-kimmdy.recipe.RecipeCollection.to_csv" class="nav-link" data-scroll-target="#kimmdy.recipe.RecipeCollection.to_csv">to_csv</a></li>
   </ul></li>
   </ul></li>
-  <li><a href="#kimmdy.recipe.RecipeStep" id="toc-kimmdy.recipe.RecipeStep" class="nav-link" data-scroll-target="#kimmdy.recipe.RecipeStep">RecipeStep</a></li>
+  <li><a href="#kimmdy.recipe.RecipeStep" id="toc-kimmdy.recipe.RecipeStep" class="nav-link" data-scroll-target="#kimmdy.recipe.RecipeStep">RecipeStep</a>
+  <ul class="collapse">
+  <li><a href="#methods-2" id="toc-methods-2" class="nav-link" data-scroll-target="#methods-2">Methods</a>
+  <ul class="collapse">
+  <li><a href="#kimmdy.recipe.RecipeStep.from_str" id="toc-kimmdy.recipe.RecipeStep.from_str" class="nav-link" data-scroll-target="#kimmdy.recipe.RecipeStep.from_str">from_str</a></li>
+  </ul></li>
+  </ul></li>
   <li><a href="#kimmdy.recipe.Relax" id="toc-kimmdy.recipe.Relax" class="nav-link" data-scroll-target="#kimmdy.recipe.Relax">Relax</a></li>
   </ul></li>
   </ul></li>
   </ul>
-<<<<<<< HEAD
 <div class="toc-actions"><ul><li><a href="https://github.com/graeter-group/kimmdy/edit/main/_reference/recipe.qmd" class="toc-action"><i class="bi bi-github"></i>Edit this page</a></li><li><a href="https://github.com/graeter-group/kimmdy/issues/new" class="toc-action"><i class="bi empty"></i>Report an issue</a></li></ul></div></nav>
-=======
-<div class="toc-actions"><div><i class="bi bi-github"></i></div><div class="action-links"><p><a href="https://github.com/graeter-group/kimmdy/edit/main/_reference/recipe.qmd" class="toc-action">Edit this page</a></p><p><a href="https://github.com/graeter-group/kimmdy/issues/new" class="toc-action">Report an issue</a></p></div></div></nav>
->>>>>>> 4199d72b
     </div>
 <!-- main -->
 <main class="content" id="quarto-document-content">
@@ -540,7 +542,7 @@
 <p>Contains the Reaction Recipe, RecipeStep and RecipeCollection.</p>
 <section id="classes" class="level2">
 <h2 class="anchored" data-anchor-id="classes">Classes</h2>
-<table class="table">
+<table class="caption-top table">
 <thead>
 <tr class="header">
 <th>Name</th>
@@ -588,11 +590,11 @@
 </table>
 <section id="kimmdy.recipe.Bind" class="level3">
 <h3 class="anchored" data-anchor-id="kimmdy.recipe.Bind">Bind</h3>
-<p><code>recipe.Bind()</code></p>
+<p><code>recipe.Bind(self, atom_ix_1=None, atom_ix_2=None, atom_id_1=None, atom_id_2=None)</code></p>
 <p>Change topology to form a bond</p>
 <section id="parameters" class="level4">
 <h4 class="anchored" data-anchor-id="parameters">Parameters</h4>
-<table class="table">
+<table class="caption-top table">
 <thead>
 <tr class="header">
 <th>Name</th>
@@ -606,25 +608,25 @@
 <td><code>atom_ix_1</code></td>
 <td><a href="https://docs.python.org/3.10/library/functions.html#int">int</a></td>
 <td>The index of the first atom. zero-based, by default None</td>
-<td><em>required</em></td>
+<td><code>None</code></td>
 </tr>
 <tr class="even">
 <td><code>atom_ix_2</code></td>
 <td><a href="https://docs.python.org/3.10/library/functions.html#int">int</a></td>
 <td>The index of the second atom. zero-based, by default None</td>
-<td><em>required</em></td>
+<td><code>None</code></td>
 </tr>
 <tr class="odd">
 <td><code>atom_id_1</code></td>
 <td><a href="https://docs.python.org/3.10/library/stdtypes.html#str">str</a></td>
 <td>The ID of the first atom. one-based, by default None</td>
-<td><em>required</em></td>
+<td><code>None</code></td>
 </tr>
 <tr class="even">
 <td><code>atom_id_2</code></td>
 <td><a href="https://docs.python.org/3.10/library/stdtypes.html#str">str</a></td>
 <td>The ID of the second atom. one-based, by default None</td>
-<td><em>required</em></td>
+<td><code>None</code></td>
 </tr>
 </tbody>
 </table>
@@ -637,7 +639,7 @@
 <p>This class takes in either zero-based indices or one-base IDs for two atoms.</p>
 <section id="parameters-1" class="level4">
 <h4 class="anchored" data-anchor-id="parameters-1">Parameters</h4>
-<table class="table">
+<table class="caption-top table">
 <thead>
 <tr class="header">
 <th>Name</th>
@@ -676,7 +678,7 @@
 </section>
 <section id="raises" class="level4">
 <h4 class="anchored" data-anchor-id="raises">Raises</h4>
-<table class="table">
+<table class="caption-top table">
 <thead>
 <tr class="header">
 <th>Type</th>
@@ -698,11 +700,11 @@
 </section>
 <section id="kimmdy.recipe.Break" class="level3">
 <h3 class="anchored" data-anchor-id="kimmdy.recipe.Break">Break</h3>
-<p><code>recipe.Break()</code></p>
+<p><code>recipe.Break(self, atom_ix_1=None, atom_ix_2=None, atom_id_1=None, atom_id_2=None)</code></p>
 <p>Change topology to break a bond</p>
 <section id="parameters-2" class="level4">
 <h4 class="anchored" data-anchor-id="parameters-2">Parameters</h4>
-<table class="table">
+<table class="caption-top table">
 <thead>
 <tr class="header">
 <th>Name</th>
@@ -716,25 +718,25 @@
 <td><code>atom_ix_1</code></td>
 <td><a href="https://docs.python.org/3.10/library/functions.html#int">int</a></td>
 <td>The index of the first atom. zero-based, by default None</td>
-<td><em>required</em></td>
+<td><code>None</code></td>
 </tr>
 <tr class="even">
 <td><code>atom_ix_2</code></td>
 <td><a href="https://docs.python.org/3.10/library/functions.html#int">int</a></td>
 <td>The index of the second atom. zero-based, by default None</td>
-<td><em>required</em></td>
+<td><code>None</code></td>
 </tr>
 <tr class="odd">
 <td><code>atom_id_1</code></td>
 <td><a href="https://docs.python.org/3.10/library/stdtypes.html#str">str</a></td>
 <td>The ID of the first atom. one-based, by default None</td>
-<td><em>required</em></td>
+<td><code>None</code></td>
 </tr>
 <tr class="even">
 <td><code>atom_id_2</code></td>
 <td><a href="https://docs.python.org/3.10/library/stdtypes.html#str">str</a></td>
 <td>The ID of the second atom. one-based, by default None</td>
-<td><em>required</em></td>
+<td><code>None</code></td>
 </tr>
 </tbody>
 </table>
@@ -742,11 +744,11 @@
 </section>
 <section id="kimmdy.recipe.CustomTopMod" class="level3">
 <h3 class="anchored" data-anchor-id="kimmdy.recipe.CustomTopMod">CustomTopMod</h3>
-<p><code>recipe.CustomTopMod(f)</code></p>
+<p><code>recipe.CustomTopMod(self, f)</code></p>
 <p>A custom recipe step that can be used to define a custom topology modification.</p>
 <section id="parameters-3" class="level4">
 <h4 class="anchored" data-anchor-id="parameters-3">Parameters</h4>
-<table class="table">
+<table class="caption-top table">
 <thead>
 <tr class="header">
 <th>Name</th>
@@ -773,7 +775,7 @@
 <p>Either provide the index (ix_to_place) or the ID (id_to_place) of the atom to place.</p>
 <section id="parameters-4" class="level4">
 <h4 class="anchored" data-anchor-id="parameters-4">Parameters</h4>
-<table class="table">
+<table class="caption-top table">
 <thead>
 <tr class="header">
 <th>Name</th>
@@ -807,11 +809,11 @@
 </section>
 <section id="kimmdy.recipe.Recipe" class="level3">
 <h3 class="anchored" data-anchor-id="kimmdy.recipe.Recipe">Recipe</h3>
-<p><code>recipe.Recipe(recipe_steps, rates, timespans)</code></p>
+<p><code>recipe.Recipe(self, recipe_steps, rates, timespans)</code></p>
 <p>A reaction path defined by one series of RecipeSteps. Defines everything necessart to build the product state from the educt state.</p>
 <section id="parameters-5" class="level4">
 <h4 class="anchored" data-anchor-id="parameters-5">Parameters</h4>
-<table class="table">
+<table class="caption-top table">
 <thead>
 <tr class="header">
 <th>Name</th>
@@ -844,7 +846,7 @@
 </section>
 <section id="methods" class="level4">
 <h4 class="anchored" data-anchor-id="methods">Methods</h4>
-<table class="table">
+<table class="caption-top table">
 <thead>
 <tr class="header">
 <th>Name</th>
@@ -864,16 +866,16 @@
 </table>
 <section id="kimmdy.recipe.Recipe.check_consistency" class="level5">
 <h5 class="anchored" data-anchor-id="kimmdy.recipe.Recipe.check_consistency">check_consistency</h5>
-<p><code>recipe.Recipe.check_consistency(self)</code></p>
+<p><code>recipe.Recipe.check_consistency()</code></p>
 <p>Run consistency checks for correct size of variables</p>
 </section>
 <section id="kimmdy.recipe.Recipe.combine_with" class="level5">
 <h5 class="anchored" data-anchor-id="kimmdy.recipe.Recipe.combine_with">combine_with</h5>
-<p><code>recipe.Recipe.combine_with(self, other)</code></p>
+<p><code>recipe.Recipe.combine_with(other)</code></p>
 <p>Combines this Recipe with another with the same RecipeSteps.</p>
 <section id="parameters-6" class="level6">
 <h6 class="anchored" data-anchor-id="parameters-6">Parameters</h6>
-<table class="table">
+<table class="caption-top table">
 <thead>
 <tr class="header">
 <th>Name</th>
@@ -897,11 +899,11 @@
 </section>
 <section id="kimmdy.recipe.RecipeCollection" class="level3">
 <h3 class="anchored" data-anchor-id="kimmdy.recipe.RecipeCollection">RecipeCollection</h3>
-<p><code>recipe.RecipeCollection(recipes)</code></p>
+<p><code>recipe.RecipeCollection(self, recipes)</code></p>
 <p>A RecipeCollection encompasses a number of reaction paths. They can originate from multiple reaction plugins, but do not need to.</p>
 <section id="returns" class="level4">
 <h4 class="anchored" data-anchor-id="returns">Returns</h4>
-<table class="table">
+<table class="caption-top table">
 <colgroup>
 <col style="width: 35%">
 <col style="width: 64%">
@@ -922,7 +924,7 @@
 </section>
 <section id="methods-1" class="level4">
 <h4 class="anchored" data-anchor-id="methods-1">Methods</h4>
-<table class="table">
+<table class="caption-top table">
 <thead>
 <tr class="header">
 <th>Name</th>
@@ -958,21 +960,21 @@
 </table>
 <section id="kimmdy.recipe.RecipeCollection.aggregate_reactions" class="level5">
 <h5 class="anchored" data-anchor-id="kimmdy.recipe.RecipeCollection.aggregate_reactions">aggregate_reactions</h5>
-<p><code>recipe.RecipeCollection.aggregate_reactions(self)</code></p>
+<p><code>recipe.RecipeCollection.aggregate_reactions()</code></p>
 <p>Combines reactions having the same sequence of RecipeSteps.</p>
 </section>
 <section id="kimmdy.recipe.RecipeCollection.calc_cumprob" class="level5">
 <h5 class="anchored" data-anchor-id="kimmdy.recipe.RecipeCollection.calc_cumprob">calc_cumprob</h5>
-<p><code>recipe.RecipeCollection.calc_cumprob(self)</code></p>
+<p><code>recipe.RecipeCollection.calc_cumprob()</code></p>
 <p>Calculate cumulative probability of all contained recipe steps. Sums up to 1 over all recipes. Assumes constant rate for given timespan and rate zero otherwise.</p>
 </section>
 <section id="kimmdy.recipe.RecipeCollection.calc_ratesum" class="level5">
 <h5 class="anchored" data-anchor-id="kimmdy.recipe.RecipeCollection.calc_ratesum">calc_ratesum</h5>
-<p><code>recipe.RecipeCollection.calc_ratesum(self)</code></p>
+<p><code>recipe.RecipeCollection.calc_ratesum()</code></p>
 <p>Calculate the sum of rates over all timesteps</p>
 <section id="returns-1" class="level6">
 <h6 class="anchored" data-anchor-id="returns-1">Returns</h6>
-<table class="table">
+<table class="caption-top table">
 <colgroup>
 <col style="width: 25%">
 <col style="width: 74%">
@@ -1002,16 +1004,16 @@
 </section>
 <section id="kimmdy.recipe.RecipeCollection.from_csv" class="level5">
 <h5 class="anchored" data-anchor-id="kimmdy.recipe.RecipeCollection.from_csv">from_csv</h5>
-<p><code>recipe.RecipeCollection.from_csv(cls, path)</code></p>
+<p><code>recipe.RecipeCollection.from_csv(path)</code></p>
 <p>Create a RecipeCollection object from a CSV file Returns the recipe collection and a single recipe that was picked, otherwise None</p>
 </section>
 <section id="kimmdy.recipe.RecipeCollection.plot" class="level5">
 <h5 class="anchored" data-anchor-id="kimmdy.recipe.RecipeCollection.plot">plot</h5>
-<p><code>recipe.RecipeCollection.plot(self, outfile, highlight_r=None, highlight_t=None)</code></p>
+<p><code>recipe.RecipeCollection.plot(outfile, highlight_r=None, highlight_t=None)</code></p>
 <p>Plot reaction rates over time</p>
 <section id="parameters-7" class="level6">
 <h6 class="anchored" data-anchor-id="parameters-7">Parameters</h6>
-<table class="table">
+<table class="caption-top table">
 <thead>
 <tr class="header">
 <th>Name</th>
@@ -1045,7 +1047,7 @@
 </section>
 <section id="kimmdy.recipe.RecipeCollection.to_csv" class="level5">
 <h5 class="anchored" data-anchor-id="kimmdy.recipe.RecipeCollection.to_csv">to_csv</h5>
-<p><code>recipe.RecipeCollection.to_csv(self, path, picked_recipe=None)</code></p>
+<p><code>recipe.RecipeCollection.to_csv(path, picked_recipe=None)</code></p>
 <p>Write a ReactionResult as defined in the reaction module to a csv file</p>
 </section>
 </section>
@@ -1054,10 +1056,60 @@
 <h3 class="anchored" data-anchor-id="kimmdy.recipe.RecipeStep">RecipeStep</h3>
 <p><code>recipe.RecipeStep()</code></p>
 <p>Base class for all RecipeSteps. Indices can be accessed as 0-based or 1-based. ix: 0-based, int id: 1-based, str</p>
+<section id="methods-2" class="level4">
+<h4 class="anchored" data-anchor-id="methods-2">Methods</h4>
+<table class="caption-top table">
+<thead>
+<tr class="header">
+<th>Name</th>
+<th>Description</th>
+</tr>
+</thead>
+<tbody>
+<tr class="odd">
+<td><a href="#kimmdy.recipe.RecipeStep.from_str">from_str</a></td>
+<td>Parses expressions of the following forms into RecipeStep objects:</td>
+</tr>
+</tbody>
+</table>
+<section id="kimmdy.recipe.RecipeStep.from_str" class="level5">
+<h5 class="anchored" data-anchor-id="kimmdy.recipe.RecipeStep.from_str">from_str</h5>
+<p><code>recipe.RecipeStep.from_str(s)</code></p>
+<p>Parses expressions of the following forms into RecipeStep objects:</p>
+<ul>
+<li>Place: Place(ix_to_place=0, new_coords=(0.0, 0.0, 0.0))</li>
+<li>Break: Break(atom_ix_1=0, atom_ix_2=1)</li>
+<li>Bind: Bind(atom_ix_1=0, atom_ix_2=1)</li>
+<li>Relax: Relax()</li>
+<li>CustomTopMod: CustomTopMod(f=&lt;function f at 0x7f7f7f7f7f7f&gt;)</li>
+</ul>
+<section id="parameters-8" class="level6">
+<h6 class="anchored" data-anchor-id="parameters-8">Parameters</h6>
+<table class="caption-top table">
+<thead>
+<tr class="header">
+<th>Name</th>
+<th>Type</th>
+<th>Description</th>
+<th>Default</th>
+</tr>
+</thead>
+<tbody>
+<tr class="odd">
+<td><code>s</code></td>
+<td><a href="https://docs.python.org/3.10/library/stdtypes.html#str">str</a></td>
+<td>String representation of a RecipeStep object.</td>
+<td><em>required</em></td>
+</tr>
+</tbody>
+</table>
+</section>
+</section>
+</section>
 </section>
 <section id="kimmdy.recipe.Relax" class="level3">
 <h3 class="anchored" data-anchor-id="kimmdy.recipe.Relax">Relax</h3>
-<p><code>recipe.Relax()</code></p>
+<p><code>recipe.Relax(self)</code></p>
 <p>Start a relaxation MD.</p>
 <p>The molecular system coordinates are far out of equilibrium after most topology changes. A relaxtion MD simulation using for example the slow growth method helps to reach the new equilibrium.</p>
 
@@ -1246,18 +1298,7 @@
     }
     return false;
   }
-  const clipboard = new window.ClipboardJS('.code-copy-button', {
-    text: function(trigger) {
-      const codeEl = trigger.previousElementSibling.cloneNode(true);
-      for (const childEl of codeEl.children) {
-        if (isCodeAnnotation(childEl)) {
-          childEl.remove();
-        }
-      }
-      return codeEl.innerText;
-    }
-  });
-  clipboard.on('success', function(e) {
+  const onCopySuccess = function(e) {
     // button target
     const button = e.trigger;
     // don't keep focus
@@ -1289,7 +1330,29 @@
     }, 1000);
     // clear code selection
     e.clearSelection();
+  }
+  const getTextToCopy = function(trigger) {
+      const codeEl = trigger.previousElementSibling.cloneNode(true);
+      for (const childEl of codeEl.children) {
+        if (isCodeAnnotation(childEl)) {
+          childEl.remove();
+        }
+      }
+      return codeEl.innerText;
+  }
+  const clipboard = new window.ClipboardJS('.code-copy-button:not([data-in-quarto-modal])', {
+    text: getTextToCopy
   });
+  clipboard.on('success', onCopySuccess);
+  if (window.document.getElementById('quarto-embedded-source-code-modal')) {
+    // For code content inside modals, clipBoardJS needs to be initialized with a container option
+    // TODO: Check when it could be a function (https://github.com/zenorocha/clipboard.js/issues/860)
+    const clipboardModal = new window.ClipboardJS('.code-copy-button[data-in-quarto-modal]', {
+      text: getTextToCopy,
+      container: window.document.getElementById('quarto-embedded-source-code-modal')
+    });
+    clipboardModal.on('success', onCopySuccess);
+  }
     var localhostRegex = new RegExp(/^(?:http|https):\/\/localhost\:?[0-9]*\//);
     var mailtoRegex = new RegExp(/^mailto:/);
       var filterRegex = new RegExp("http:\/\/graeter-group\.github\.io\/kimmdy");
@@ -1297,7 +1360,7 @@
         return filterRegex.test(href) || localhostRegex.test(href) || mailtoRegex.test(href);
     }
     // Inspect non-navigation links and adorn them if external
- 	var links = window.document.querySelectorAll('a[href]:not(.nav-link):not(.navbar-brand):not(.toc-action):not(.sidebar-link):not(.sidebar-item-toggle):not(.pagination-link):not(.no-external):not([aria-hidden]):not(.dropdown-item):not(.quarto-navigation-tool)');
+ 	var links = window.document.querySelectorAll('a[href]:not(.nav-link):not(.navbar-brand):not(.toc-action):not(.sidebar-link):not(.sidebar-item-toggle):not(.pagination-link):not(.no-external):not([aria-hidden]):not(.dropdown-item):not(.quarto-navigation-tool):not(.about-link)');
     for (var i=0; i<links.length; i++) {
       const link = links[i];
       if (!isInternal(link.href)) {
