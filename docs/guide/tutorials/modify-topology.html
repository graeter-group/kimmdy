<!DOCTYPE html>
<html xmlns="http://www.w3.org/1999/xhtml" lang="en" xml:lang="en"><head>

<meta charset="utf-8">
<meta name="generator" content="quarto-1.4.554">

<meta name="viewport" content="width=device-width, initial-scale=1.0, user-scalable=yes">

<meta name="author" content="Eric Hartmann">

<title>KIMMDY - Modify a Topology</title>
<style>
code{white-space: pre-wrap;}
span.smallcaps{font-variant: small-caps;}
div.columns{display: flex; gap: min(4vw, 1.5em);}
div.column{flex: auto; overflow-x: auto;}
div.hanging-indent{margin-left: 1.5em; text-indent: -1.5em;}
ul.task-list{list-style: none;}
ul.task-list li input[type="checkbox"] {
  width: 0.8em;
  margin: 0 0.8em 0.2em -1em; /* quarto-specific, see https://github.com/quarto-dev/quarto-cli/issues/4556 */ 
  vertical-align: middle;
}
/* CSS for syntax highlighting */
pre > code.sourceCode { white-space: pre; position: relative; }
pre > code.sourceCode > span { line-height: 1.25; }
pre > code.sourceCode > span:empty { height: 1.2em; }
.sourceCode { overflow: visible; }
code.sourceCode > span { color: inherit; text-decoration: inherit; }
div.sourceCode { margin: 1em 0; }
pre.sourceCode { margin: 0; }
@media screen {
div.sourceCode { overflow: auto; }
}
@media print {
pre > code.sourceCode { white-space: pre-wrap; }
pre > code.sourceCode > span { text-indent: -5em; padding-left: 5em; }
}
pre.numberSource code
  { counter-reset: source-line 0; }
pre.numberSource code > span
  { position: relative; left: -4em; counter-increment: source-line; }
pre.numberSource code > span > a:first-child::before
  { content: counter(source-line);
    position: relative; left: -1em; text-align: right; vertical-align: baseline;
    border: none; display: inline-block;
    -webkit-touch-callout: none; -webkit-user-select: none;
    -khtml-user-select: none; -moz-user-select: none;
    -ms-user-select: none; user-select: none;
    padding: 0 4px; width: 4em;
  }
pre.numberSource { margin-left: 3em;  padding-left: 4px; }
div.sourceCode
  {   }
@media screen {
pre > code.sourceCode > span > a:first-child::before { text-decoration: underline; }
}
</style>


<script src="../../site_libs/quarto-nav/quarto-nav.js"></script>
<script src="../../site_libs/quarto-nav/headroom.min.js"></script>
<script src="../../site_libs/clipboard/clipboard.min.js"></script>
<script src="../../site_libs/quarto-search/autocomplete.umd.js"></script>
<script src="../../site_libs/quarto-search/fuse.min.js"></script>
<script src="../../site_libs/quarto-search/quarto-search.js"></script>
<meta name="quarto:offset" content="../../">
<link href="../../guide/tutorials/write-plugin.html" rel="next">
<link href="../../guide/tutorials/getting-started.html" rel="prev">
<script src="../../site_libs/quarto-html/quarto.js"></script>
<script src="../../site_libs/quarto-html/popper.min.js"></script>
<script src="../../site_libs/quarto-html/tippy.umd.min.js"></script>
<script src="../../site_libs/quarto-html/anchor.min.js"></script>
<link href="../../site_libs/quarto-html/tippy.css" rel="stylesheet">
<link href="../../site_libs/quarto-html/quarto-syntax-highlighting.css" rel="stylesheet" class="quarto-color-scheme" id="quarto-text-highlighting-styles">
<link href="../../site_libs/quarto-html/quarto-syntax-highlighting-dark.css" rel="prefetch" class="quarto-color-scheme quarto-color-alternate" id="quarto-text-highlighting-styles">
<script src="../../site_libs/bootstrap/bootstrap.min.js"></script>
<link href="../../site_libs/bootstrap/bootstrap-icons.css" rel="stylesheet">
<link href="../../site_libs/bootstrap/bootstrap.min.css" rel="stylesheet" class="quarto-color-scheme" id="quarto-bootstrap" data-mode="light">
<link href="../../site_libs/bootstrap/bootstrap-dark.min.css" rel="prefetch" class="quarto-color-scheme quarto-color-alternate" id="quarto-bootstrap" data-mode="dark">
<script src="../../site_libs/quarto-contrib/molstar-v3.13.0/molstar.js"></script>
<link href="../../site_libs/quarto-contrib/molstar-v3.13.0/molstar.css" rel="stylesheet">
<link href="../../site_libs/quarto-contrib/molstar-v3.13.0/app-container.css" rel="stylesheet">
<script id="quarto-search-options" type="application/json">{
  "location": "navbar",
  "copy-button": false,
  "collapse-after": 3,
  "panel-placement": "end",
  "type": "overlay",
  "limit": 50,
  "keyboard-shortcut": [
    "f",
    "/",
    "s"
  ],
  "show-item-context": false,
  "language": {
    "search-no-results-text": "No results",
    "search-matching-documents-text": "matching documents",
    "search-copy-link-title": "Copy link to search",
    "search-hide-matches-text": "Hide additional matches",
    "search-more-match-text": "more match in this document",
    "search-more-matches-text": "more matches in this document",
    "search-clear-button-title": "Clear",
    "search-text-placeholder": "",
    "search-detached-cancel-button-title": "Cancel",
    "search-submit-button-title": "Submit",
    "search-label": "Search"
  }
}</script>


</head>

<body class="nav-sidebar floating nav-fixed">

<div id="quarto-search-results"></div>
  <header id="quarto-header" class="headroom fixed-top">
    <nav class="navbar navbar-expand-lg " data-bs-theme="dark">
      <div class="navbar-container container-fluid">
      <div class="navbar-brand-container mx-auto">
    <a class="navbar-brand" href="../../index.html">
    <span class="navbar-title">KIMMDY</span>
    </a>
  </div>
            <div id="quarto-search" class="" title="Search"></div>
          <button class="navbar-toggler" type="button" data-bs-toggle="collapse" data-bs-target="#navbarCollapse" aria-controls="navbarCollapse" aria-expanded="false" aria-label="Toggle navigation" onclick="if (window.quartoToggleHeadroom) { window.quartoToggleHeadroom(); }">
  <span class="navbar-toggler-icon"></span>
</button>
          <div class="collapse navbar-collapse" id="navbarCollapse">
            <ul class="navbar-nav navbar-nav-scroll me-auto">
  <li class="nav-item">
    <a class="nav-link active" href="../../guide/tutorials/getting-started.html" aria-current="page"> 
<span class="menu-text">Getting Started</span></a>
  </li>  
  <li class="nav-item">
    <a class="nav-link" href="../../guide/how-to/index.html"> 
<span class="menu-text">How-To</span></a>
  </li>  
  <li class="nav-item">
    <a class="nav-link" href="../../guide/tutorials/index.html"> 
<span class="menu-text">Tutorials</span></a>
  </li>  
  <li class="nav-item">
    <a class="nav-link" href="../../guide/explanation/index.html"> 
<span class="menu-text">Explanations</span></a>
  </li>  
  <li class="nav-item">
    <a class="nav-link" href="../../_reference/index.html"> 
<span class="menu-text">Reference</span></a>
  </li>  
</ul>
          </div> <!-- /navcollapse -->
          <div class="quarto-navbar-tools tools-wide">
    <div class="dropdown">
      <a href="" title="" id="quarto-navigation-tool-dropdown-0" class="quarto-navigation-tool dropdown-toggle px-1" data-bs-toggle="dropdown" aria-expanded="false" aria-label=""><i class="bi bi-github"></i></a>
      <ul class="dropdown-menu" aria-labelledby="quarto-navigation-tool-dropdown-0">
          <li>
            <a class="dropdown-item quarto-navbar-tools-item" href="https://github.com/graeter-group/kimmdy">
            Source Code
            </a>
          </li>
          <li>
            <a class="dropdown-item quarto-navbar-tools-item" href="https://github.com/graeter-group/kimmdy/issues/new">
            Report a Bug
            </a>
          </li>
      </ul>
    </div>
  <a href="" class="quarto-color-scheme-toggle quarto-navigation-tool  px-1" onclick="window.quartoToggleColorScheme(); return false;" title="Toggle dark mode"><i class="bi"></i></a>
  <a href="" class="quarto-reader-toggle quarto-navigation-tool px-1" onclick="window.quartoToggleReader(); return false;" title="Toggle reader mode">
  <div class="quarto-reader-toggle-btn">
  <i class="bi"></i>
  </div>
</a>
</div>
      </div> <!-- /container-fluid -->
    </nav>
  <nav class="quarto-secondary-nav">
    <div class="container-fluid d-flex">
      <button type="button" class="quarto-btn-toggle btn" data-bs-toggle="collapse" data-bs-target=".quarto-sidebar-collapse-item" aria-controls="quarto-sidebar" aria-expanded="false" aria-label="Toggle sidebar navigation" onclick="if (window.quartoToggleHeadroom) { window.quartoToggleHeadroom(); }">
        <i class="bi bi-layout-text-sidebar-reverse"></i>
      </button>
        <nav class="quarto-page-breadcrumbs" aria-label="breadcrumb"><ol class="breadcrumb"><li class="breadcrumb-item"><a href="../../guide/tutorials/index.html">Tutorials</a></li><li class="breadcrumb-item"><a href="../../guide/tutorials/modify-topology.html">Modify a Topology</a></li></ol></nav>
        <a class="flex-grow-1" role="button" data-bs-toggle="collapse" data-bs-target=".quarto-sidebar-collapse-item" aria-controls="quarto-sidebar" aria-expanded="false" aria-label="Toggle sidebar navigation" onclick="if (window.quartoToggleHeadroom) { window.quartoToggleHeadroom(); }">      
        </a>
    </div>
  </nav>
</header>
<!-- content -->
<div id="quarto-content" class="quarto-container page-columns page-rows-contents page-layout-article page-navbar">
<!-- sidebar -->
  <nav id="quarto-sidebar" class="sidebar collapse collapse-horizontal quarto-sidebar-collapse-item sidebar-navigation floating overflow-auto">
    <div class="sidebar-menu-container"> 
    <ul class="list-unstyled mt-1">
        <li class="sidebar-item">
  <div class="sidebar-item-container"> 
  <a href="../../index.html" class="sidebar-item-text sidebar-link">
 <span class="menu-text">KIMMDY</span></a>
  </div>
</li>
        <li class="sidebar-item sidebar-item-section">
      <div class="sidebar-item-container"> 
            <a href="../../guide/tutorials/index.html" class="sidebar-item-text sidebar-link">
 <span class="menu-text">Tutorials</span></a>
          <a class="sidebar-item-toggle text-start" data-bs-toggle="collapse" data-bs-target="#quarto-sidebar-section-1" aria-expanded="true" aria-label="Toggle section">
            <i class="bi bi-chevron-right ms-2"></i>
          </a> 
      </div>
      <ul id="quarto-sidebar-section-1" class="collapse list-unstyled sidebar-section depth1 show">  
          <li class="sidebar-item">
  <div class="sidebar-item-container"> 
  <a href="../../guide/tutorials/colbuilder.html" class="sidebar-item-text sidebar-link">
 <span class="menu-text">Run KIMMDY from Colbuilder fibril</span></a>
  </div>
</li>
          <li class="sidebar-item">
  <div class="sidebar-item-container"> 
  <a href="../../guide/tutorials/getting-started.html" class="sidebar-item-text sidebar-link">
 <span class="menu-text">Get Started</span></a>
  </div>
</li>
          <li class="sidebar-item">
  <div class="sidebar-item-container"> 
  <a href="../../guide/tutorials/modify-topology.html" class="sidebar-item-text sidebar-link active">
 <span class="menu-text">Modify a Topology</span></a>
  </div>
</li>
          <li class="sidebar-item">
  <div class="sidebar-item-container"> 
  <a href="../../guide/tutorials/write-plugin.html" class="sidebar-item-text sidebar-link">
 <span class="menu-text">Write a Reaction Plugin</span></a>
  </div>
</li>
      </ul>
  </li>
        <li class="sidebar-item sidebar-item-section">
      <div class="sidebar-item-container"> 
            <a href="../../guide/how-to/index.html" class="sidebar-item-text sidebar-link">
 <span class="menu-text">How-To</span></a>
          <a class="sidebar-item-toggle text-start collapsed" data-bs-toggle="collapse" data-bs-target="#quarto-sidebar-section-2" aria-expanded="false" aria-label="Toggle section">
            <i class="bi bi-chevron-right ms-2"></i>
          </a> 
      </div>
      <ul id="quarto-sidebar-section-2" class="collapse list-unstyled sidebar-section depth1 ">  
          <li class="sidebar-item">
  <div class="sidebar-item-container"> 
  <a href="../../guide/how-to/analyze.html" class="sidebar-item-text sidebar-link">
 <span class="menu-text">Analyze a KIMMDY run</span></a>
  </div>
</li>
          <li class="sidebar-item">
  <div class="sidebar-item-container"> 
  <a href="../../guide/how-to/contribute.html" class="sidebar-item-text sidebar-link">
 <span class="menu-text">Contribute</span></a>
  </div>
</li>
          <li class="sidebar-item">
  <div class="sidebar-item-container"> 
  <a href="../../guide/how-to/examples.html" class="sidebar-item-text sidebar-link">
 <span class="menu-text">Examples</span></a>
  </div>
</li>
          <li class="sidebar-item">
  <div class="sidebar-item-container"> 
  <a href="../../guide/how-to/hcp.html" class="sidebar-item-text sidebar-link">
 <span class="menu-text">High Performance Computing</span></a>
  </div>
</li>
          <li class="sidebar-item">
  <div class="sidebar-item-container"> 
  <a href="../../guide/how-to/install-ml-plugins.html" class="sidebar-item-text sidebar-link">
 <span class="menu-text">Install Machine Learning Plugins</span></a>
  </div>
</li>
          <li class="sidebar-item">
  <div class="sidebar-item-container"> 
  <a href="../../guide/how-to/reaction_only.html" class="sidebar-item-text sidebar-link">
 <span class="menu-text">Reaction only</span></a>
  </div>
</li>
      </ul>
  </li>
        <li class="sidebar-item sidebar-item-section">
      <div class="sidebar-item-container"> 
            <a href="../../guide/explanation/index.html" class="sidebar-item-text sidebar-link">
 <span class="menu-text">Explanation</span></a>
          <a class="sidebar-item-toggle text-start collapsed" data-bs-toggle="collapse" data-bs-target="#quarto-sidebar-section-3" aria-expanded="false" aria-label="Toggle section">
            <i class="bi bi-chevron-right ms-2"></i>
          </a> 
      </div>
      <ul id="quarto-sidebar-section-3" class="collapse list-unstyled sidebar-section depth1 ">  
          <li class="sidebar-item">
  <div class="sidebar-item-container"> 
  <a href="../../guide/explanation/components.html" class="sidebar-item-text sidebar-link">
 <span class="menu-text">Components of KIMMDY</span></a>
  </div>
</li>
          <li class="sidebar-item">
  <div class="sidebar-item-container"> 
  <a href="../../guide/explanation/topology.html" class="sidebar-item-text sidebar-link">
 <span class="menu-text">Visualize Topologies</span></a>
  </div>
</li>
      </ul>
  </li>
        <li class="sidebar-item sidebar-item-section">
      <div class="sidebar-item-container"> 
            <a href="../../_reference/index.html" class="sidebar-item-text sidebar-link">
 <span class="menu-text">Reference</span></a>
          <a class="sidebar-item-toggle text-start collapsed" data-bs-toggle="collapse" data-bs-target="#quarto-sidebar-section-4" aria-expanded="false" aria-label="Toggle section">
            <i class="bi bi-chevron-right ms-2"></i>
          </a> 
      </div>
      <ul id="quarto-sidebar-section-4" class="collapse list-unstyled sidebar-section depth1 ">  
          <li class="sidebar-item">
  <div class="sidebar-item-container"> 
  <a href="../../guide/references/input.html" class="sidebar-item-text sidebar-link">
 <span class="menu-text">Input File</span></a>
  </div>
</li>
          <li class="sidebar-item">
  <div class="sidebar-item-container"> 
  <a href="../../guide/references/cmd_ref.html" class="sidebar-item-text sidebar-link">
 <span class="menu-text">CLI Arguments</span></a>
  </div>
</li>
          <li class="sidebar-item sidebar-item-section">
      <div class="sidebar-item-container"> 
            <a class="sidebar-item-text sidebar-link text-start collapsed" data-bs-toggle="collapse" data-bs-target="#quarto-sidebar-section-5" aria-expanded="false">
 <span class="menu-text">Python API</span></a>
          <a class="sidebar-item-toggle text-start collapsed" data-bs-toggle="collapse" data-bs-target="#quarto-sidebar-section-5" aria-expanded="false" aria-label="Toggle section">
            <i class="bi bi-chevron-right ms-2"></i>
          </a> 
      </div>
      <ul id="quarto-sidebar-section-5" class="collapse list-unstyled sidebar-section depth2 ">  
          <li class="sidebar-item">
  <div class="sidebar-item-container"> 
  <a href="../../_reference/cmd.html" class="sidebar-item-text sidebar-link">
 <span class="menu-text">cmd</span></a>
  </div>
</li>
          <li class="sidebar-item sidebar-item-section">
      <div class="sidebar-item-container"> 
            <a class="sidebar-item-text sidebar-link text-start collapsed" data-bs-toggle="collapse" data-bs-target="#quarto-sidebar-section-6" aria-expanded="false">
 <span class="menu-text">Topology</span></a>
          <a class="sidebar-item-toggle text-start collapsed" data-bs-toggle="collapse" data-bs-target="#quarto-sidebar-section-6" aria-expanded="false" aria-label="Toggle section">
            <i class="bi bi-chevron-right ms-2"></i>
          </a> 
      </div>
      <ul id="quarto-sidebar-section-6" class="collapse list-unstyled sidebar-section depth3 ">  
          <li class="sidebar-item">
  <div class="sidebar-item-container"> 
  <a href="../../_reference/topology.topology.html" class="sidebar-item-text sidebar-link">
 <span class="menu-text">topology.topology</span></a>
  </div>
</li>
          <li class="sidebar-item">
  <div class="sidebar-item-container"> 
  <a href="../../_reference/topology.ff.html" class="sidebar-item-text sidebar-link">
 <span class="menu-text">topology.ff</span></a>
  </div>
</li>
          <li class="sidebar-item">
  <div class="sidebar-item-container"> 
  <a href="../../_reference/topology.utils.html" class="sidebar-item-text sidebar-link">
 <span class="menu-text">topology.utils</span></a>
  </div>
</li>
          <li class="sidebar-item">
  <div class="sidebar-item-container"> 
  <a href="../../_reference/topology.atomic.html" class="sidebar-item-text sidebar-link">
 <span class="menu-text">topology.atomic</span></a>
  </div>
</li>
          <li class="sidebar-item">
  <div class="sidebar-item-container"> 
  <a href="../../_reference/parsing.TopologyDict.html" class="sidebar-item-text sidebar-link">
 <span class="menu-text">parsing.TopologyDict</span></a>
  </div>
</li>
      </ul>
  </li>
          <li class="sidebar-item sidebar-item-section">
      <div class="sidebar-item-container"> 
            <a class="sidebar-item-text sidebar-link text-start collapsed" data-bs-toggle="collapse" data-bs-target="#quarto-sidebar-section-7" aria-expanded="false">
 <span class="menu-text">Reaction Plugins</span></a>
          <a class="sidebar-item-toggle text-start collapsed" data-bs-toggle="collapse" data-bs-target="#quarto-sidebar-section-7" aria-expanded="false" aria-label="Toggle section">
            <i class="bi bi-chevron-right ms-2"></i>
          </a> 
      </div>
      <ul id="quarto-sidebar-section-7" class="collapse list-unstyled sidebar-section depth3 ">  
          <li class="sidebar-item">
  <div class="sidebar-item-container"> 
  <a href="../../_reference/homolysis.reaction.Homolysis.html" class="sidebar-item-text sidebar-link">
 <span class="menu-text">homolysis.reaction.Homolysis</span></a>
  </div>
</li>
          <li class="sidebar-item">
  <div class="sidebar-item-container"> 
  <a href="../../_reference/hat_naive.reaction.NaiveHAT.html" class="sidebar-item-text sidebar-link">
 <span class="menu-text">hat_naive.reaction.NaiveHAT</span></a>
  </div>
</li>
          <li class="sidebar-item">
  <div class="sidebar-item-container"> 
  <a href="../../_reference/dummyreaction.reaction.DummyReaction.html" class="sidebar-item-text sidebar-link">
 <span class="menu-text">dummyreaction.reaction.DummyReaction</span></a>
  </div>
</li>
      </ul>
  </li>
          <li class="sidebar-item sidebar-item-section">
      <div class="sidebar-item-container"> 
            <a class="sidebar-item-text sidebar-link text-start collapsed" data-bs-toggle="collapse" data-bs-target="#quarto-sidebar-section-8" aria-expanded="false">
 <span class="menu-text">Other Modules</span></a>
          <a class="sidebar-item-toggle text-start collapsed" data-bs-toggle="collapse" data-bs-target="#quarto-sidebar-section-8" aria-expanded="false" aria-label="Toggle section">
            <i class="bi bi-chevron-right ms-2"></i>
          </a> 
      </div>
      <ul id="quarto-sidebar-section-8" class="collapse list-unstyled sidebar-section depth3 ">  
          <li class="sidebar-item">
  <div class="sidebar-item-container"> 
  <a href="../../_reference/constants.html" class="sidebar-item-text sidebar-link">
 <span class="menu-text">constants</span></a>
  </div>
</li>
          <li class="sidebar-item">
  <div class="sidebar-item-container"> 
  <a href="../../_reference/coordinates.html" class="sidebar-item-text sidebar-link">
 <span class="menu-text">coordinates</span></a>
  </div>
</li>
          <li class="sidebar-item">
  <div class="sidebar-item-container"> 
  <a href="../../_reference/config.html" class="sidebar-item-text sidebar-link">
 <span class="menu-text">config</span></a>
  </div>
</li>
          <li class="sidebar-item">
  <div class="sidebar-item-container"> 
  <a href="../../_reference/kmc.html" class="sidebar-item-text sidebar-link">
 <span class="menu-text">kmc</span></a>
  </div>
</li>
          <li class="sidebar-item">
  <div class="sidebar-item-container"> 
  <a href="../../_reference/parsing.html" class="sidebar-item-text sidebar-link">
 <span class="menu-text">parsing</span></a>
  </div>
</li>
          <li class="sidebar-item">
  <div class="sidebar-item-container"> 
  <a href="../../_reference/runmanager.html" class="sidebar-item-text sidebar-link">
 <span class="menu-text">runmanager</span></a>
  </div>
</li>
          <li class="sidebar-item">
  <div class="sidebar-item-container"> 
  <a href="../../_reference/tasks.html" class="sidebar-item-text sidebar-link">
 <span class="menu-text">tasks</span></a>
  </div>
</li>
          <li class="sidebar-item">
  <div class="sidebar-item-container"> 
  <a href="../../_reference/recipe.html" class="sidebar-item-text sidebar-link">
 <span class="menu-text">recipe</span></a>
  </div>
</li>
          <li class="sidebar-item">
  <div class="sidebar-item-container"> 
  <a href="../../_reference/plugins.html" class="sidebar-item-text sidebar-link">
 <span class="menu-text">plugins</span></a>
  </div>
</li>
          <li class="sidebar-item">
  <div class="sidebar-item-container"> 
  <a href="../../_reference/analysis.html" class="sidebar-item-text sidebar-link">
 <span class="menu-text">analysis</span></a>
  </div>
</li>
          <li class="sidebar-item">
  <div class="sidebar-item-container"> 
  <a href="../../_reference/utils.html" class="sidebar-item-text sidebar-link">
 <span class="menu-text">utils</span></a>
  </div>
</li>
          <li class="sidebar-item">
  <div class="sidebar-item-container"> 
  <a href="../../_reference/tools.html" class="sidebar-item-text sidebar-link">
 <span class="menu-text">tools</span></a>
  </div>
</li>
      </ul>
  </li>
      </ul>
  </li>
      </ul>
  </li>
    </ul>
    </div>
</nav>
<div id="quarto-sidebar-glass" class="quarto-sidebar-collapse-item" data-bs-toggle="collapse" data-bs-target=".quarto-sidebar-collapse-item"></div>
<!-- margin-sidebar -->
    <div id="quarto-margin-sidebar" class="sidebar margin-sidebar">
        <nav id="TOC" role="doc-toc" class="toc-active" data-toc-expanded="99">
    <h2 id="toc-title">On this page</h2>
   
  <ul>
  <li><a href="#parameterize-a-molecule-with-grappa" id="toc-parameterize-a-molecule-with-grappa" class="nav-link active" data-scroll-target="#parameterize-a-molecule-with-grappa">Parameterize a Molecule with Grappa</a></li>
  <li><a href="#remove-hydrogens-and-parameterize-for-radical-starting-structures" id="toc-remove-hydrogens-and-parameterize-for-radical-starting-structures" class="nav-link" data-scroll-target="#remove-hydrogens-and-parameterize-for-radical-starting-structures">Remove Hydrogens and parameterize for radical starting structures</a>
  <ul>
  <li><a href="#minimized-structure-of-native-peptide" id="toc-minimized-structure-of-native-peptide" class="nav-link" data-scroll-target="#minimized-structure-of-native-peptide">Minimized structure of native peptide</a></li>
  <li><a href="#minimized-structure-with-deleted-hydrogen" id="toc-minimized-structure-with-deleted-hydrogen" class="nav-link" data-scroll-target="#minimized-structure-with-deleted-hydrogen">Minimized structure with deleted hydrogen</a></li>
  </ul></li>
  <li><a href="#complex-parameterization" id="toc-complex-parameterization" class="nav-link" data-scroll-target="#complex-parameterization">Complex Parameterization</a></li>
  </ul>
<<<<<<< HEAD
<div class="toc-actions"><ul><li><a href="https://github.com/graeter-group/kimmdy/edit/main/guide/tutorials/modify-topology.qmd" class="toc-action"><i class="bi bi-github"></i>Edit this page</a></li><li><a href="https://github.com/graeter-group/kimmdy/issues/new" class="toc-action"><i class="bi empty"></i>Report an issue</a></li></ul></div></nav>
=======
<div class="toc-actions"><div><i class="bi bi-github"></i></div><div class="action-links"><p><a href="https://github.com/graeter-group/kimmdy/edit/main/guide/tutorials/modify-topology.qmd" class="toc-action">Edit this page</a></p><p><a href="https://github.com/graeter-group/kimmdy/issues/new" class="toc-action">Report an issue</a></p></div></div></nav>
>>>>>>> 4199d72b
    </div>
<!-- main -->
<main class="content" id="quarto-document-content">

<header id="title-block-header" class="quarto-title-block default"><nav class="quarto-page-breadcrumbs quarto-title-breadcrumbs d-none d-lg-block" aria-label="breadcrumb"><ol class="breadcrumb"><li class="breadcrumb-item"><a href="../../guide/tutorials/index.html">Tutorials</a></li><li class="breadcrumb-item"><a href="../../guide/tutorials/modify-topology.html">Modify a Topology</a></li></ol></nav>
<div class="quarto-title">
<h1 class="title">Modify a Topology</h1>
  <div class="quarto-categories">
    <div class="quarto-category">user</div>
  </div>
  </div>



<div class="quarto-title-meta">

    <div>
    <div class="quarto-title-meta-heading">Author</div>
    <div class="quarto-title-meta-contents">
             <p>Eric Hartmann </p>
          </div>
  </div>
    
  
    
  </div>
  


</header>

<<<<<<< HEAD

=======
>>>>>>> 4199d72b
<p>In this tutorial we will check out different ways to process GROMACS topology files with the command-line interface <code>kimmdy-modify-top</code>. Use <code>kimmdy-modify-top -h</code> to see the arguments you can pass to it for your kimmdy version. The python API can be found in the <a href="https://graeter-group.github.io/kimmdy/_reference/tools.html#kimmdy.tools.modify_top">Reference</a>. You need a GROMACS installation and an environment with kimmdy for the tutorial.</p>
<section id="parameterize-a-molecule-with-grappa" class="level1">
<h1>Parameterize a Molecule with Grappa</h1>
<p>To parameterize a molecule with grappa using <code>kimmdy-modify-top</code>, you first need to have a GROMACS topology file for your system. Here, we will use a Ace-Ala-Nme peptide. First, download the peptide pdb and create a topology file using a grappa-compatible force field.</p>
<div class="sourceCode" id="cb1"><pre class="sourceCode bash code-with-copy"><code class="sourceCode bash"><span id="cb1-1"><a href="#cb1-1" aria-hidden="true" tabindex="-1"></a><span class="co"># set up your directory</span></span>
<span id="cb1-2"><a href="#cb1-2" aria-hidden="true" tabindex="-1"></a><span class="fu">mkdir</span> <span class="op">&lt;</span>tutorial-directory<span class="op">&gt;</span></span>
<span id="cb1-3"><a href="#cb1-3" aria-hidden="true" tabindex="-1"></a><span class="bu">cd</span>  <span class="op">&lt;</span>tutorial-directory<span class="op">&gt;</span></span>
<span id="cb1-4"><a href="#cb1-4" aria-hidden="true" tabindex="-1"></a><span class="co"># use an environment with kimmdy</span></span>
<span id="cb1-5"><a href="#cb1-5" aria-hidden="true" tabindex="-1"></a><span class="co"># download files and create topology</span></span>
<span id="cb1-6"><a href="#cb1-6" aria-hidden="true" tabindex="-1"></a><span class="fu">wget</span> https://graeter-group.github.io/kimmdy/guide/tutorials/modify-topology-files/pep.pdb</span>
<span id="cb1-7"><a href="#cb1-7" aria-hidden="true" tabindex="-1"></a><span class="ex">gmx</span> pdb2gmx <span class="at">-f</span> pep.pdb <span class="at">-ignh</span>  <span class="co"># select an appropriate force field from which partial charges and LJ parameters will be taken, e.g. amber99sbildn</span></span></code><button title="Copy to Clipboard" class="code-copy-button"><i class="bi"></i></button></pre></div>
<p>Next, re-parameterize the peptide with grappa and check out the resulting topology file. Make sure to change the values for <code>-grappa_tag</code> and <code>grappa_charge_model</code> if the defaults are not applicable.</p>
<div class="sourceCode" id="cb2"><pre class="sourceCode bash code-with-copy"><code class="sourceCode bash"><span id="cb2-1"><a href="#cb2-1" aria-hidden="true" tabindex="-1"></a><span class="co"># parameterize peptide with grappa</span></span>
<span id="cb2-2"><a href="#cb2-2" aria-hidden="true" tabindex="-1"></a><span class="ex">kimmdy-modify-top</span> topol.top topol_grappa.top <span class="at">-p</span></span>
<span id="cb2-3"><a href="#cb2-3" aria-hidden="true" tabindex="-1"></a><span class="co"># check out the output file; use a text editor of your choice</span></span>
<span id="cb2-4"><a href="#cb2-4" aria-hidden="true" tabindex="-1"></a><span class="ex">gedit</span> topol_grappa.top</span></code><button title="Copy to Clipboard" class="code-copy-button"><i class="bi"></i></button></pre></div>
<p>For this task you can also use the command-line interface of grappa <code>grappa-gmx</code>. The same results as with the <code>kimmdy-modify-top</code> command above can be achieved with the command below.</p>
<div class="sourceCode" id="cb3"><pre class="sourceCode bash code-with-copy"><code class="sourceCode bash"><span id="cb3-1"><a href="#cb3-1" aria-hidden="true" tabindex="-1"></a><span class="ex">grappa_gmx</span> <span class="at">-f</span> topol.top <span class="at">-o</span> topol_grappa.top <span class="at">-t</span> <span class="st">'latest'</span> <span class="at">-c</span> <span class="st">'amber99'</span></span></code><button title="Copy to Clipboard" class="code-copy-button"><i class="bi"></i></button></pre></div>
<p>You will notice many changes compared to the topology file generated by <code>gmx pdb2gmx</code>. First, all includes were resolved to create a standalone topology file. That’s the reason for having the <code>[ atomtypes ]</code>, <code>[ bondtypes ]</code> and other parameter definitions as well as ion and water topology definitions with <code>[ moleculetype ]</code>, <code>[atoms]</code> and <code>[bonds]</code> sections.</p>
<p>The change through parameterization will become more apparent by comparing with a non-parameterized, converted topology file.</p>
<div class="sourceCode" id="cb4"><pre class="sourceCode bash code-with-copy"><code class="sourceCode bash"><span id="cb4-1"><a href="#cb4-1" aria-hidden="true" tabindex="-1"></a><span class="co"># parameterize peptide</span></span>
<span id="cb4-2"><a href="#cb4-2" aria-hidden="true" tabindex="-1"></a><span class="ex">kimmdy-modify-top</span> topol.top topol_vanilla.top </span>
<span id="cb4-3"><a href="#cb4-3" aria-hidden="true" tabindex="-1"></a><span class="co"># compare results</span></span>
<span id="cb4-4"><a href="#cb4-4" aria-hidden="true" tabindex="-1"></a><span class="ex">vimdiff</span> topol_grappa.top topol_vanilla.top</span></code><button title="Copy to Clipboard" class="code-copy-button"><i class="bi"></i></button></pre></div>
<p>You should see explicit parameters for bonds, angles dihedrals (e.g <code>2 1 5 6 9 180.0 1.5141575 1</code>) in the grappa parameterized file while the non-parameterized file has implicit parameters which are defined in the interaction type section (<code>2 1 5 6 9</code>). If that’s the case, you have successfully parameterized a molecule with grappa and are finished with this section of the tutorial!</p>
</section>
<section id="remove-hydrogens-and-parameterize-for-radical-starting-structures" class="level1">
<h1>Remove Hydrogens and parameterize for radical starting structures</h1>
<p>An additional capability of the tool is to remove hydrogens to create radicals. Which hydrogen will be removed is defined by its atom nr in the topology file (first column). Additionally, the structure file has to be modified to get a compatible pair of structure and topology file. Look for the atom nr of the hydrogen connected to the Ala C-alpha and remove it. Keep the <code>-p</code> flag to reparameterize the molecule using grappa. Use a text editor or molecule visualization program to verify the successful removal of the hydrogen of choice. The nonbonded parameters all stay the same, except for the partial charge of the heavy atom from which the hydrogen is detached: The partial charge of the hydrogen will be added to the heavy atom upon removal of the hydrogen.</p>
<div class="sourceCode" id="cb5"><pre class="sourceCode bash code-with-copy"><code class="sourceCode bash"><span id="cb5-1"><a href="#cb5-1" aria-hidden="true" tabindex="-1"></a><span class="co"># remove hydrogen and re-parameterize peptide with grappa</span></span>
<span id="cb5-2"><a href="#cb5-2" aria-hidden="true" tabindex="-1"></a><span class="ex">kimmdy-modify-top</span> topol.top topol_grappa_CA.top <span class="at">-p</span> <span class="at">-c</span> conf.gro <span class="at">-r</span> <span class="op">&lt;</span>hydrogen nr<span class="op">&gt;</span></span>
<span id="cb5-3"><a href="#cb5-3" aria-hidden="true" tabindex="-1"></a><span class="co"># look at the result</span></span></code><button title="Copy to Clipboard" class="code-copy-button"><i class="bi"></i></button></pre></div>
<p>To see how removal of a hydrogen changes the minimum energy structure, run a minimization on both the native and radical peptide. Most strikingly, you should see the radical C-alpha become planar, as expected from QM calculations. Use the mdp file mentioned below. Both structures are also shown in molstar panels.</p>
<details>
<summary>
GROMACS mdp file (minim.mdp)
</summary>
<div class="code-with-filename">
<div class="code-with-filename-file">
<pre><strong>minim.mdp</strong></pre>
</div>
<div class="sourceCode" id="cb6" data-filename="minim.mdp"><pre class="sourceCode yml code-with-copy"><code class="sourceCode yaml"><span id="cb6-1"><a href="#cb6-1" aria-hidden="true" tabindex="-1"></a></span>
<span id="cb6-2"><a href="#cb6-2" aria-hidden="true" tabindex="-1"></a><span class="at">; minim.mdp - used as input into grompp to generate em.tpr</span></span>
<span id="cb6-3"><a href="#cb6-3" aria-hidden="true" tabindex="-1"></a><span class="at">; Parameters describing what to do, when to stop and what to save</span></span>
<span id="cb6-4"><a href="#cb6-4" aria-hidden="true" tabindex="-1"></a><span class="at">integrator  = steep         ; Algorithm (steep = steepest descent minimization)</span></span>
<span id="cb6-5"><a href="#cb6-5" aria-hidden="true" tabindex="-1"></a><span class="at">emtol       = 10.0        ; Stop minimization when the maximum force &lt; 10.0 kJ/mol/nm</span></span>
<span id="cb6-6"><a href="#cb6-6" aria-hidden="true" tabindex="-1"></a><span class="at">emstep      = 0.01          ; Minimization step size</span></span>
<span id="cb6-7"><a href="#cb6-7" aria-hidden="true" tabindex="-1"></a><span class="at">nsteps      = 50000         ; Maximum number of (minimization) steps to perform</span></span>
<span id="cb6-8"><a href="#cb6-8" aria-hidden="true" tabindex="-1"></a></span>
<span id="cb6-9"><a href="#cb6-9" aria-hidden="true" tabindex="-1"></a><span class="at">; Parameters describing how to find the neighbors of each atom and how to calculate the interactions</span></span>
<span id="cb6-10"><a href="#cb6-10" aria-hidden="true" tabindex="-1"></a><span class="at">nstlist         = 1         ; Frequency to update the neighbor list and long range forces</span></span>
<span id="cb6-11"><a href="#cb6-11" aria-hidden="true" tabindex="-1"></a><span class="at">cutoff-scheme   = Verlet    ; Buffered neighbor searching</span></span>
<span id="cb6-12"><a href="#cb6-12" aria-hidden="true" tabindex="-1"></a><span class="at">ns_type         = grid      ; Method to determine neighbor list (simple, grid)</span></span>
<span id="cb6-13"><a href="#cb6-13" aria-hidden="true" tabindex="-1"></a><span class="at">coulombtype     = PME       ; Treatment of long range electrostatic interactions</span></span>
<span id="cb6-14"><a href="#cb6-14" aria-hidden="true" tabindex="-1"></a><span class="at">rcoulomb        = 1.0       ; Short-range electrostatic cut-off</span></span>
<span id="cb6-15"><a href="#cb6-15" aria-hidden="true" tabindex="-1"></a><span class="at">rvdw            = 1.0       ; Short-range Van der Waals cut-off</span></span>
<span id="cb6-16"><a href="#cb6-16" aria-hidden="true" tabindex="-1"></a><span class="at">pbc             = xyz       ; Periodic Boundary Conditions in all 3 dimensions</span></span></code><button title="Copy to Clipboard" class="code-copy-button"><i class="bi"></i></button></pre></div>
</div>
</details>
<div class="sourceCode" id="cb7"><pre class="sourceCode bash code-with-copy"><code class="sourceCode bash"><span id="cb7-1"><a href="#cb7-1" aria-hidden="true" tabindex="-1"></a><span class="co"># minimize radical peptide</span></span>
<span id="cb7-2"><a href="#cb7-2" aria-hidden="true" tabindex="-1"></a><span class="ex">gmx</span> editconf <span class="at">-f</span> topol_grappa_CA.gro <span class="at">-o</span> topol_grappa_CA_box.gro <span class="at">-d</span> 1 <span class="at">-bt</span> cubic</span>
<span id="cb7-3"><a href="#cb7-3" aria-hidden="true" tabindex="-1"></a><span class="ex">gmx</span> grompp <span class="at">-f</span> minim.mdp <span class="at">-c</span> topol_grappa_CA_box.gro <span class="at">-p</span> topol_grappa_CA.top <span class="at">-o</span> minim.tpr</span>
<span id="cb7-4"><a href="#cb7-4" aria-hidden="true" tabindex="-1"></a><span class="ex">gmx</span> mdrun <span class="at">-deffnm</span> minim</span>
<span id="cb7-5"><a href="#cb7-5" aria-hidden="true" tabindex="-1"></a><span class="co"># do the same for the native peptide</span></span>
<span id="cb7-6"><a href="#cb7-6" aria-hidden="true" tabindex="-1"></a><span class="co"># look at the result</span></span></code><button title="Copy to Clipboard" class="code-copy-button"><i class="bi"></i></button></pre></div>
<section id="minimized-structure-of-native-peptide" class="level3">
<h3 class="anchored" data-anchor-id="minimized-structure-of-native-peptide">Minimized structure of native peptide</h3>
    <div id="app-./modify-topology-files/minim.pdb" class="molstar-app"></div>
    <script type="text/javascript">
<<<<<<< HEAD
    molstar.Viewer.create("app-./modify-topology-files/minim.pdb", {"pdbProvider":"rcsb","layoutShowControls":false,"layoutShowSequence":false,"layoutIsExpanded":false,"viewportShowAnimation":true,"emdbProvider":"rcsb","viewportShowExpand":true,"layoutShowLeftPanel":true,"viewportShowSelectionMode":false,"layoutShowLog":false,"layoutShowRemoteState":false}).then(viewer => {
=======
    molstar.Viewer.create("app-./modify-topology-files/minim.pdb", {"layoutShowRemoteState":false,"layoutShowLog":false,"layoutShowLeftPanel":true,"layoutShowControls":false,"viewportShowSelectionMode":false,"emdbProvider":"rcsb","pdbProvider":"rcsb","layoutShowSequence":false,"layoutIsExpanded":false,"viewportShowExpand":true,"viewportShowAnimation":true}).then(viewer => {
>>>>>>> 4199d72b
    viewer.loadStructureFromUrl("./modify-topology-files/minim.pdb", format="pdb");    });
    </script>
    
</section>
<section id="minimized-structure-with-deleted-hydrogen" class="level3">
<h3 class="anchored" data-anchor-id="minimized-structure-with-deleted-hydrogen">Minimized structure with deleted hydrogen</h3>
    <div id="app-./modify-topology-files/minim_delH.pdb" class="molstar-app"></div>
    <script type="text/javascript">
<<<<<<< HEAD
    molstar.Viewer.create("app-./modify-topology-files/minim_delH.pdb", {"pdbProvider":"rcsb","layoutShowControls":false,"layoutShowSequence":false,"layoutIsExpanded":false,"viewportShowAnimation":true,"emdbProvider":"rcsb","viewportShowExpand":true,"layoutShowLeftPanel":true,"viewportShowSelectionMode":false,"layoutShowLog":false,"layoutShowRemoteState":false}).then(viewer => {
=======
    molstar.Viewer.create("app-./modify-topology-files/minim_delH.pdb", {"layoutShowRemoteState":false,"layoutShowLog":false,"layoutShowLeftPanel":true,"layoutShowControls":false,"viewportShowSelectionMode":false,"emdbProvider":"rcsb","pdbProvider":"rcsb","layoutShowSequence":false,"layoutIsExpanded":false,"viewportShowExpand":true,"viewportShowAnimation":true}).then(viewer => {
>>>>>>> 4199d72b
    viewer.loadStructureFromUrl("./modify-topology-files/minim_delH.pdb", format="pdb");    });
    </script>
    
<div class="callout callout-style-simple callout-warning">
<div class="callout-body d-flex">
<div class="callout-icon-container">
<i class="callout-icon"></i>
</div>
<div class="callout-body-container">
<p>This has only been validated for proteins but the implementation is designed to provide a general solution. Hence, non-verified and possibly wrong parameters can easily be generated. For further information, refer to appendix of the original <a href="https://doi.org/10.48550/arXiv.2404.00050">grappa paper</a>.</p>
</div>
</div>
</div>
<div class="callout callout-style-simple callout-warning">
<div class="callout-body d-flex">
<div class="callout-icon-container">
<i class="callout-icon"></i>
</div>
<div class="callout-body-container">
<p>When using the option to remove hydrogens, make sure to keep a distance of at least 16-20 bonds (corresponding to 2 times the field-of-view of the grappa model) between radicals because grappa is not trained on systems with multiple radicals.</p>
</div>
</div>
</div>
</section>
</section>
<section id="complex-parameterization" class="level1">
<h1>Complex Parameterization</h1>
<div class="callout callout-style-simple callout-tip">
<div class="callout-body d-flex">
<div class="callout-icon-container">
<i class="callout-icon"></i>
</div>
<div class="callout-body-container">
<p>While parsing a topology file, molecules that are neither water nor ions (as identified by the molecule name) are grouped in the <code>Reactive</code> molecule. This <code>Reactive</code> molecule is passed to grappa for parameterization. For topologies with multiple solute components such as protein:DNA complexes or membrane proteins as well as files where the default recognition of water and ions does not work, you can explicitly define included and excluded moleculetypes in the topology. The includes and excludes are supplied as .csv files.</p>
</div>
</div>
</div>


</section>

<a onclick="window.scrollTo(0, 0); return false;" role="button" id="quarto-back-to-top"><i class="bi bi-arrow-up"></i> Back to top</a></main> <!-- /main -->
<script id="quarto-html-after-body" type="application/javascript">
window.document.addEventListener("DOMContentLoaded", function (event) {
  const toggleBodyColorMode = (bsSheetEl) => {
    const mode = bsSheetEl.getAttribute("data-mode");
    const bodyEl = window.document.querySelector("body");
    if (mode === "dark") {
      bodyEl.classList.add("quarto-dark");
      bodyEl.classList.remove("quarto-light");
    } else {
      bodyEl.classList.add("quarto-light");
      bodyEl.classList.remove("quarto-dark");
    }
  }
  const toggleBodyColorPrimary = () => {
    const bsSheetEl = window.document.querySelector("link#quarto-bootstrap");
    if (bsSheetEl) {
      toggleBodyColorMode(bsSheetEl);
    }
  }
  toggleBodyColorPrimary();  
  const disableStylesheet = (stylesheets) => {
    for (let i=0; i < stylesheets.length; i++) {
      const stylesheet = stylesheets[i];
      stylesheet.rel = 'prefetch';
    }
  }
  const enableStylesheet = (stylesheets) => {
    for (let i=0; i < stylesheets.length; i++) {
      const stylesheet = stylesheets[i];
      stylesheet.rel = 'stylesheet';
    }
  }
  const manageTransitions = (selector, allowTransitions) => {
    const els = window.document.querySelectorAll(selector);
    for (let i=0; i < els.length; i++) {
      const el = els[i];
      if (allowTransitions) {
        el.classList.remove('notransition');
      } else {
        el.classList.add('notransition');
      }
    }
  }
  const toggleGiscusIfUsed = (isAlternate, darkModeDefault) => {
    const baseTheme = document.querySelector('#giscus-base-theme')?.value ?? 'light';
    const alternateTheme = document.querySelector('#giscus-alt-theme')?.value ?? 'dark';
    let newTheme = '';
    if(darkModeDefault) {
      newTheme = isAlternate ? baseTheme : alternateTheme;
    } else {
      newTheme = isAlternate ? alternateTheme : baseTheme;
    }
    const changeGiscusTheme = () => {
      // From: https://github.com/giscus/giscus/issues/336
      const sendMessage = (message) => {
        const iframe = document.querySelector('iframe.giscus-frame');
        if (!iframe) return;
        iframe.contentWindow.postMessage({ giscus: message }, 'https://giscus.app');
      }
      sendMessage({
        setConfig: {
          theme: newTheme
        }
      });
    }
    const isGiscussLoaded = window.document.querySelector('iframe.giscus-frame') !== null;
    if (isGiscussLoaded) {
      changeGiscusTheme();
    }
  }
  const toggleColorMode = (alternate) => {
    // Switch the stylesheets
    const alternateStylesheets = window.document.querySelectorAll('link.quarto-color-scheme.quarto-color-alternate');
    manageTransitions('#quarto-margin-sidebar .nav-link', false);
    if (alternate) {
      enableStylesheet(alternateStylesheets);
      for (const sheetNode of alternateStylesheets) {
        if (sheetNode.id === "quarto-bootstrap") {
          toggleBodyColorMode(sheetNode);
        }
      }
    } else {
      disableStylesheet(alternateStylesheets);
      toggleBodyColorPrimary();
    }
    manageTransitions('#quarto-margin-sidebar .nav-link', true);
    // Switch the toggles
    const toggles = window.document.querySelectorAll('.quarto-color-scheme-toggle');
    for (let i=0; i < toggles.length; i++) {
      const toggle = toggles[i];
      if (toggle) {
        if (alternate) {
          toggle.classList.add("alternate");     
        } else {
          toggle.classList.remove("alternate");
        }
      }
    }
    // Hack to workaround the fact that safari doesn't
    // properly recolor the scrollbar when toggling (#1455)
    if (navigator.userAgent.indexOf('Safari') > 0 && navigator.userAgent.indexOf('Chrome') == -1) {
      manageTransitions("body", false);
      window.scrollTo(0, 1);
      setTimeout(() => {
        window.scrollTo(0, 0);
        manageTransitions("body", true);
      }, 40);  
    }
  }
  const isFileUrl = () => { 
    return window.location.protocol === 'file:';
  }
  const hasAlternateSentinel = () => {  
    let styleSentinel = getColorSchemeSentinel();
    if (styleSentinel !== null) {
      return styleSentinel === "alternate";
    } else {
      return false;
    }
  }
  const setStyleSentinel = (alternate) => {
    const value = alternate ? "alternate" : "default";
    if (!isFileUrl()) {
      window.localStorage.setItem("quarto-color-scheme", value);
    } else {
      localAlternateSentinel = value;
    }
  }
  const getColorSchemeSentinel = () => {
    if (!isFileUrl()) {
      const storageValue = window.localStorage.getItem("quarto-color-scheme");
      return storageValue != null ? storageValue : localAlternateSentinel;
    } else {
      return localAlternateSentinel;
    }
  }
  const darkModeDefault = false;
  let localAlternateSentinel = darkModeDefault ? 'alternate' : 'default';
  // Dark / light mode switch
  window.quartoToggleColorScheme = () => {
    // Read the current dark / light value 
    let toAlternate = !hasAlternateSentinel();
    toggleColorMode(toAlternate);
    setStyleSentinel(toAlternate);
    toggleGiscusIfUsed(toAlternate, darkModeDefault);
  };
  // Ensure there is a toggle, if there isn't float one in the top right
  if (window.document.querySelector('.quarto-color-scheme-toggle') === null) {
    const a = window.document.createElement('a');
    a.classList.add('top-right');
    a.classList.add('quarto-color-scheme-toggle');
    a.href = "";
    a.onclick = function() { try { window.quartoToggleColorScheme(); } catch {} return false; };
    const i = window.document.createElement("i");
    i.classList.add('bi');
    a.appendChild(i);
    window.document.body.appendChild(a);
  }
  // Switch to dark mode if need be
  if (hasAlternateSentinel()) {
    toggleColorMode(true);
  } else {
    toggleColorMode(false);
  }
  const icon = "";
  const anchorJS = new window.AnchorJS();
  anchorJS.options = {
    placement: 'right',
    icon: icon
  };
  anchorJS.add('.anchored');
  const isCodeAnnotation = (el) => {
    for (const clz of el.classList) {
      if (clz.startsWith('code-annotation-')) {                     
        return true;
      }
    }
    return false;
  }
  const clipboard = new window.ClipboardJS('.code-copy-button', {
    text: function(trigger) {
      const codeEl = trigger.previousElementSibling.cloneNode(true);
      for (const childEl of codeEl.children) {
        if (isCodeAnnotation(childEl)) {
          childEl.remove();
        }
      }
      return codeEl.innerText;
    }
  });
  clipboard.on('success', function(e) {
    // button target
    const button = e.trigger;
    // don't keep focus
    button.blur();
    // flash "checked"
    button.classList.add('code-copy-button-checked');
    var currentTitle = button.getAttribute("title");
    button.setAttribute("title", "Copied!");
    let tooltip;
    if (window.bootstrap) {
      button.setAttribute("data-bs-toggle", "tooltip");
      button.setAttribute("data-bs-placement", "left");
      button.setAttribute("data-bs-title", "Copied!");
      tooltip = new bootstrap.Tooltip(button, 
        { trigger: "manual", 
          customClass: "code-copy-button-tooltip",
          offset: [0, -8]});
      tooltip.show();    
    }
    setTimeout(function() {
      if (tooltip) {
        tooltip.hide();
        button.removeAttribute("data-bs-title");
        button.removeAttribute("data-bs-toggle");
        button.removeAttribute("data-bs-placement");
      }
      button.setAttribute("title", currentTitle);
      button.classList.remove('code-copy-button-checked');
    }, 1000);
    // clear code selection
    e.clearSelection();
  });
    var localhostRegex = new RegExp(/^(?:http|https):\/\/localhost\:?[0-9]*\//);
    var mailtoRegex = new RegExp(/^mailto:/);
      var filterRegex = new RegExp("http:\/\/graeter-group\.github\.io\/kimmdy");
    var isInternal = (href) => {
        return filterRegex.test(href) || localhostRegex.test(href) || mailtoRegex.test(href);
    }
    // Inspect non-navigation links and adorn them if external
 	var links = window.document.querySelectorAll('a[href]:not(.nav-link):not(.navbar-brand):not(.toc-action):not(.sidebar-link):not(.sidebar-item-toggle):not(.pagination-link):not(.no-external):not([aria-hidden]):not(.dropdown-item):not(.quarto-navigation-tool)');
    for (var i=0; i<links.length; i++) {
      const link = links[i];
      if (!isInternal(link.href)) {
        // undo the damage that might have been done by quarto-nav.js in the case of
        // links that we want to consider external
        if (link.dataset.originalHref !== undefined) {
          link.href = link.dataset.originalHref;
        }
      }
    }
  function tippyHover(el, contentFn, onTriggerFn, onUntriggerFn) {
    const config = {
      allowHTML: true,
      maxWidth: 500,
      delay: 100,
      arrow: false,
      appendTo: function(el) {
          return el.parentElement;
      },
      interactive: true,
      interactiveBorder: 10,
      theme: 'quarto',
      placement: 'bottom-start',
    };
    if (contentFn) {
      config.content = contentFn;
    }
    if (onTriggerFn) {
      config.onTrigger = onTriggerFn;
    }
    if (onUntriggerFn) {
      config.onUntrigger = onUntriggerFn;
    }
    window.tippy(el, config); 
  }
  const noterefs = window.document.querySelectorAll('a[role="doc-noteref"]');
  for (var i=0; i<noterefs.length; i++) {
    const ref = noterefs[i];
    tippyHover(ref, function() {
      // use id or data attribute instead here
      let href = ref.getAttribute('data-footnote-href') || ref.getAttribute('href');
      try { href = new URL(href).hash; } catch {}
      const id = href.replace(/^#\/?/, "");
      const note = window.document.getElementById(id);
      if (note) {
        return note.innerHTML;
      } else {
        return "";
      }
    });
  }
  const xrefs = window.document.querySelectorAll('a.quarto-xref');
  const processXRef = (id, note) => {
    // Strip column container classes
    const stripColumnClz = (el) => {
      el.classList.remove("page-full", "page-columns");
      if (el.children) {
        for (const child of el.children) {
          stripColumnClz(child);
        }
      }
    }
    stripColumnClz(note)
    if (id === null || id.startsWith('sec-')) {
      // Special case sections, only their first couple elements
      const container = document.createElement("div");
      if (note.children && note.children.length > 2) {
        container.appendChild(note.children[0].cloneNode(true));
        for (let i = 1; i < note.children.length; i++) {
          const child = note.children[i];
          if (child.tagName === "P" && child.innerText === "") {
            continue;
          } else {
            container.appendChild(child.cloneNode(true));
            break;
          }
        }
        if (window.Quarto?.typesetMath) {
          window.Quarto.typesetMath(container);
        }
        return container.innerHTML
      } else {
        if (window.Quarto?.typesetMath) {
          window.Quarto.typesetMath(note);
        }
        return note.innerHTML;
      }
    } else {
      // Remove any anchor links if they are present
      const anchorLink = note.querySelector('a.anchorjs-link');
      if (anchorLink) {
        anchorLink.remove();
      }
      if (window.Quarto?.typesetMath) {
        window.Quarto.typesetMath(note);
      }
      // TODO in 1.5, we should make sure this works without a callout special case
      if (note.classList.contains("callout")) {
        return note.outerHTML;
      } else {
        return note.innerHTML;
      }
    }
  }
  for (var i=0; i<xrefs.length; i++) {
    const xref = xrefs[i];
    tippyHover(xref, undefined, function(instance) {
      instance.disable();
      let url = xref.getAttribute('href');
      let hash = undefined; 
      if (url.startsWith('#')) {
        hash = url;
      } else {
        try { hash = new URL(url).hash; } catch {}
      }
      if (hash) {
        const id = hash.replace(/^#\/?/, "");
        const note = window.document.getElementById(id);
        if (note !== null) {
          try {
            const html = processXRef(id, note.cloneNode(true));
            instance.setContent(html);
          } finally {
            instance.enable();
            instance.show();
          }
        } else {
          // See if we can fetch this
          fetch(url.split('#')[0])
          .then(res => res.text())
          .then(html => {
            const parser = new DOMParser();
            const htmlDoc = parser.parseFromString(html, "text/html");
            const note = htmlDoc.getElementById(id);
            if (note !== null) {
              const html = processXRef(id, note);
              instance.setContent(html);
            } 
          }).finally(() => {
            instance.enable();
            instance.show();
          });
        }
      } else {
        // See if we can fetch a full url (with no hash to target)
        // This is a special case and we should probably do some content thinning / targeting
        fetch(url)
        .then(res => res.text())
        .then(html => {
          const parser = new DOMParser();
          const htmlDoc = parser.parseFromString(html, "text/html");
          const note = htmlDoc.querySelector('main.content');
          if (note !== null) {
            // This should only happen for chapter cross references
            // (since there is no id in the URL)
            // remove the first header
            if (note.children.length > 0 && note.children[0].tagName === "HEADER") {
              note.children[0].remove();
            }
            const html = processXRef(null, note);
            instance.setContent(html);
          } 
        }).finally(() => {
          instance.enable();
          instance.show();
        });
      }
    }, function(instance) {
    });
  }
      let selectedAnnoteEl;
      const selectorForAnnotation = ( cell, annotation) => {
        let cellAttr = 'data-code-cell="' + cell + '"';
        let lineAttr = 'data-code-annotation="' +  annotation + '"';
        const selector = 'span[' + cellAttr + '][' + lineAttr + ']';
        return selector;
      }
      const selectCodeLines = (annoteEl) => {
        const doc = window.document;
        const targetCell = annoteEl.getAttribute("data-target-cell");
        const targetAnnotation = annoteEl.getAttribute("data-target-annotation");
        const annoteSpan = window.document.querySelector(selectorForAnnotation(targetCell, targetAnnotation));
        const lines = annoteSpan.getAttribute("data-code-lines").split(",");
        const lineIds = lines.map((line) => {
          return targetCell + "-" + line;
        })
        let top = null;
        let height = null;
        let parent = null;
        if (lineIds.length > 0) {
            //compute the position of the single el (top and bottom and make a div)
            const el = window.document.getElementById(lineIds[0]);
            top = el.offsetTop;
            height = el.offsetHeight;
            parent = el.parentElement.parentElement;
          if (lineIds.length > 1) {
            const lastEl = window.document.getElementById(lineIds[lineIds.length - 1]);
            const bottom = lastEl.offsetTop + lastEl.offsetHeight;
            height = bottom - top;
          }
          if (top !== null && height !== null && parent !== null) {
            // cook up a div (if necessary) and position it 
            let div = window.document.getElementById("code-annotation-line-highlight");
            if (div === null) {
              div = window.document.createElement("div");
              div.setAttribute("id", "code-annotation-line-highlight");
              div.style.position = 'absolute';
              parent.appendChild(div);
            }
            div.style.top = top - 2 + "px";
            div.style.height = height + 4 + "px";
            div.style.left = 0;
            let gutterDiv = window.document.getElementById("code-annotation-line-highlight-gutter");
            if (gutterDiv === null) {
              gutterDiv = window.document.createElement("div");
              gutterDiv.setAttribute("id", "code-annotation-line-highlight-gutter");
              gutterDiv.style.position = 'absolute';
              const codeCell = window.document.getElementById(targetCell);
              const gutter = codeCell.querySelector('.code-annotation-gutter');
              gutter.appendChild(gutterDiv);
            }
            gutterDiv.style.top = top - 2 + "px";
            gutterDiv.style.height = height + 4 + "px";
          }
          selectedAnnoteEl = annoteEl;
        }
      };
      const unselectCodeLines = () => {
        const elementsIds = ["code-annotation-line-highlight", "code-annotation-line-highlight-gutter"];
        elementsIds.forEach((elId) => {
          const div = window.document.getElementById(elId);
          if (div) {
            div.remove();
          }
        });
        selectedAnnoteEl = undefined;
      };
        // Handle positioning of the toggle
    window.addEventListener(
      "resize",
      throttle(() => {
        elRect = undefined;
        if (selectedAnnoteEl) {
          selectCodeLines(selectedAnnoteEl);
        }
      }, 10)
    );
    function throttle(fn, ms) {
    let throttle = false;
    let timer;
      return (...args) => {
        if(!throttle) { // first call gets through
            fn.apply(this, args);
            throttle = true;
        } else { // all the others get throttled
            if(timer) clearTimeout(timer); // cancel #2
            timer = setTimeout(() => {
              fn.apply(this, args);
              timer = throttle = false;
            }, ms);
        }
      };
    }
      // Attach click handler to the DT
      const annoteDls = window.document.querySelectorAll('dt[data-target-cell]');
      for (const annoteDlNode of annoteDls) {
        annoteDlNode.addEventListener('click', (event) => {
          const clickedEl = event.target;
          if (clickedEl !== selectedAnnoteEl) {
            unselectCodeLines();
            const activeEl = window.document.querySelector('dt[data-target-cell].code-annotation-active');
            if (activeEl) {
              activeEl.classList.remove('code-annotation-active');
            }
            selectCodeLines(clickedEl);
            clickedEl.classList.add('code-annotation-active');
          } else {
            // Unselect the line
            unselectCodeLines();
            clickedEl.classList.remove('code-annotation-active');
          }
        });
      }
  const findCites = (el) => {
    const parentEl = el.parentElement;
    if (parentEl) {
      const cites = parentEl.dataset.cites;
      if (cites) {
        return {
          el,
          cites: cites.split(' ')
        };
      } else {
        return findCites(el.parentElement)
      }
    } else {
      return undefined;
    }
  };
  var bibliorefs = window.document.querySelectorAll('a[role="doc-biblioref"]');
  for (var i=0; i<bibliorefs.length; i++) {
    const ref = bibliorefs[i];
    const citeInfo = findCites(ref);
    if (citeInfo) {
      tippyHover(citeInfo.el, function() {
        var popup = window.document.createElement('div');
        citeInfo.cites.forEach(function(cite) {
          var citeDiv = window.document.createElement('div');
          citeDiv.classList.add('hanging-indent');
          citeDiv.classList.add('csl-entry');
          var biblioDiv = window.document.getElementById('ref-' + cite);
          if (biblioDiv) {
            citeDiv.innerHTML = biblioDiv.innerHTML;
          }
          popup.appendChild(citeDiv);
        });
        return popup.innerHTML;
      });
    }
  }
});
</script>
<nav class="page-navigation">
  <div class="nav-page nav-page-previous">
      <a href="../../guide/tutorials/getting-started.html" class="pagination-link" aria-label="Get Started">
        <i class="bi bi-arrow-left-short"></i> <span class="nav-page-text">Get Started</span>
      </a>          
  </div>
  <div class="nav-page nav-page-next">
      <a href="../../guide/tutorials/write-plugin.html" class="pagination-link" aria-label="Write a Reaction Plugin">
        <span class="nav-page-text">Write a Reaction Plugin</span> <i class="bi bi-arrow-right-short"></i>
      </a>
  </div>
</nav>
</div> <!-- /content -->




<footer class="footer"><div class="nav-footer"><div class="nav-footer-center"><div class="toc-actions d-sm-block d-md-none"><ul><li><a href="https://github.com/graeter-group/kimmdy/edit/main/guide/tutorials/modify-topology.qmd" class="toc-action"><i class="bi bi-github"></i>Edit this page</a></li><li><a href="https://github.com/graeter-group/kimmdy/issues/new" class="toc-action"><i class="bi empty"></i>Report an issue</a></li></ul></div></div></div></footer></body></html><|MERGE_RESOLUTION|>--- conflicted
+++ resolved
@@ -2,13 +2,13 @@
 <html xmlns="http://www.w3.org/1999/xhtml" lang="en" xml:lang="en"><head>
 
 <meta charset="utf-8">
-<meta name="generator" content="quarto-1.4.554">
+<meta name="generator" content="quarto-1.5.53">
 
 <meta name="viewport" content="width=device-width, initial-scale=1.0, user-scalable=yes">
 
 <meta name="author" content="Eric Hartmann">
 
-<title>KIMMDY - Modify a Topology</title>
+<title>Modify a Topology – KIMMDY</title>
 <style>
 code{white-space: pre-wrap;}
 span.smallcaps{font-variant: small-caps;}
@@ -34,7 +34,7 @@
 }
 @media print {
 pre > code.sourceCode { white-space: pre-wrap; }
-pre > code.sourceCode > span { text-indent: -5em; padding-left: 5em; }
+pre > code.sourceCode > span { display: inline-block; text-indent: -5em; padding-left: 5em; }
 }
 pre.numberSource code
   { counter-reset: source-line 0; }
@@ -124,7 +124,7 @@
     </a>
   </div>
             <div id="quarto-search" class="" title="Search"></div>
-          <button class="navbar-toggler" type="button" data-bs-toggle="collapse" data-bs-target="#navbarCollapse" aria-controls="navbarCollapse" aria-expanded="false" aria-label="Toggle navigation" onclick="if (window.quartoToggleHeadroom) { window.quartoToggleHeadroom(); }">
+          <button class="navbar-toggler" type="button" data-bs-toggle="collapse" data-bs-target="#navbarCollapse" aria-controls="navbarCollapse" role="menu" aria-expanded="false" aria-label="Toggle navigation" onclick="if (window.quartoToggleHeadroom) { window.quartoToggleHeadroom(); }">
   <span class="navbar-toggler-icon"></span>
 </button>
           <div class="collapse navbar-collapse" id="navbarCollapse">
@@ -151,9 +151,9 @@
   </li>  
 </ul>
           </div> <!-- /navcollapse -->
-          <div class="quarto-navbar-tools tools-wide">
+            <div class="quarto-navbar-tools tools-wide">
     <div class="dropdown">
-      <a href="" title="" id="quarto-navigation-tool-dropdown-0" class="quarto-navigation-tool dropdown-toggle px-1" data-bs-toggle="dropdown" aria-expanded="false" aria-label=""><i class="bi bi-github"></i></a>
+      <a href="" title="" id="quarto-navigation-tool-dropdown-0" class="quarto-navigation-tool dropdown-toggle px-1" data-bs-toggle="dropdown" aria-expanded="false" role="link" aria-label=""><i class="bi bi-github"></i></a>
       <ul class="dropdown-menu" aria-labelledby="quarto-navigation-tool-dropdown-0">
           <li>
             <a class="dropdown-item quarto-navbar-tools-item" href="https://github.com/graeter-group/kimmdy">
@@ -178,11 +178,11 @@
     </nav>
   <nav class="quarto-secondary-nav">
     <div class="container-fluid d-flex">
-      <button type="button" class="quarto-btn-toggle btn" data-bs-toggle="collapse" data-bs-target=".quarto-sidebar-collapse-item" aria-controls="quarto-sidebar" aria-expanded="false" aria-label="Toggle sidebar navigation" onclick="if (window.quartoToggleHeadroom) { window.quartoToggleHeadroom(); }">
+      <button type="button" class="quarto-btn-toggle btn" data-bs-toggle="collapse" role="button" data-bs-target=".quarto-sidebar-collapse-item" aria-controls="quarto-sidebar" aria-expanded="false" aria-label="Toggle sidebar navigation" onclick="if (window.quartoToggleHeadroom) { window.quartoToggleHeadroom(); }">
         <i class="bi bi-layout-text-sidebar-reverse"></i>
       </button>
         <nav class="quarto-page-breadcrumbs" aria-label="breadcrumb"><ol class="breadcrumb"><li class="breadcrumb-item"><a href="../../guide/tutorials/index.html">Tutorials</a></li><li class="breadcrumb-item"><a href="../../guide/tutorials/modify-topology.html">Modify a Topology</a></li></ol></nav>
-        <a class="flex-grow-1" role="button" data-bs-toggle="collapse" data-bs-target=".quarto-sidebar-collapse-item" aria-controls="quarto-sidebar" aria-expanded="false" aria-label="Toggle sidebar navigation" onclick="if (window.quartoToggleHeadroom) { window.quartoToggleHeadroom(); }">      
+        <a class="flex-grow-1" role="navigation" data-bs-toggle="collapse" data-bs-target=".quarto-sidebar-collapse-item" aria-controls="quarto-sidebar" aria-expanded="false" aria-label="Toggle sidebar navigation" onclick="if (window.quartoToggleHeadroom) { window.quartoToggleHeadroom(); }">      
         </a>
     </div>
   </nav>
@@ -203,7 +203,7 @@
       <div class="sidebar-item-container"> 
             <a href="../../guide/tutorials/index.html" class="sidebar-item-text sidebar-link">
  <span class="menu-text">Tutorials</span></a>
-          <a class="sidebar-item-toggle text-start" data-bs-toggle="collapse" data-bs-target="#quarto-sidebar-section-1" aria-expanded="true" aria-label="Toggle section">
+          <a class="sidebar-item-toggle text-start" data-bs-toggle="collapse" data-bs-target="#quarto-sidebar-section-1" role="navigation" aria-expanded="true" aria-label="Toggle section">
             <i class="bi bi-chevron-right ms-2"></i>
           </a> 
       </div>
@@ -238,7 +238,7 @@
       <div class="sidebar-item-container"> 
             <a href="../../guide/how-to/index.html" class="sidebar-item-text sidebar-link">
  <span class="menu-text">How-To</span></a>
-          <a class="sidebar-item-toggle text-start collapsed" data-bs-toggle="collapse" data-bs-target="#quarto-sidebar-section-2" aria-expanded="false" aria-label="Toggle section">
+          <a class="sidebar-item-toggle text-start collapsed" data-bs-toggle="collapse" data-bs-target="#quarto-sidebar-section-2" role="navigation" aria-expanded="false" aria-label="Toggle section">
             <i class="bi bi-chevron-right ms-2"></i>
           </a> 
       </div>
@@ -285,7 +285,7 @@
       <div class="sidebar-item-container"> 
             <a href="../../guide/explanation/index.html" class="sidebar-item-text sidebar-link">
  <span class="menu-text">Explanation</span></a>
-          <a class="sidebar-item-toggle text-start collapsed" data-bs-toggle="collapse" data-bs-target="#quarto-sidebar-section-3" aria-expanded="false" aria-label="Toggle section">
+          <a class="sidebar-item-toggle text-start collapsed" data-bs-toggle="collapse" data-bs-target="#quarto-sidebar-section-3" role="navigation" aria-expanded="false" aria-label="Toggle section">
             <i class="bi bi-chevron-right ms-2"></i>
           </a> 
       </div>
@@ -308,7 +308,7 @@
       <div class="sidebar-item-container"> 
             <a href="../../_reference/index.html" class="sidebar-item-text sidebar-link">
  <span class="menu-text">Reference</span></a>
-          <a class="sidebar-item-toggle text-start collapsed" data-bs-toggle="collapse" data-bs-target="#quarto-sidebar-section-4" aria-expanded="false" aria-label="Toggle section">
+          <a class="sidebar-item-toggle text-start collapsed" data-bs-toggle="collapse" data-bs-target="#quarto-sidebar-section-4" role="navigation" aria-expanded="false" aria-label="Toggle section">
             <i class="bi bi-chevron-right ms-2"></i>
           </a> 
       </div>
@@ -327,9 +327,9 @@
 </li>
           <li class="sidebar-item sidebar-item-section">
       <div class="sidebar-item-container"> 
-            <a class="sidebar-item-text sidebar-link text-start collapsed" data-bs-toggle="collapse" data-bs-target="#quarto-sidebar-section-5" aria-expanded="false">
+            <a class="sidebar-item-text sidebar-link text-start collapsed" data-bs-toggle="collapse" data-bs-target="#quarto-sidebar-section-5" role="navigation" aria-expanded="false">
  <span class="menu-text">Python API</span></a>
-          <a class="sidebar-item-toggle text-start collapsed" data-bs-toggle="collapse" data-bs-target="#quarto-sidebar-section-5" aria-expanded="false" aria-label="Toggle section">
+          <a class="sidebar-item-toggle text-start collapsed" data-bs-toggle="collapse" data-bs-target="#quarto-sidebar-section-5" role="navigation" aria-expanded="false" aria-label="Toggle section">
             <i class="bi bi-chevron-right ms-2"></i>
           </a> 
       </div>
@@ -342,9 +342,9 @@
 </li>
           <li class="sidebar-item sidebar-item-section">
       <div class="sidebar-item-container"> 
-            <a class="sidebar-item-text sidebar-link text-start collapsed" data-bs-toggle="collapse" data-bs-target="#quarto-sidebar-section-6" aria-expanded="false">
+            <a class="sidebar-item-text sidebar-link text-start collapsed" data-bs-toggle="collapse" data-bs-target="#quarto-sidebar-section-6" role="navigation" aria-expanded="false">
  <span class="menu-text">Topology</span></a>
-          <a class="sidebar-item-toggle text-start collapsed" data-bs-toggle="collapse" data-bs-target="#quarto-sidebar-section-6" aria-expanded="false" aria-label="Toggle section">
+          <a class="sidebar-item-toggle text-start collapsed" data-bs-toggle="collapse" data-bs-target="#quarto-sidebar-section-6" role="navigation" aria-expanded="false" aria-label="Toggle section">
             <i class="bi bi-chevron-right ms-2"></i>
           </a> 
       </div>
@@ -383,9 +383,9 @@
   </li>
           <li class="sidebar-item sidebar-item-section">
       <div class="sidebar-item-container"> 
-            <a class="sidebar-item-text sidebar-link text-start collapsed" data-bs-toggle="collapse" data-bs-target="#quarto-sidebar-section-7" aria-expanded="false">
+            <a class="sidebar-item-text sidebar-link text-start collapsed" data-bs-toggle="collapse" data-bs-target="#quarto-sidebar-section-7" role="navigation" aria-expanded="false">
  <span class="menu-text">Reaction Plugins</span></a>
-          <a class="sidebar-item-toggle text-start collapsed" data-bs-toggle="collapse" data-bs-target="#quarto-sidebar-section-7" aria-expanded="false" aria-label="Toggle section">
+          <a class="sidebar-item-toggle text-start collapsed" data-bs-toggle="collapse" data-bs-target="#quarto-sidebar-section-7" role="navigation" aria-expanded="false" aria-label="Toggle section">
             <i class="bi bi-chevron-right ms-2"></i>
           </a> 
       </div>
@@ -412,9 +412,9 @@
   </li>
           <li class="sidebar-item sidebar-item-section">
       <div class="sidebar-item-container"> 
-            <a class="sidebar-item-text sidebar-link text-start collapsed" data-bs-toggle="collapse" data-bs-target="#quarto-sidebar-section-8" aria-expanded="false">
+            <a class="sidebar-item-text sidebar-link text-start collapsed" data-bs-toggle="collapse" data-bs-target="#quarto-sidebar-section-8" role="navigation" aria-expanded="false">
  <span class="menu-text">Other Modules</span></a>
-          <a class="sidebar-item-toggle text-start collapsed" data-bs-toggle="collapse" data-bs-target="#quarto-sidebar-section-8" aria-expanded="false" aria-label="Toggle section">
+          <a class="sidebar-item-toggle text-start collapsed" data-bs-toggle="collapse" data-bs-target="#quarto-sidebar-section-8" role="navigation" aria-expanded="false" aria-label="Toggle section">
             <i class="bi bi-chevron-right ms-2"></i>
           </a> 
       </div>
@@ -515,11 +515,7 @@
   </ul></li>
   <li><a href="#complex-parameterization" id="toc-complex-parameterization" class="nav-link" data-scroll-target="#complex-parameterization">Complex Parameterization</a></li>
   </ul>
-<<<<<<< HEAD
 <div class="toc-actions"><ul><li><a href="https://github.com/graeter-group/kimmdy/edit/main/guide/tutorials/modify-topology.qmd" class="toc-action"><i class="bi bi-github"></i>Edit this page</a></li><li><a href="https://github.com/graeter-group/kimmdy/issues/new" class="toc-action"><i class="bi empty"></i>Report an issue</a></li></ul></div></nav>
-=======
-<div class="toc-actions"><div><i class="bi bi-github"></i></div><div class="action-links"><p><a href="https://github.com/graeter-group/kimmdy/edit/main/guide/tutorials/modify-topology.qmd" class="toc-action">Edit this page</a></p><p><a href="https://github.com/graeter-group/kimmdy/issues/new" class="toc-action">Report an issue</a></p></div></div></nav>
->>>>>>> 4199d72b
     </div>
 <!-- main -->
 <main class="content" id="quarto-document-content">
@@ -551,10 +547,7 @@
 
 </header>
 
-<<<<<<< HEAD
-
-=======
->>>>>>> 4199d72b
+
 <p>In this tutorial we will check out different ways to process GROMACS topology files with the command-line interface <code>kimmdy-modify-top</code>. Use <code>kimmdy-modify-top -h</code> to see the arguments you can pass to it for your kimmdy version. The python API can be found in the <a href="https://graeter-group.github.io/kimmdy/_reference/tools.html#kimmdy.tools.modify_top">Reference</a>. You need a GROMACS installation and an environment with kimmdy for the tutorial.</p>
 <section id="parameterize-a-molecule-with-grappa" class="level1">
 <h1>Parameterize a Molecule with Grappa</h1>
@@ -624,11 +617,7 @@
 <h3 class="anchored" data-anchor-id="minimized-structure-of-native-peptide">Minimized structure of native peptide</h3>
     <div id="app-./modify-topology-files/minim.pdb" class="molstar-app"></div>
     <script type="text/javascript">
-<<<<<<< HEAD
-    molstar.Viewer.create("app-./modify-topology-files/minim.pdb", {"pdbProvider":"rcsb","layoutShowControls":false,"layoutShowSequence":false,"layoutIsExpanded":false,"viewportShowAnimation":true,"emdbProvider":"rcsb","viewportShowExpand":true,"layoutShowLeftPanel":true,"viewportShowSelectionMode":false,"layoutShowLog":false,"layoutShowRemoteState":false}).then(viewer => {
-=======
-    molstar.Viewer.create("app-./modify-topology-files/minim.pdb", {"layoutShowRemoteState":false,"layoutShowLog":false,"layoutShowLeftPanel":true,"layoutShowControls":false,"viewportShowSelectionMode":false,"emdbProvider":"rcsb","pdbProvider":"rcsb","layoutShowSequence":false,"layoutIsExpanded":false,"viewportShowExpand":true,"viewportShowAnimation":true}).then(viewer => {
->>>>>>> 4199d72b
+    molstar.Viewer.create("app-./modify-topology-files/minim.pdb", {"layoutShowSequence":false,"viewportShowExpand":true,"pdbProvider":"rcsb","viewportShowSelectionMode":false,"layoutIsExpanded":false,"layoutShowControls":false,"layoutShowLog":false,"viewportShowAnimation":true,"emdbProvider":"rcsb","layoutShowRemoteState":false,"layoutShowLeftPanel":true}).then(viewer => {
     viewer.loadStructureFromUrl("./modify-topology-files/minim.pdb", format="pdb");    });
     </script>
     
@@ -637,11 +626,7 @@
 <h3 class="anchored" data-anchor-id="minimized-structure-with-deleted-hydrogen">Minimized structure with deleted hydrogen</h3>
     <div id="app-./modify-topology-files/minim_delH.pdb" class="molstar-app"></div>
     <script type="text/javascript">
-<<<<<<< HEAD
-    molstar.Viewer.create("app-./modify-topology-files/minim_delH.pdb", {"pdbProvider":"rcsb","layoutShowControls":false,"layoutShowSequence":false,"layoutIsExpanded":false,"viewportShowAnimation":true,"emdbProvider":"rcsb","viewportShowExpand":true,"layoutShowLeftPanel":true,"viewportShowSelectionMode":false,"layoutShowLog":false,"layoutShowRemoteState":false}).then(viewer => {
-=======
-    molstar.Viewer.create("app-./modify-topology-files/minim_delH.pdb", {"layoutShowRemoteState":false,"layoutShowLog":false,"layoutShowLeftPanel":true,"layoutShowControls":false,"viewportShowSelectionMode":false,"emdbProvider":"rcsb","pdbProvider":"rcsb","layoutShowSequence":false,"layoutIsExpanded":false,"viewportShowExpand":true,"viewportShowAnimation":true}).then(viewer => {
->>>>>>> 4199d72b
+    molstar.Viewer.create("app-./modify-topology-files/minim_delH.pdb", {"layoutShowSequence":false,"viewportShowExpand":true,"pdbProvider":"rcsb","viewportShowSelectionMode":false,"layoutIsExpanded":false,"layoutShowControls":false,"layoutShowLog":false,"viewportShowAnimation":true,"emdbProvider":"rcsb","layoutShowRemoteState":false,"layoutShowLeftPanel":true}).then(viewer => {
     viewer.loadStructureFromUrl("./modify-topology-files/minim_delH.pdb", format="pdb");    });
     </script>
     
@@ -863,18 +848,7 @@
     }
     return false;
   }
-  const clipboard = new window.ClipboardJS('.code-copy-button', {
-    text: function(trigger) {
-      const codeEl = trigger.previousElementSibling.cloneNode(true);
-      for (const childEl of codeEl.children) {
-        if (isCodeAnnotation(childEl)) {
-          childEl.remove();
-        }
-      }
-      return codeEl.innerText;
-    }
-  });
-  clipboard.on('success', function(e) {
+  const onCopySuccess = function(e) {
     // button target
     const button = e.trigger;
     // don't keep focus
@@ -906,7 +880,29 @@
     }, 1000);
     // clear code selection
     e.clearSelection();
+  }
+  const getTextToCopy = function(trigger) {
+      const codeEl = trigger.previousElementSibling.cloneNode(true);
+      for (const childEl of codeEl.children) {
+        if (isCodeAnnotation(childEl)) {
+          childEl.remove();
+        }
+      }
+      return codeEl.innerText;
+  }
+  const clipboard = new window.ClipboardJS('.code-copy-button:not([data-in-quarto-modal])', {
+    text: getTextToCopy
   });
+  clipboard.on('success', onCopySuccess);
+  if (window.document.getElementById('quarto-embedded-source-code-modal')) {
+    // For code content inside modals, clipBoardJS needs to be initialized with a container option
+    // TODO: Check when it could be a function (https://github.com/zenorocha/clipboard.js/issues/860)
+    const clipboardModal = new window.ClipboardJS('.code-copy-button[data-in-quarto-modal]', {
+      text: getTextToCopy,
+      container: window.document.getElementById('quarto-embedded-source-code-modal')
+    });
+    clipboardModal.on('success', onCopySuccess);
+  }
     var localhostRegex = new RegExp(/^(?:http|https):\/\/localhost\:?[0-9]*\//);
     var mailtoRegex = new RegExp(/^mailto:/);
       var filterRegex = new RegExp("http:\/\/graeter-group\.github\.io\/kimmdy");
@@ -914,7 +910,7 @@
         return filterRegex.test(href) || localhostRegex.test(href) || mailtoRegex.test(href);
     }
     // Inspect non-navigation links and adorn them if external
- 	var links = window.document.querySelectorAll('a[href]:not(.nav-link):not(.navbar-brand):not(.toc-action):not(.sidebar-link):not(.sidebar-item-toggle):not(.pagination-link):not(.no-external):not([aria-hidden]):not(.dropdown-item):not(.quarto-navigation-tool)');
+ 	var links = window.document.querySelectorAll('a[href]:not(.nav-link):not(.navbar-brand):not(.toc-action):not(.sidebar-link):not(.sidebar-item-toggle):not(.pagination-link):not(.no-external):not([aria-hidden]):not(.dropdown-item):not(.quarto-navigation-tool):not(.about-link)');
     for (var i=0; i<links.length; i++) {
       const link = links[i];
       if (!isInternal(link.href)) {
