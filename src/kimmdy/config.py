"""
Read and validate kimmdy.yml configuration files
and package into a parsed format for internal use.
"""
from __future__ import annotations
import shutil
from pprint import pformat, pprint
from typing import Any, Optional
import yaml
from pathlib import Path
from kimmdy import reaction_plugins
from kimmdy.schema import Sequence, get_combined_scheme
<<<<<<< HEAD
from kimmdy.utils import get_gmx_dir, check_gmx_version


def check_file_exists(p: Path):
    if not p.exists():
        m = f"File not found: {p}"
        raise LookupError(m)
=======
from kimmdy.utils import get_gmx_dir, check_file_exists
>>>>>>> 0d66dfc1


class Config:
    """Internal representation of the configuration generated
    from the input file, which enables validation before running
    and computationally expensive operations.

    Parameters
    ----------
    input_file
        Path to the config yaml file.
    recursive_dict
        For internal use only, used in reading settings in recursively.
    scheme
        dict containing types and defaults for casting and validating settings.
    section
        current section e.g. to determine the level of recursion in nested configs
        e.g. "config", "config.mds" or "config.reactions.homolysis"
    """

    # override get and set attributes to satisy type checker and
    # acknowledge that we don't actually statically type-check the attributes
    def __getattribute__(self, name) -> Any:
        return object.__getattribute__(self, name)

    def __setattr__(self, name, value: Any):
        object.__setattr__(self, name, value)

    def __init__(
        self,
        input_file: Path | None = None,
        recursive_dict: dict | None = None,
        scheme: dict | None = None,
        section: str = "config",
        logfile: Optional[Path] = None,
        loglevel: Optional[str] = None,
    ):
        # failure case: no input file and no values from dictionary
        if input_file is None and recursive_dict is None:
            m = "No input file was provided for Config"
            raise ValueError(m)

        # initial scheme
        if scheme is None:
            scheme = get_combined_scheme()

        # read initial input file
        if input_file is not None:
            with open(input_file, "r") as f:
                raw = yaml.safe_load(f)
            if raw is None or not isinstance(raw, dict):
                m = "Could not read input file"
                raise ValueError(m)
            recursive_dict = raw

        assert recursive_dict is not None
        assert scheme is not None
        # go over parsed yaml file recursively
        # this is what is in the config
        for k, v in recursive_dict.items():
            if isinstance(v, dict):
                # recursive case

                # merge ".*" and specific schemes
                # before recursing
                general_subscheme = scheme.get(".*")
                subscheme = scheme.get(k)
                if subscheme is None:
                    subscheme = general_subscheme
                if general_subscheme is not None:
                    general_subscheme.update(subscheme)
                    subscheme = general_subscheme
                assert subscheme is not None, (k, v, scheme)
                subsection = f"{section}.{k}"
                subconfig = Config(
                    recursive_dict=v, scheme=subscheme, section=subsection
                )
                self.__setattr__(k, subconfig)
            else:
                # base case for recursion
                opts = scheme.get(k)
                if opts is None:
                    m = f"Unknown option {section}.{k} found in config file."
                    raise ValueError(m)
                pytype = opts.get("pytype")
                if pytype is None:
                    m = f"No type found for {section}.{k}"
                    raise ValueError(m)

                # cast to type
                v = pytype(v)
                self.__setattr__(k, v)

        # validate on initial construction
        if section == "config":
            self._logmessages = {"infos": [], "warnings": [], "errors": []}
            self._set_defaults(section, scheme)
            self._validate()

            # merge with command line arguments
            if logfile is None:
                self.log.file = self.out / self.log.file
            else:
                self.log.file = logfile
            if loglevel is None:
                loglevel = self.log.level
            else:
                self.log.level = loglevel

            # write a copy of the config file to the output directory
            if input_file is not None:
                shutil.copy(input_file, self.out)
            else:
                self._logmessages["infos"].append(
                    "Config initialized without input file, can't copy to output directory."
                )

    def _set_defaults(self, section: str = "config", scheme: dict = {}):
        """
        Set defaults for attributes not set in yaml file but
        specified in scheme (generated from the schema).
        """

        # implicit defaults not in the schema
        # but defined in terms of other attributes
        if section == "config":
            if not hasattr(self, "cwd"):
                self.cwd = Path.cwd()
            if not hasattr(self, "out"):
                self.out = self.cwd / self.name

        # don't do anything for the description of a section
        scheme.pop("description", None)

        # if the section has a general subscheme
        # merge it into all specific subschemes
        # (yes, this has to happen twice, first in __init__ for setting
        # the types and here for setting the defaults)
        general_subscheme = scheme.pop(".*", None)
        if general_subscheme is not None:
            subsections = self.get_attributes()
            for subsection in subsections:
                subscheme = scheme.get(subsection, None)
                if subscheme is None:
                    scheme[subsection] = general_subscheme
                else:
                    general_subscheme.update(subscheme)
                    scheme[subsection] = general_subscheme

        for k, v in scheme.items():
            if type(v) is not dict:
                raise ValueError(
                    f"Scheme entry {section}.{k}: {v} is not a dict. Like the dwarfs, someone dug too deep."
                )

            pytype = v.get("pytype")
            if pytype is not None:
                # this is a base case since
                # only leaves have a pytype
                if not hasattr(self, k):
                    # get default if not set in yaml
                    default = v.get("default")
                    if default is None:
                        # f"No default for required option {section}.{k} in schema and not set in yaml"
                        continue
                    default = pytype(default)
                    self.__setattr__(k, default)

            else:
                # this is a recursive case
                if not hasattr(self, k):
                    # the current section doen't exist
                    # but might have a default in a subsection

                    # don't set sections for all known reactions,
                    # as only those requested by the user
                    # should be defined
                    if section == "config.reactions":
                        continue

                    empty_config = Config.__new__(type(self))
                    empty_config._set_defaults(f"{section}.{k}", v)
                    self.__setattr__(k, empty_config)
                else:
                    # the current section exists
                    # and might have defaults in a subsection
                    self.__getattribute__(k)._set_defaults(f"{section}.{k}", v)

    def _validate(self, section: str = "config"):
        """Validates config."""
        # globals / interconnected
        if section == "config":
            ffdir = self.ff
            if ffdir == Path("*.ff"):
                ffs = list(self.cwd.glob("*.ff"))
                if len(ffs) > 1:
                    self._logmessages["warnings"].append(
                        f"Found {len(ffs)} forcefields in cwd, using first one: {ffs[0]}"
                    )
                assert ffs[0].is_dir(), "Forcefield should be a directory!"
                ffdir = ffs[0].resolve()
            elif not ffdir.exists():
                gmxdir = get_gmx_dir(self.gromacs_alias)
                if gmxdir is None:
                    self._logmessages["warnings"].append(
                        f"Could not find gromacs data directory for {self.gromacs_alias}"
                    )
                    gmxdir = self.cwd
                gmx_builtin_ffs = gmxdir / "top"
                ffdir = gmx_builtin_ffs / ffdir
                if not ffdir.exists():
                    self._logmessages["warnings"].append(
                        f"Could not find forcefield {ffdir} in cwd or gromacs data directory"
                    )
            self.ff = ffdir

            # Validate changer reference
            if hasattr(self, "changer"):
                if hasattr(self.changer, "coordinates"):
                    if "md" in self.changer.coordinates.__dict__.keys():
                        assert (
                            self.changer.coordinates.md in self.mds.__dict__.keys()
                        ), f"Relax MD {self.changer.coordinates.md} not in MD section!"

            # Validate reaction plugins
            if hasattr(self, "reactions"):
                for reaction_name, reaction_config in self.reactions.__dict__.items():
                    assert reaction_name in (ks := list(reaction_plugins.keys())), (
                        f"Error: Reaction plugin {reaction_name} not found!\n"
                        + f"Available plugins: {ks}"
                    )
                    if isinstance(reaction_plugins[reaction_name], Exception):
                        raise reaction_plugins[reaction_name]

            # ToDo: this requirement should be defined in schema.json
            # Validate sequence
            assert hasattr(self, "sequence"), "No sequence defined!"
            for task in self.sequence:
                if not hasattr(self, task):
                    if hasattr(self, "mds"):
                        if hasattr(self.mds, task):
                            continue
                    if hasattr(self.reactions, task):
                        continue
                    raise AssertionError(
                        f"Task {task} listed in sequence, but not defined!"
                    )

            # Validate plumed defined if requested in md run
            if hasattr(self, "mds"):
                needs_plumed = False
                for attr_name in self.mds.get_attributes():
                    # also check whether section has mdp file
                    if not hasattr(getattr(self.mds, attr_name), "mdp"):
                        raise AssertionError(
                            "MD instance defined but contains no mdp file."
                        )
                    if hasattr(getattr(self.mds, attr_name), "use_plumed"):
                        if getattr(getattr(self.mds, attr_name), "use_plumed"):
                            needs_plumed = True
                if needs_plumed:
                    if not hasattr(self, "plumed"):
                        raise AssertionError(
                            "Plumed requested in md section, but not defined at config root"
                        )
                    check_gmx_version(self)

            # make sure self.out is empty
            while self.out.exists():
                self._logmessages["warnings"].append(
                    f"Output dir {self.out} exists, incrementing name"
                )
                name = self.out.name.split("_")
                out_end = name[-1]
                out_start = "_".join(name[:-1])
                if out_end.isdigit():
                    self.out = self.out.with_name(f"{out_start}_{int(out_end)+1:03}")
                else:
                    self.out = self.out.with_name(self.out.name + "_001")

            self.out.mkdir()
            self._logmessages["infos"].append(f"Created output dir {self.out}")

        # individual attributes, recursively
        for name, attr in self.__dict__.items():
            if type(attr) is Config:
                attr._validate(section=f"{section}.{name}")
                continue

            # Check files from scheme
            elif isinstance(attr, Path):
                path = attr
                path = path.resolve()
                self.__setattr__(name, path)
                if not path.is_dir():
                    check_file_exists(path)

        return

    def attr(self, attribute):
        """Get the value of a specific attribute.
        Alias for self.__getattribute__
        """
        return self.__getattribute__(attribute)

    def get_attributes(self):
        """Get a list of all attributes"""
        return list(self.__dict__.keys())

    def __repr__(self):
        return pformat(self.__dict__, indent=2)<|MERGE_RESOLUTION|>--- conflicted
+++ resolved
@@ -10,17 +10,7 @@
 from pathlib import Path
 from kimmdy import reaction_plugins
 from kimmdy.schema import Sequence, get_combined_scheme
-<<<<<<< HEAD
-from kimmdy.utils import get_gmx_dir, check_gmx_version
-
-
-def check_file_exists(p: Path):
-    if not p.exists():
-        m = f"File not found: {p}"
-        raise LookupError(m)
-=======
-from kimmdy.utils import get_gmx_dir, check_file_exists
->>>>>>> 0d66dfc1
+from kimmdy.utils import get_gmx_dir, check_file_exists, check_gmx_version
 
 
 class Config:
