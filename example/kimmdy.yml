dryrun: true
experiment: "Experiment 1"
run: 1
<<<<<<< HEAD
cwd: 'kimmdy_re/example/'              # optional, current working directory by default 
=======
# cwd:        # optional, current working directory by default 
>>>>>>> 76f21bf7
top: 'topol.top'
gro: 'protein.gro'
plumed:
  dat: 'plumed.dat'
  distances: 'distances.dat'
minimization:
  mdp: 'minim.mdp'
  tpr: 'minim.tpr'
equilibration:
  # maybe not necessary
  nvt:
    mdp: 'nvt.mdp'
    tpr: 'nvt.tpr'
  npt:
    mdp: 'npt.mdp'
    tpr: 'npt.tpr'
reactions:
  - homolysis
  - hat
<|MERGE_RESOLUTION|>--- conflicted
+++ resolved
@@ -1,11 +1,7 @@
 dryrun: true
 experiment: "Experiment 1"
 run: 1
-<<<<<<< HEAD
-cwd: 'kimmdy_re/example/'              # optional, current working directory by default 
-=======
 # cwd:        # optional, current working directory by default 
->>>>>>> 76f21bf7
 top: 'topol.top'
 gro: 'protein.gro'
 plumed:
