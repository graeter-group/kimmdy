--- conflicted
+++ resolved
@@ -48,48 +48,6 @@
     """
 
     cwd: Path
-<<<<<<< HEAD
-    top: Path
-    gro: Path
-    idx: Path
-    plumed: dict
-    #minimization: dict
-    #equilibration: dict
-    equilibrium: dict
-    prod: dict
-    changer: dict
-    reactions: dict 
-
-    def __init__(self, input_file: Path):
-        with open(input_file, "r") as f:
-            raw = yaml.safe_load(f)
-            self.raw = raw
-            if self.raw is None:
-                raise ValueError("Could not read input file")
-
-        self.dryrun = raw.get("dryrun")
-        self.experiment = raw.get("experiment")
-        self.iterations = raw.get("iterations")
-        self.cwd = Path(cwd) if (cwd := raw.get("cwd")) else Path.cwd()
-        self.top = Path(raw.get("top"))
-        self.gro = Path(raw.get("gro"))
-        self.idx = Path(raw.get("idx"))
-        self.plumed = raw.get("plumed")
-        self.minimization = raw.get("minimization")
-        self.equilibration = raw.get("equilibration")
-        self.equilibrium = raw.get("equilibrium")
-        self.prod = raw.get("prod")
-        self.changer = raw.get("changer")
-        self.reactions = raw.get("reactions")
-
-        
-
-        self._validate()
-
-    def _validate(self):
-        for p in [self.top, self.gro]:
-            check_file_exists(Path(self.cwd,p))
-=======
 
     def __init__(
         self, input_file: Path = None, recursive_dict=None, type_scheme=type_scheme
@@ -195,5 +153,4 @@
 
             # Checks
             if attr_name == "reactions":
-                logging.info(f"DUMMY VALIDATION: There are {len(attr)} reactions!")
->>>>>>> 76f21bf7
+                logging.info(f"DUMMY VALIDATION: There are {len(attr)} reactions!")