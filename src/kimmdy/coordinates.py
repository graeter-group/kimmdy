--- conflicted
+++ resolved
@@ -480,10 +480,6 @@
 
     # update is_radical attribute of Atom objects in topology
     molB.find_radicals()
-<<<<<<< HEAD
-    molB.set_atom_is_radical()
-=======
->>>>>>> 937c7864
 
     return molB
 
