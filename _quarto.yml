--- conflicted
+++ resolved
@@ -128,13 +128,9 @@
     - title: Modules
       desc: Modules
       contents:
-<<<<<<< HEAD
-=======
         - name: analysis
-        - name: changemanager
         - name: cmd
         - name: config
->>>>>>> bc0040e4
         - name: constants
         - name: coordinates
         - name: kmc
