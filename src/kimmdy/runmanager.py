--- conflicted
+++ resolved
@@ -105,11 +105,7 @@
         The configuration object.
     tasks
         Tasks from config.
-<<<<<<< HEAD
-    slotted_tasks
-=======
     priority_tasks
->>>>>>> b1001172
         Additional tasks added during the run by other tasks.
     iteration
         Current iteration.
@@ -134,11 +130,7 @@
     def __init__(self, config: Config):
         self.config: Config = config
         self.tasks: queue.Queue[Task] = queue.Queue()
-<<<<<<< HEAD
-        self.slotted_tasks: queue.Queue[Task] = queue.Queue()
-=======
         self.priority_tasks: queue.Queue[Task] = queue.Queue()
->>>>>>> b1001172
         self.iteration: int = -1  # start at -1 to have iteration 0 be the initial setup
         self.state: State = State.IDLE
         self.recipe_collection: RecipeCollection = RecipeCollection([])
@@ -314,19 +306,11 @@
         return self
 
     def __next__(self):
-<<<<<<< HEAD
-        if self.tasks.empty() and self.slotted_tasks.empty():
-            self.state = State.DONE
-            return
-        if not self.slotted_tasks.empty():
-            task = self.slotted_tasks.get()
-=======
         if self.tasks.empty() and self.priority_tasks.empty():
             self.state = State.DONE
             return
         if not self.priority_tasks.empty():
             task = self.priority_tasks.get()
->>>>>>> b1001172
         else:
             task = self.tasks.get()
         if self.config.dryrun:
@@ -483,11 +467,7 @@
                                     continue_md_task.kwargs.update(
                                         {"continue_md": True}
                                     )
-<<<<<<< HEAD
-                                    self.slotted_tasks.put(continue_md_task)
-=======
                                     self.priority_tasks.put(continue_md_task)
->>>>>>> b1001172
                                 # Condition 2: Continue from started but not finished task
                                 found_run_end = True
                             break
@@ -652,11 +632,7 @@
                 if reaction_plugin.name != selected:
                     continue
 
-<<<<<<< HEAD
-            self.slotted_tasks.put(
-=======
             self.priority_tasks.put(
->>>>>>> b1001172
                 Task(
                     self,
                     f=self._query_reaction,
