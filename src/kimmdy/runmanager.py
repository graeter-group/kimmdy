"""
The Runmanager is the main entry point of the program.

It manages the queue of tasks, communicates with the
rest of the program and keeps track of global state.
"""
from __future__ import annotations
import logging
from pathlib import Path
from copy import deepcopy
import dill
import queue
from enum import Enum, auto
from typing import Callable, Union
from kimmdy.config import Config
from kimmdy.utils import increment_logfile
from kimmdy.parsing import read_top, write_json
from kimmdy.reaction import ReactionPlugin, RecipeCollection, RecipeStep
import kimmdy.changemanager as changer
from kimmdy.tasks import Task, TaskFiles, TaskMapping
from kimmdy.utils import run_shell_cmd, run_gmx
from pprint import pformat
from kimmdy import plugins
from kimmdy.topology.topology import Topology
from kimmdy.kmc import rf_kmc, KMCResult

# file types of which there will be multiple files per type
AMBIGUOUS_SUFFS = ["dat", "xvg", "log", "itp", "mdp"]
# are there cases where we have multiple trr files?


class State(Enum):
    """State of the system.
    one of IDLE, MD, REACTION, DONE.
    """

    IDLE = auto()
    MD = auto()
    REACTION = auto()
    DONE = auto()


def get_existing_files(config: Config):
    """Initialize latest_files with every existing file defined in config"""
    file_d = {}
    attr_names = filter(lambda s: s[0] != "_", config.__dir__())
    for attr_name in attr_names:
        attr = getattr(config, attr_name)
        if isinstance(attr, Path):
            if not attr.exists():
                continue
            key = attr.suffix[1:]  # rm the get_existing_files
            # AMBIGUOUS_SUFFS -> key whole name
            if attr.suffix[1:] in AMBIGUOUS_SUFFS:
                key = attr.name
            file_d[key] = attr
        elif isinstance(attr, Config):
            file_d.update(get_existing_files(attr))
    return file_d


class RunManager:
    """The Runmanager is the main entry point of the program.

    Manages the queue of tasks, communicates with the
    rest of the program and keeps track of global state.

    Attributes
    ----------
    config :
        The configuration object.
    from_checkpoint :
        Whether the runmanager was initialized from a checkpoint.
    tasks :
        Tasks from config.
    crr_tasks :
        Current tasks.
    iteration :
        Current iteration.
    state :
        Current state of the system.
    recipe_collection :
        Collection of recipes.
    latest_files :
        Dictionary of latest files.
    histfile :
        Path to history file.
    cptfile :
        Path to checkpoint file.
    ffpatch :
        Path to force field patch file.
    top :
        Topology object.
    filehist :
        List of dictionaries of TaskFiles.
    task_mapping :
        Mapping of task names to runmanager methods.
    """

    def __init__(self, config: Config):
        self.config: Config = config
        self.from_checkpoint: bool = False
        self.tasks: queue.Queue[Task] = queue.Queue()  # tasks from config
        self.crr_tasks: queue.Queue[Task] = queue.Queue()  # current tasks
        self.iteration: int = 0
        self.state: State = State.IDLE
        self.recipe_collection: RecipeCollection = RecipeCollection([])
        self.recipe_steps: Union[list[RecipeStep], None] = []
        self.time: float = 0.0  # [ps]
        self.latest_files: dict[str, Path] = get_existing_files(config)
        logging.debug("Initialized latest files:")
        logging.debug(pformat(self.latest_files))
        self.histfile: Path = increment_logfile(Path(f"{self.config.out}_history.log"))
        self.cptfile: Path = increment_logfile(Path(f"{self.config.out}_kimmdy.cpt"))
        try:
            _ = self.config.ffpatch
        except AttributeError:
            self.config.ffpatch = None
        self.top = Topology(read_top(self.config.top), self.config.ffpatch)

        self.filehist: list[dict[str, TaskFiles]] = [
            {"setup": TaskFiles(self.get_latest)}
        ]

        self.task_mapping: TaskMapping = {
            "md": self._run_md,
            "reactions": [
                {"f": self._place_reaction_tasks},
                {"f": self._decide_recipe, "kwargs": {"decision_strategy": rf_kmc}},
                {"f": self._run_recipe, "out": "run_recipe"},
            ],
        }

        # Instantiate reactions
        self.reaction_plugins: list[ReactionPlugin] = []
        react_names = self.config.reactions.get_attributes()
        # logging.info("Instantiating Reactions:", *react_names)
        for rp_name in react_names:
            r = plugins[rp_name]
            reaction_plugin: ReactionPlugin = r(rp_name, self)
            self.reaction_plugins.append(reaction_plugin)

        logging.debug("Configuration from input file:")
        logging.debug(pformat(self.config.__dict__))

    def run(self):
        logging.info("Start run")
        logging.info("Build task list")

        if not self.from_checkpoint:
            # allows for mapping one config entry to multiple tasks
            for entry in self.config.sequence:
                if entry in self.config.mds.get_attributes():
                    task = Task(
                        self,
                        f=self.task_mapping["md"],
                        kwargs={"instance": entry},
                        out=entry,
                    )
                    self.tasks.put(task)
                else:
<<<<<<< HEAD
                    for task in self.task_mapping[entry]:
                        logging.info(f"Put Task: {task}")
                        self.tasks.put(Task(task))
=======
                    for task_kargs in self.task_mapping[entry]:
                        self.tasks.put(Task(self, **task_kargs))
>>>>>>> d3036434

        while not (
            self.state is State.DONE
            or (self.iteration >= self.config.max_tasks)
            or self.config.max_tasks == 0
        ):
            logging.info("Write checkpoint before next task")
            with open(self.cptfile, "wb") as f:
                dill.dump(self, f)
            next(self)

        logging.info(
            f"Finished running tasks, state: {self.state}, "
            f"iteration:{self.iteration}, max:{self.config.max_tasks}"
        )

    def get_latest(self, suffix: str):
        """Returns path to latest file of given type.

        For .dat files (in general ambiguous extensions) use full file name.
        Errors if file is not found.
        """
        logging.debug("Getting latest suffix: " + suffix)
        try:
            path = self.latest_files[suffix]
            logging.debug("Found: " + str(path))
            return path
        except Exception:
            m = f"File {suffix} requested but not found!"
            logging.error(m)
            raise FileNotFoundError(m)

    def __iter__(self):
        return self

    def __next__(self):
        if self.tasks.empty() and self.crr_tasks.empty():
            self.state = State.DONE
            return
        if not self.crr_tasks.empty():
            task = self.crr_tasks.get()
        else:
            task = self.tasks.get()
        if self.config.dryrun:
            logging.info(f"Pretend to run: {task.name} with args: {task.kwargs}")
            return
        logging.info("Starting task: " + pformat(task))
        files = task()
        self._discover_output_files(task.name, files)

    def _discover_output_files(self, taskname, files: TaskFiles):
        """Discover further files written by a task.

        and add those files to the `files` as well as
        the file history and latest files.
        """
        # discover other files written by the task
        if hasattr(files, "outputdir"):
            # check whether double suffs are properly defined in files by the task
            suffs = [p.suffix[1:] for p in files.outputdir.iterdir()]
            counts = [suffs.count(s) for s in suffs]
            for suff, c in zip(suffs, counts):
                if c != 1 and suff not in AMBIGUOUS_SUFFS:
                    if files.output.get(suff) is None:
                        e = (
                            "ERROR: Task produced multiple files with same suffix but "
                            "did not define with which to continue!\n"
                            f"Task {taskname}, Suffix {suff} found {c} times"
                        )
                        logging.error(e)
                        raise RuntimeError(e)

            for path in files.outputdir.iterdir():
                suffix = path.suffix[1:]
                if suffix in AMBIGUOUS_SUFFS:
                    suffix = path.name
                if files.output.get(suffix) is not None:
                    continue
                files.output[suffix] = files.outputdir / path

            logging.debug("Update latest files with: ")
            logging.debug(pformat(files.output))
            self.latest_files.update(files.output)
            logging.debug("Append to file history")
            self.filehist.append({taskname: files})

            logging.info(f"Current task files:")
            m = f"""
            Task: {taskname} with output directory: {files.outputdir}
            Task: {taskname}, input:\n{pformat(files.input)}
            Task: {taskname}, output:\n{pformat(files.output)}
            """
            logging.info(m)
            with open(self.histfile, "a") as f:
                f.write(m)

    def _run_md(self, instance, files) -> TaskFiles:
        """General MD simulation"""
        logging.info(f"Start MD {instance}")
        self.state = State.MD

        md_config = self.config.mds.attr(instance)
        gmx_alias = self.config.gromacs_alias
        gmx_mdrun_flags = self.config.gmx_mdrun_flags

        logging.warning(self.latest_files)
        top = files.input["top"]
        gro = files.input["gro"]
        mdp = md_config.mdp
        files.input["mdp"] = mdp
        ndx = files.input["ndx"]

        outputdir = files.outputdir

        grompp_cmd = (
            f"{gmx_alias} grompp -p {top} -c {gro} "
            f"-f {mdp} -n {ndx} -o {instance}.tpr -maxwarn 5"
        )
        # only appends these lines if there are trr and edr files
        try:
            trr = files.input["trr"]
            edr = files.input["edr"]
            grompp_cmd += f" -t {trr} -e {edr}"
        except FileNotFoundError:
            pass

        mdrun_cmd = (
            f"{gmx_alias} mdrun -s {instance}.tpr -cpi {instance}.cpt "
            f"-x {instance}.xtc -o {instance}.trr -cpo {instance}.cpt "
            f"-c {instance}.gro -g {instance}.log -e {instance}.edr "
            f"-px {instance}_pullx.xvg -pf {instance}_pullf.xvg "
            f"-ro {instance}-rotation.xvg -ra {instance}-rotangles.log "
            f"-rs {instance}-rotslabs.log -rt {instance}-rottorque.log "
            f"{gmx_mdrun_flags}  "
        )
        # -ntomp {ntomp} removed for now
        # like this, the previous checkpoint file would not be used,
        # -t and -e options from grompp
        # replace the checkpoint file if gen_vel = no in the mdp file

        if "plumed" in md_config.get_attributes():
            mdrun_cmd += f" -plumed {md_config.plumed.dat}"
            files.output = {"plumed.dat": md_config.plumed.dat}
            # add plumed.dat to output to indicate it as current plumed.dat file

        # specify trr to prevent rotref trr getting set as standard trr
        files.output["trr"] = files.outputdir / f"{instance}.trr"
        logging.debug(f"grompp cmd: {grompp_cmd}")
        logging.debug(f"mdrun cmd: {mdrun_cmd}")
        run_gmx(grompp_cmd, outputdir)
        run_gmx(mdrun_cmd, outputdir)

        logging.info(f"Done with MD {instance}")
        return files

    def _place_reaction_tasks(self):
        logging.info("Query reactions")
        self.state = State.REACTION
        # empty list for every new round of queries
        self.recipe_collection: RecipeCollection = RecipeCollection([])

        for reaction_plugin in self.reaction_plugins:
            # placing tasks in priority queue

            self.crr_tasks.put(
                Task(
                    self,
                    f=self._query_reaction,
                    kwargs={"reaction_plugin": reaction_plugin},
                    out=reaction_plugin.name,
                )
            )

        logging.info(f"Queued {len(self.reaction_plugins)} reaction plugin(s)")
        return

    def _query_reaction(self, reaction_plugin, files):
        logging.info(f"Start query {reaction_plugin.name}")

        self.recipe_collection.recipes.extend(
            reaction_plugin.get_recipe_collection(files).recipes
        )
        self.recipe_collection.aggregate_reactions()

        return files

    def _decide_recipe(
        self,
        decision_strategy: Callable[[RecipeCollection], KMCResult],
    ):
        logging.info("Decide on a recipe")
        logging.debug(f"Available reaction results: {self.recipe_collection}")
        decision_d = decision_strategy(self.recipe_collection)
        self.recipe_steps = decision_d.recipe_steps
        if decision_d.time_step:
            self.time += decision_d.time_step
        logging.info(f"Chosen recipe is: {self.recipe_steps} at time {self.time}")
        return

    def _run_recipe(self, files) -> TaskFiles:
        logging.info(f"Start Recipe in KIMMDY iteration {self.iteration}")
        logging.info(f"Recipe: {self.recipe_steps}")

        files.output = {"top": files.outputdir / "topol_mod.top"}
        logging.debug(f"Chose recipe: {self.recipe_steps}")

        # changes to topology
        top_prev = deepcopy(self.top)
        changer.modify_top(
            self.recipe_steps,
            files,
            self.config.ffpatch,
            self.top,
        )
        logging.info(f'Wrote new topology to {files.output["top"].parts[-3:]}')

        # changes to plumed.dat
        if "plumed.dat" in self.latest_files:
            files.output["plumed.dat"] = files.outputdir / "plumed_mod.dat"
            changer.modify_plumed(
                self.recipe_steps,
                files.input["plumed.dat"],
                files.output["plumed.dat"],
                files.input["distances.dat"],
            )
            logging.info(
                f'Wrote new plumedfile to {files.output["plumed.dat"].parts[-3:]}'
            )

        # changes to coordinates
        run_parameter_growth, top_merge_path = changer.modify_coords(
            self.recipe_steps, files, top_prev, deepcopy(self.top)
        )
        instance = None

        if run_parameter_growth:
            if hasattr(self.config.changer.coordinates, "md_parameter_growth"):
                # Only for sub-task run_md, afterwards, top will be set back properly
                if top_merge_path:
                    self.latest_files["top"] = top_merge_path
                instance = self.config.changer.coordinates.md_parameter_growth

            else:
                logging.warning(
                    f"No parameter growth MD possible, trying classical MD relaxation."
                )
                run_parameter_growth = False
        else:
            logging.info(f'Wrote new coordinates to {files.output["trr"].parts[-3:]}')

        if not run_parameter_growth:
            if hasattr(self.config.changer.coordinates, "md"):
                instance = self.config.changer.coordinates.md
            else:
                logging.info(f"No MD relaxation after reaction.")

        if instance:
            logging.info("Starting relaxation md as part of reaction..")

            task = Task(
                self, f=self._run_md, kwargs={"instance": instance}, out=instance
            )
            md_files = task()
            self._discover_output_files(task.name, md_files)

        write_json(
            {"time": self.time, "radicals": list(self.top.radicals.keys())},
            files.outputdir / "radicals.json",
        )
        logging.info("Reaction done")
        return files<|MERGE_RESOLUTION|>--- conflicted
+++ resolved
@@ -159,14 +159,8 @@
                     )
                     self.tasks.put(task)
                 else:
-<<<<<<< HEAD
-                    for task in self.task_mapping[entry]:
-                        logging.info(f"Put Task: {task}")
-                        self.tasks.put(Task(task))
-=======
                     for task_kargs in self.task_mapping[entry]:
                         self.tasks.put(Task(self, **task_kargs))
->>>>>>> d3036434
 
         while not (
             self.state is State.DONE
