--- conflicted
+++ resolved
@@ -1,4 +1,135 @@
 [
+  {
+    "objectID": "guide/explanation/topology.html",
+    "href": "guide/explanation/topology.html",
+    "title": "Visualize Topologies",
+    "section": "",
+    "text": "from kimmdy.parsing import read_top\nfrom kimmdy.topology.topology import Topology\nfrom pathlib import Path\nfrom kimmdy.tools import write_top_as_dot\n\n\nala_top = read_top(Path('../../tests/test_files/test_topology/Ala_R_prm.top'), use_gmx_dir=False)\ntop = Topology(ala_top)\n\nwrite_top_as_dot(top, \"ala-top.dot\")\n\n\n\n\n\n\n\n\n\nG\n\n\n\n1 CT\n\n1 CT\n\n\n\n2 HC\n\n2 HC\n\n\n\n1 CT--2 HC\n\n\n\n\n3 HC\n\n3 HC\n\n\n\n1 CT--3 HC\n\n\n\n\n4 HC\n\n4 HC\n\n\n\n1 CT--4 HC\n\n\n\n\n5 C\n\n5 C\n\n\n\n1 CT--5 C\n\n\n\n\n6 O\n\n6 O\n\n\n\n5 C--6 O\n\n\n\n\n7 N\n\n7 N\n\n\n\n5 C--7 N\n\n\n\n\n8 H\n\n8 H\n\n\n\n7 N--8 H\n\n\n\n\n9 CT\n\n9 CT\n\n\n\n7 N--9 CT\n\n\n\n\n10 CT\n\n10 CT\n\n\n\n9 CT--10 CT\n\n\n\n\n14 C\n\n14 C\n\n\n\n9 CT--14 C\n\n\n\n\n11 HC\n\n11 HC\n\n\n\n10 CT--11 HC\n\n\n\n\n12 HC\n\n12 HC\n\n\n\n10 CT--12 HC\n\n\n\n\n13 HC\n\n13 HC\n\n\n\n10 CT--13 HC\n\n\n\n\n15 O\n\n15 O\n\n\n\n14 C--15 O\n\n\n\n\n16 N\n\n16 N\n\n\n\n14 C--16 N\n\n\n\n\n17 H\n\n17 H\n\n\n\n16 N--17 H\n\n\n\n\n18 CT\n\n18 CT\n\n\n\n16 N--18 CT\n\n\n\n\n19 H1\n\n19 H1\n\n\n\n18 CT--19 H1\n\n\n\n\n20 H1\n\n20 H1\n\n\n\n18 CT--20 H1\n\n\n\n\n21 H1\n\n21 H1\n\n\n\n18 CT--21 H1\n\n\n\n\n\n\n\nFigure 1: A diagram of the Ala topology",
+    "crumbs": [
+      "Getting Started",
+      "Explanation",
+      "Visualize Topologies"
+    ]
+  },
+  {
+    "objectID": "guide/explanation/topology.html#capped-alanine-with-a-radical",
+    "href": "guide/explanation/topology.html#capped-alanine-with-a-radical",
+    "title": "Visualize Topologies",
+    "section": "",
+    "text": "from kimmdy.parsing import read_top\nfrom kimmdy.topology.topology import Topology\nfrom pathlib import Path\nfrom kimmdy.tools import write_top_as_dot\n\n\nala_top = read_top(Path('../../tests/test_files/test_topology/Ala_R_prm.top'), use_gmx_dir=False)\ntop = Topology(ala_top)\n\nwrite_top_as_dot(top, \"ala-top.dot\")\n\n\n\n\n\n\n\n\n\nG\n\n\n\n1 CT\n\n1 CT\n\n\n\n2 HC\n\n2 HC\n\n\n\n1 CT--2 HC\n\n\n\n\n3 HC\n\n3 HC\n\n\n\n1 CT--3 HC\n\n\n\n\n4 HC\n\n4 HC\n\n\n\n1 CT--4 HC\n\n\n\n\n5 C\n\n5 C\n\n\n\n1 CT--5 C\n\n\n\n\n6 O\n\n6 O\n\n\n\n5 C--6 O\n\n\n\n\n7 N\n\n7 N\n\n\n\n5 C--7 N\n\n\n\n\n8 H\n\n8 H\n\n\n\n7 N--8 H\n\n\n\n\n9 CT\n\n9 CT\n\n\n\n7 N--9 CT\n\n\n\n\n10 CT\n\n10 CT\n\n\n\n9 CT--10 CT\n\n\n\n\n14 C\n\n14 C\n\n\n\n9 CT--14 C\n\n\n\n\n11 HC\n\n11 HC\n\n\n\n10 CT--11 HC\n\n\n\n\n12 HC\n\n12 HC\n\n\n\n10 CT--12 HC\n\n\n\n\n13 HC\n\n13 HC\n\n\n\n10 CT--13 HC\n\n\n\n\n15 O\n\n15 O\n\n\n\n14 C--15 O\n\n\n\n\n16 N\n\n16 N\n\n\n\n14 C--16 N\n\n\n\n\n17 H\n\n17 H\n\n\n\n16 N--17 H\n\n\n\n\n18 CT\n\n18 CT\n\n\n\n16 N--18 CT\n\n\n\n\n19 H1\n\n19 H1\n\n\n\n18 CT--19 H1\n\n\n\n\n20 H1\n\n20 H1\n\n\n\n18 CT--20 H1\n\n\n\n\n21 H1\n\n21 H1\n\n\n\n18 CT--21 H1\n\n\n\n\n\n\n\nFigure 1: A diagram of the Ala topology",
+    "crumbs": [
+      "Getting Started",
+      "Explanation",
+      "Visualize Topologies"
+    ]
+  },
+  {
+    "objectID": "guide/explanation/topology.html#multiple-molecules",
+    "href": "guide/explanation/topology.html#multiple-molecules",
+    "title": "Visualize Topologies",
+    "section": "Multiple molecules",
+    "text": "Multiple molecules\n\nurea_dict = read_top(Path('../../tests/test_files/test_topology/urea.top'), use_gmx_dir=False)\nurea = Topology(urea_dict)\nwrite_top_as_dot(urea, \"urea-top.dot\")\n\n\n\n\n\n\n\n\n\nG\n\n\n\n1 C\n\n1 C\n\n\n\n2 O\n\n2 O\n\n\n\n1 C--2 O\n\n\n\n\n3 N\n\n3 N\n\n\n\n1 C--3 N\n\n\n\n\n6 N\n\n6 N\n\n\n\n1 C--6 N\n\n\n\n\n4 H\n\n4 H\n\n\n\n3 N--4 H\n\n\n\n\n5 H\n\n5 H\n\n\n\n3 N--5 H\n\n\n\n\n7 H\n\n7 H\n\n\n\n6 N--7 H\n\n\n\n\n8 H\n\n8 H\n\n\n\n6 N--8 H\n\n\n\n\n\n\n\nFigure 2: Topology of one molecule of urea\n\n\n\n\n\nWhen we want to run reactions within molecules that are either separate moleculetypes or multiples of the same moleculetype, KIMMDY can combine those into a single moleculetype and make multiples explicit.\ni.e. if we have a topology with two molecules of urea defined as:\n[ system ]\nUrea in Water\n\n[ molecules ]\n;molecule name   nr.\nUrea             2\nSOL              1000\n\nurea_dict = read_top(Path('../../tests/test_files/test_topology/urea-times-2.top'), use_gmx_dir=False)\nurea = Topology(urea_dict)\nwrite_top_as_dot(urea, \"urea-2-top.dot\")\n\nWe end up with\n\n\n\n\n\n\n\n\nG\n\n\n\n1 C\n\n1 C\n\n\n\n2 O\n\n2 O\n\n\n\n1 C--2 O\n\n\n\n\n3 N\n\n3 N\n\n\n\n1 C--3 N\n\n\n\n\n6 N\n\n6 N\n\n\n\n1 C--6 N\n\n\n\n\n4 H\n\n4 H\n\n\n\n3 N--4 H\n\n\n\n\n5 H\n\n5 H\n\n\n\n3 N--5 H\n\n\n\n\n7 H\n\n7 H\n\n\n\n6 N--7 H\n\n\n\n\n8 H\n\n8 H\n\n\n\n6 N--8 H\n\n\n\n\n9 C\n\n9 C\n\n\n\n10 O\n\n10 O\n\n\n\n9 C--10 O\n\n\n\n\n11 N\n\n11 N\n\n\n\n9 C--11 N\n\n\n\n\n14 N\n\n14 N\n\n\n\n9 C--14 N\n\n\n\n\n12 H\n\n12 H\n\n\n\n11 N--12 H\n\n\n\n\n13 H\n\n13 H\n\n\n\n11 N--13 H\n\n\n\n\n15 H\n\n15 H\n\n\n\n14 N--15 H\n\n\n\n\n16 H\n\n16 H\n\n\n\n14 N--16 H\n\n\n\n\n\n\n\nFigure 3: A diagram of the two urea molecules topology\n\n\n\n\n\nThis way, explicit atom numbers match up with the atom numbers in the coordinate file (or rather, line numbers - 2, since the numbers in the actual atomnr column can overflow due to the fixed-width file format).",
+    "crumbs": [
+      "Getting Started",
+      "Explanation",
+      "Visualize Topologies"
+    ]
+  },
+  {
+    "objectID": "guide/explanation/index.html",
+    "href": "guide/explanation/index.html",
+    "title": "Explanations",
+    "section": "",
+    "text": "Pages that help you understand the inner workings of KIMMDY\n\n\n\n\n\n\n   \n     \n     \n       Order By\n       Default\n         \n          Title\n        \n         \n          Author\n        \n     \n  \n    \n      \n      \n    \n\n\n\n\n\nTitle\n\n\nAuthor\n\n\n\n\n\n\nComponents of KIMMDY\n\n\nKai Riedmiller\n\n\n\n\nVisualize Topologies\n\n\n \n\n\n\n\n\nNo matching items\n\n Back to top",
+    "crumbs": [
+      "Getting Started",
+      "Explanation"
+    ]
+  },
+  {
+    "objectID": "guide/how-to/examples.html",
+    "href": "guide/how-to/examples.html",
+    "title": "Examples",
+    "section": "",
+    "text": "KIMMDY contains examples generated from our internal test systems. Those examples don’t currently have extensive documentation, but they can be used as a starting point for your own simulations.\nThe examples are located in the examples directory of the KIMMDY source code here.\nHere are their kimmdy.yml files at a glance:\n\n\ndryrun: false\nname: 'hexalanine_homolysis_000'\ngromacs_alias: 'gmx'\ngmx_mdrun_flags: -maxh 24 -dlb yes -nt 8 -npme 0 -ntmpi 1\nff: 'amber99sb-star-ildnp.ff'\ntop: 'hexala_out.top'\ngro: 'npt.gro'\nndx: 'index.ndx'\nplumed: 'plumed.dat'\nmds:\n  equilibrium:\n    mdp: 'md.mdp'\n  pull:\n    mdp: 'md.mdp'\n    use_plumed: true\n  relax:\n    mdp: 'md_slow_growth.mdp'\nchanger:\n  coordinates:\n    md: 'relax'\n    slow_growth: True\n  topology:\n    parameterization: 'basic' \nreactions:\n  homolysis:\n    edis: 'edissoc.dat'\n    itp: 'ffbonded.itp'\nsequence:\n  - equilibrium\n  - pull  \n  - reactions\n  - equilibrium\n  - pull\n\n\n\ndryrun: false\nname: 'alanine_hat_000'\ngromacs_alias: 'gmx'\ngmx_mdrun_flags: -maxh 24 -dlb yes -nt 8 -npme 0 -ntmpi 1\nff: 'amber99sb-star-ildnp.ff' # optional, dir endinng with .ff by default \ntop: 'Ala_out.top'\ngro: 'npt.gro'\nndx: 'index.ndx'\nkmc: \"rfkmc\"\nmds:\n  equilibrium:\n    mdp: 'md.mdp'\n  relax:\n    mdp: 'md_slow_growth.mdp'\nchanger:\n  coordinates:\n    md: 'relax'  \n    slow_growth: True\n  topology:\n    parameterization: 'basic'\nreactions:\n  hat_naive:\n    frequency_factor: 100000000\n    h_cutoff: 3\n    polling_rate: 1\n\nsequence:\n- equilibrium\n- mult: 2\n  tasks:\n  - equilibrium\n  - reactions\n\n\n\nname: 'kimmdy_001'\ndryrun: false\ngromacs_alias: 'gmx'\ngmx_mdrun_flags: -maxh 24 -dlb yes -nt 8 -npme 0 -ntmpi 1\nff: 'amber99sb-star-ildnp.ff' # optional, dir endinng with .ff by default \ntop: 'topol.top'\ngro: 'npt.gro'\nndx: 'index_backbone.ndx'\nplumed: 'plumed.dat'\nmds:\n  equilibrium:\n    mdp: 'pullf1500_equil.mdp'\n  prod:\n    mdp: 'pullf1500.mdp'\n    use_plumed: true\n  relax:\n    mdp: 'pullf1500_slow_growth.mdp'\nchanger:\n  coordinates:\n    md: 'relax'\n    slow_growth: true\n  topology:\n    parameterization: 'basic' \n    parameterization_kwargs: \n      arg1: hello\n      arg2: 1\nreactions:\n  homolysis:\n    edis: 'edissoc.dat'\n    itp: 'ffbonded.itp'\nsequence:\n  - equilibrium\n  - mult: 1\n    tasks:\n      - prod\n      - reactions\n  - equilibrium\n\n\n\n\ndryrun: false\nname: 'single_reaction_000'\ngmx_mdrun_flags: -maxh 24 -dlb yes -nt 8 -npme 0 -ntmpi 1\nff: 'amber99sb-star-ildnp.ff'\ntop: 'hexala_out.top'\ngro: 'npt.gro'\nndx: 'index.ndx'\nplumed: 'plumed.dat'\ntrr: 'pull.trr'\nchanger:\n  coordinates: {}\n  topology:\n    parameterization: 'basic' \nreactions:\n  homolysis:\n    edis: 'edissoc.dat'\n    itp: 'ffbonded.itp'\n  dummyreaction: {}\nsequence:\n  - homolysis\n\n\n\nname: 'kimmdy_001'\ndryrun: false\ngromacs_alias: 'gmx'\ngmx_mdrun_flags: -maxh 24 -dlb yes -nt 8\ntop: 'IMREE.top'\ngro: 'IMREE_npt.gro'\nndx: 'index.ndx'\nkmc: rfkmc\nplumed: 'plumed.dat'\nmds:\n  equilibrium:\n    mdp: 'md.mdp'\n  pull:\n    mdp: 'md.mdp'\n    use_plumed: true\n  relax:\n    mdp: 'md_slow_growth.mdp'\nchanger:\n  coordinates:\n    md: 'relax'    \n    slow_growth: True\n  topology:\n    parameterization: 'grappa' \nreactions:\n  homolysis:\n    edis: 'edissoc.dat'\n    itp: 'ffbonded.itp'\n  hat_naive:\n    frequency_factor: 100000000\n    h_cutoff: 3\n    polling_rate: 1\nplot_rates: true\nsave_recipes: true\nsequence:\n  - equilibrium\n  - pull\n  - homolysis\n  -\n    mult: 2\n    tasks:\n      - equilibrium\n      - pull\n      - reactions",
+    "crumbs": [
+      "Getting Started",
+      "How-To",
+      "Examples"
+    ]
+  },
+  {
+    "objectID": "guide/how-to/examples.html#further-examples",
+    "href": "guide/how-to/examples.html#further-examples",
+    "title": "Examples",
+    "section": "",
+    "text": "KIMMDY contains examples generated from our internal test systems. Those examples don’t currently have extensive documentation, but they can be used as a starting point for your own simulations.\nThe examples are located in the examples directory of the KIMMDY source code here.\nHere are their kimmdy.yml files at a glance:\n\n\ndryrun: false\nname: 'hexalanine_homolysis_000'\ngromacs_alias: 'gmx'\ngmx_mdrun_flags: -maxh 24 -dlb yes -nt 8 -npme 0 -ntmpi 1\nff: 'amber99sb-star-ildnp.ff'\ntop: 'hexala_out.top'\ngro: 'npt.gro'\nndx: 'index.ndx'\nplumed: 'plumed.dat'\nmds:\n  equilibrium:\n    mdp: 'md.mdp'\n  pull:\n    mdp: 'md.mdp'\n    use_plumed: true\n  relax:\n    mdp: 'md_slow_growth.mdp'\nchanger:\n  coordinates:\n    md: 'relax'\n    slow_growth: True\n  topology:\n    parameterization: 'basic' \nreactions:\n  homolysis:\n    edis: 'edissoc.dat'\n    itp: 'ffbonded.itp'\nsequence:\n  - equilibrium\n  - pull  \n  - reactions\n  - equilibrium\n  - pull\n\n\n\ndryrun: false\nname: 'alanine_hat_000'\ngromacs_alias: 'gmx'\ngmx_mdrun_flags: -maxh 24 -dlb yes -nt 8 -npme 0 -ntmpi 1\nff: 'amber99sb-star-ildnp.ff' # optional, dir endinng with .ff by default \ntop: 'Ala_out.top'\ngro: 'npt.gro'\nndx: 'index.ndx'\nkmc: \"rfkmc\"\nmds:\n  equilibrium:\n    mdp: 'md.mdp'\n  relax:\n    mdp: 'md_slow_growth.mdp'\nchanger:\n  coordinates:\n    md: 'relax'  \n    slow_growth: True\n  topology:\n    parameterization: 'basic'\nreactions:\n  hat_naive:\n    frequency_factor: 100000000\n    h_cutoff: 3\n    polling_rate: 1\n\nsequence:\n- equilibrium\n- mult: 2\n  tasks:\n  - equilibrium\n  - reactions\n\n\n\nname: 'kimmdy_001'\ndryrun: false\ngromacs_alias: 'gmx'\ngmx_mdrun_flags: -maxh 24 -dlb yes -nt 8 -npme 0 -ntmpi 1\nff: 'amber99sb-star-ildnp.ff' # optional, dir endinng with .ff by default \ntop: 'topol.top'\ngro: 'npt.gro'\nndx: 'index_backbone.ndx'\nplumed: 'plumed.dat'\nmds:\n  equilibrium:\n    mdp: 'pullf1500_equil.mdp'\n  prod:\n    mdp: 'pullf1500.mdp'\n    use_plumed: true\n  relax:\n    mdp: 'pullf1500_slow_growth.mdp'\nchanger:\n  coordinates:\n    md: 'relax'\n    slow_growth: true\n  topology:\n    parameterization: 'basic' \n    parameterization_kwargs: \n      arg1: hello\n      arg2: 1\nreactions:\n  homolysis:\n    edis: 'edissoc.dat'\n    itp: 'ffbonded.itp'\nsequence:\n  - equilibrium\n  - mult: 1\n    tasks:\n      - prod\n      - reactions\n  - equilibrium\n\n\n\n\ndryrun: false\nname: 'single_reaction_000'\ngmx_mdrun_flags: -maxh 24 -dlb yes -nt 8 -npme 0 -ntmpi 1\nff: 'amber99sb-star-ildnp.ff'\ntop: 'hexala_out.top'\ngro: 'npt.gro'\nndx: 'index.ndx'\nplumed: 'plumed.dat'\ntrr: 'pull.trr'\nchanger:\n  coordinates: {}\n  topology:\n    parameterization: 'basic' \nreactions:\n  homolysis:\n    edis: 'edissoc.dat'\n    itp: 'ffbonded.itp'\n  dummyreaction: {}\nsequence:\n  - homolysis\n\n\n\nname: 'kimmdy_001'\ndryrun: false\ngromacs_alias: 'gmx'\ngmx_mdrun_flags: -maxh 24 -dlb yes -nt 8\ntop: 'IMREE.top'\ngro: 'IMREE_npt.gro'\nndx: 'index.ndx'\nkmc: rfkmc\nplumed: 'plumed.dat'\nmds:\n  equilibrium:\n    mdp: 'md.mdp'\n  pull:\n    mdp: 'md.mdp'\n    use_plumed: true\n  relax:\n    mdp: 'md_slow_growth.mdp'\nchanger:\n  coordinates:\n    md: 'relax'    \n    slow_growth: True\n  topology:\n    parameterization: 'grappa' \nreactions:\n  homolysis:\n    edis: 'edissoc.dat'\n    itp: 'ffbonded.itp'\n  hat_naive:\n    frequency_factor: 100000000\n    h_cutoff: 3\n    polling_rate: 1\nplot_rates: true\nsave_recipes: true\nsequence:\n  - equilibrium\n  - pull\n  - homolysis\n  -\n    mult: 2\n    tasks:\n      - equilibrium\n      - pull\n      - reactions",
+    "crumbs": [
+      "Getting Started",
+      "How-To",
+      "Examples"
+    ]
+  },
+  {
+    "objectID": "guide/how-to/reaction_only.html",
+    "href": "guide/how-to/reaction_only.html",
+    "title": "Reaction only",
+    "section": "",
+    "text": "You might want to apply a KIMMDY reaction to an already existing simulation. Here are some important points for doing so.",
+    "crumbs": [
+      "Getting Started",
+      "How-To",
+      "Reaction only"
+    ]
+  },
+  {
+    "objectID": "guide/how-to/reaction_only.html#kimmdy-yaml",
+    "href": "guide/how-to/reaction_only.html#kimmdy-yaml",
+    "title": "Reaction only",
+    "section": "KIMMDY yaml",
+    "text": "KIMMDY yaml\nIf you want to start your sequence of tasks with a reaction, you have to give KIMMDY a trajectory. This, you do with the trr key in the kimmdy.yml file.",
+    "crumbs": [
+      "Getting Started",
+      "How-To",
+      "Reaction only"
+    ]
+  },
+  {
+    "objectID": "guide/how-to/reaction_only.html#pre-averaged-plumed-input",
+    "href": "guide/how-to/reaction_only.html#pre-averaged-plumed-input",
+    "title": "Reaction only",
+    "section": "Pre-averaged plumed input",
+    "text": "Pre-averaged plumed input\nSometimes it is handy to pre-compute the averages of the distances plumed recordes. Usually, the plumed output (distances.dat) contains one line per timestep, each line starting with the time.\nIf you calculate the averages yourself, you end up having only one line, but need to tell KIMMDY how long the timeframe was, which was averaged. To do this, make sure to write the duration of your averaged simulation in the time field like this for a 10ps simulation:\n#! FIELDS time d0 d1 d2 d3 d4\n10.000000 0.142401 0.151588 0.143725 0.156734 0.152581\nYou still need the plumed config file, even if KIMMDY does not execute plumed in the current example, as KIMMDY reads the filename of the plumed output from the plumed config.",
+    "crumbs": [
+      "Getting Started",
+      "How-To",
+      "Reaction only"
+    ]
+  },
+  {
+    "objectID": "guide/how-to/install-ml-plugins.html",
+    "href": "guide/how-to/install-ml-plugins.html",
+    "title": "Install Machine Learning Plugins",
+    "section": "",
+    "text": "Warning\n\n\n\nThe following plugins are not yet publicly available. As such, this guide is only for internal use and will be updated once the plugins are ready.",
+    "crumbs": [
+      "Getting Started",
+      "How-To",
+      "Install Machine Learning Plugins"
+    ]
+  },
+  {
+    "objectID": "guide/how-to/install-ml-plugins.html#complete-installation-with-ml-plugins",
+    "href": "guide/how-to/install-ml-plugins.html#complete-installation-with-ml-plugins",
+    "title": "Install Machine Learning Plugins",
+    "section": "Complete Installation with ML Plugins",
+    "text": "Complete Installation with ML Plugins\nconda is required for this installation to access the tensorflow and openmm packages. Solving the dependencies of the environment can overflow memory on the original conda solver. So we change the solver to the new libmamba. We also add the conda-forge channel to access the openmm package.\nconda install -n base conda-libmamba-solver\nconda config --set solver libmamba\nconda config --append channels conda-forge\nCreate a new environment.\nconda create -n kimmdy_full python=3.10 tensorflow==2.10 openmm\nconda activate kimmdy_full\nClone all repositories and install them in editable mode for development.\ngit clone git@github.com:graeter-group/kimmdy.git\ngit clone git@github.com:graeter-group/kimmdy-reactions.git\ngit clone git@github.com:graeter-group/kimmdy-grappa.git\ngit clone git@github.com:graeter-group/HAT_reaction_plugin.git\ngit clone git@github.com:graeter-group/grappa.git\n\npushd kimmdy\n# installs kimmdy, kimmdy-reactions and kimmdy-grappa\npip install -r requirements.txt\npopd\n\npushd HAT_reaction_plugin\npip install -r requirements.txt\npopd\n\npushd grappa\npip install -e .\npopd\n\nPotential problems when running\n\nopenmm can’t find the correct libstdc++.so.6\n\nsymlink system libstdc++.so.6 to the conda libstdc++.so.6\n\n\npushd $CONDA_PREFIX/lib\nmv libstdc++.so.6 libstdc++.so.6.old\nln -s /usr/lib/x86_64-linux-gnu/libstdc++.so.6 libstdc++.so.6\npopd",
+    "crumbs": [
+      "Getting Started",
+      "How-To",
+      "Install Machine Learning Plugins"
+    ]
+  },
   {
     "objectID": "guide/how-to/contribute.html",
     "href": "guide/how-to/contribute.html",
@@ -24,123 +155,461 @@
     ]
   },
   {
-    "objectID": "guide/how-to/reaction_only.html",
-    "href": "guide/how-to/reaction_only.html",
-    "title": "Reaction only",
-    "section": "",
-    "text": "You might want to apply a KIMMDY reaction to an already existing simulation. Here are some important points for doing so.",
-    "crumbs": [
-      "Getting Started",
-      "How-To",
-      "Reaction only"
-    ]
-  },
-  {
-    "objectID": "guide/how-to/reaction_only.html#kimmdy-yaml",
-    "href": "guide/how-to/reaction_only.html#kimmdy-yaml",
-    "title": "Reaction only",
-    "section": "KIMMDY yaml",
-    "text": "KIMMDY yaml\nIf you want to start your sequence of tasks with a reaction, you have to give KIMMDY a trajectory. This, you do with the trr key in the kimmdy.yml file.",
-    "crumbs": [
-      "Getting Started",
-      "How-To",
-      "Reaction only"
-    ]
-  },
-  {
-    "objectID": "guide/how-to/reaction_only.html#pre-averaged-plumed-input",
-    "href": "guide/how-to/reaction_only.html#pre-averaged-plumed-input",
-    "title": "Reaction only",
-    "section": "Pre-averaged plumed input",
-    "text": "Pre-averaged plumed input\nSometimes it is handy to pre-compute the averages of the distances plumed recordes. Usually, the plumed output (distances.dat) contains one line per timestep, each line starting with the time.\nIf you calculate the averages yourself, you end up having only one line, but need to tell KIMMDY how long the timeframe was, which was averaged. To do this, make sure to write the duration of your averaged simulation in the time field like this for a 10ps simulation:\n#! FIELDS time d0 d1 d2 d3 d4\n10.000000 0.142401 0.151588 0.143725 0.156734 0.152581\nYou still need the plumed config file, even if KIMMDY does not execute plumed in the current example, as KIMMDY reads the filename of the plumed output from the plumed config.",
-    "crumbs": [
-      "Getting Started",
-      "How-To",
-      "Reaction only"
-    ]
-  },
-  {
-    "objectID": "guide/how-to/hcp.html",
-    "href": "guide/how-to/hcp.html",
-    "title": "High Performance Computing",
-    "section": "",
-    "text": "You need an installation of python (&gt;= 3.10) and (possibly PLUMED patched) GROMACS in your HPC environment.\nExample setup:\nsrun -t 1400:00 --mem=16000 -n20 --pty /bin/bash\nml EasyBuild\neb ./assets/Python-3.10.8.eb\nPrepare a bash script _modules.sh that loads the required modules and activates the python environment in which KIMMDY is installed.\nRun\nkimmdy --generate-jobscript\nto generate a file jobscript.sh that can be submitted to the HPC cluster.\nThis commands generates a kimmdy checkpoint and prepares the output folder. KIMMDY can then be started and re-started from the checkpoint via the jobscript, which uses\n# -c = continue, same  as --from-latest-checkpoint\nkimmdy -c",
-    "crumbs": [
-      "Getting Started",
-      "How-To",
-      "High Performance Computing"
-    ]
-  },
-  {
-    "objectID": "guide/how-to/hcp.html#setup",
-    "href": "guide/how-to/hcp.html#setup",
-    "title": "High Performance Computing",
-    "section": "",
-    "text": "You need an installation of python (&gt;= 3.10) and (possibly PLUMED patched) GROMACS in your HPC environment.\nExample setup:\nsrun -t 1400:00 --mem=16000 -n20 --pty /bin/bash\nml EasyBuild\neb ./assets/Python-3.10.8.eb\nPrepare a bash script _modules.sh that loads the required modules and activates the python environment in which KIMMDY is installed.\nRun\nkimmdy --generate-jobscript\nto generate a file jobscript.sh that can be submitted to the HPC cluster.\nThis commands generates a kimmdy checkpoint and prepares the output folder. KIMMDY can then be started and re-started from the checkpoint via the jobscript, which uses\n# -c = continue, same  as --from-latest-checkpoint\nkimmdy -c",
-    "crumbs": [
-      "Getting Started",
-      "How-To",
-      "High Performance Computing"
-    ]
-  },
-  {
-    "objectID": "guide/how-to/examples.html",
-    "href": "guide/how-to/examples.html",
-    "title": "Examples",
-    "section": "",
-    "text": "KIMMDY contains examples generated from our internal test systems. Those examples don’t currently have extensive documentation, but they can be used as a starting point for your own simulations.\nThe examples are located in the examples directory of the KIMMDY source code here.\nHere are their kimmdy.yml files at a glance:\n\n\ndryrun: false\nname: 'hexalanine_homolysis_000'\ngromacs_alias: 'gmx'\ngmx_mdrun_flags: -maxh 24 -dlb yes -nt 8 -npme 0 -ntmpi 1\nff: 'amber99sb-star-ildnp.ff'\ntop: 'hexala_out.top'\ngro: 'npt.gro'\nndx: 'index.ndx'\nplumed: 'plumed.dat'\nmds:\n  equilibrium:\n    mdp: 'md.mdp'\n  pull:\n    mdp: 'md.mdp'\n    use_plumed: true\n  relax:\n    mdp: 'md_slow_growth.mdp'\nchanger:\n  coordinates:\n    md: 'relax'\n    slow_growth: True\n  topology:\n    parameterization: 'basic' \nreactions:\n  homolysis:\n    edis: 'edissoc.dat'\n    itp: 'ffbonded.itp'\nsequence:\n  - equilibrium\n  - pull  \n  - reactions\n  - equilibrium\n  - pull\n\n\n\ndryrun: false\nname: 'alanine_hat_000'\ngromacs_alias: 'gmx'\ngmx_mdrun_flags: -maxh 24 -dlb yes -nt 8 -npme 0 -ntmpi 1\nff: 'amber99sb-star-ildnp.ff' # optional, dir endinng with .ff by default \ntop: 'Ala_out.top'\ngro: 'npt.gro'\nndx: 'index.ndx'\nkmc: \"rfkmc\"\nmds:\n  equilibrium:\n    mdp: 'md.mdp'\n  relax:\n    mdp: 'md_slow_growth.mdp'\nchanger:\n  coordinates:\n    md: 'relax'  \n    slow_growth: True\n  topology:\n    parameterization: 'basic'\nreactions:\n  hat_naive:\n    frequency_factor: 100000000\n    h_cutoff: 3\n    polling_rate: 1\n\nsequence:\n- equilibrium\n- mult: 2\n  tasks:\n  - equilibrium\n  - reactions\n\n\n\nname: 'kimmdy_001'\ndryrun: false\ngromacs_alias: 'gmx'\ngmx_mdrun_flags: -maxh 24 -dlb yes -nt 8 -npme 0 -ntmpi 1\nff: 'amber99sb-star-ildnp.ff' # optional, dir endinng with .ff by default \ntop: 'topol.top'\ngro: 'npt.gro'\nndx: 'index_backbone.ndx'\nplumed: 'plumed.dat'\nmds:\n  equilibrium:\n    mdp: 'pullf1500_equil.mdp'\n  prod:\n    mdp: 'pullf1500.mdp'\n    use_plumed: true\n  relax:\n    mdp: 'pullf1500_slow_growth.mdp'\nchanger:\n  coordinates:\n    md: 'relax'\n    slow_growth: true\n  topology:\n    parameterization: 'basic' \n    parameterization_kwargs: \n      arg1: hello\n      arg2: 1\nreactions:\n  homolysis:\n    edis: 'edissoc.dat'\n    itp: 'ffbonded.itp'\nsequence:\n  - equilibrium\n  - mult: 1\n    tasks:\n      - prod\n      - reactions\n  - equilibrium\n\n\n\n\ndryrun: false\nname: 'single_reaction_000'\ngmx_mdrun_flags: -maxh 24 -dlb yes -nt 8 -npme 0 -ntmpi 1\nff: 'amber99sb-star-ildnp.ff'\ntop: 'hexala_out.top'\ngro: 'npt.gro'\nndx: 'index.ndx'\nplumed: 'plumed.dat'\ntrr: 'pull.trr'\nchanger:\n  coordinates: {}\n  topology:\n    parameterization: 'basic' \nreactions:\n  homolysis:\n    edis: 'edissoc.dat'\n    itp: 'ffbonded.itp'\n  dummyreaction: {}\nsequence:\n  - homolysis\n\n\n\nname: 'kimmdy_001'\ndryrun: false\ngromacs_alias: 'gmx'\ngmx_mdrun_flags: -maxh 24 -dlb yes -nt 8\ntop: 'IMREE.top'\ngro: 'IMREE_npt.gro'\nndx: 'index.ndx'\nkmc: rfkmc\nplumed: 'plumed.dat'\nmds:\n  equilibrium:\n    mdp: 'md.mdp'\n  pull:\n    mdp: 'md.mdp'\n    use_plumed: true\n  relax:\n    mdp: 'md_slow_growth.mdp'\nchanger:\n  coordinates:\n    md: 'relax'    \n    slow_growth: True\n  topology:\n    parameterization: 'grappa' \nreactions:\n  homolysis:\n    edis: 'edissoc.dat'\n    itp: 'ffbonded.itp'\n  hat_naive:\n    frequency_factor: 100000000\n    h_cutoff: 3\n    polling_rate: 1\nplot_rates: true\nsave_recipes: true\nsequence:\n  - equilibrium\n  - pull\n  - homolysis\n  -\n    mult: 2\n    tasks:\n      - equilibrium\n      - pull\n      - reactions",
-    "crumbs": [
-      "Getting Started",
-      "How-To",
-      "Examples"
-    ]
-  },
-  {
-    "objectID": "guide/how-to/examples.html#further-examples",
-    "href": "guide/how-to/examples.html#further-examples",
-    "title": "Examples",
-    "section": "",
-    "text": "KIMMDY contains examples generated from our internal test systems. Those examples don’t currently have extensive documentation, but they can be used as a starting point for your own simulations.\nThe examples are located in the examples directory of the KIMMDY source code here.\nHere are their kimmdy.yml files at a glance:\n\n\ndryrun: false\nname: 'hexalanine_homolysis_000'\ngromacs_alias: 'gmx'\ngmx_mdrun_flags: -maxh 24 -dlb yes -nt 8 -npme 0 -ntmpi 1\nff: 'amber99sb-star-ildnp.ff'\ntop: 'hexala_out.top'\ngro: 'npt.gro'\nndx: 'index.ndx'\nplumed: 'plumed.dat'\nmds:\n  equilibrium:\n    mdp: 'md.mdp'\n  pull:\n    mdp: 'md.mdp'\n    use_plumed: true\n  relax:\n    mdp: 'md_slow_growth.mdp'\nchanger:\n  coordinates:\n    md: 'relax'\n    slow_growth: True\n  topology:\n    parameterization: 'basic' \nreactions:\n  homolysis:\n    edis: 'edissoc.dat'\n    itp: 'ffbonded.itp'\nsequence:\n  - equilibrium\n  - pull  \n  - reactions\n  - equilibrium\n  - pull\n\n\n\ndryrun: false\nname: 'alanine_hat_000'\ngromacs_alias: 'gmx'\ngmx_mdrun_flags: -maxh 24 -dlb yes -nt 8 -npme 0 -ntmpi 1\nff: 'amber99sb-star-ildnp.ff' # optional, dir endinng with .ff by default \ntop: 'Ala_out.top'\ngro: 'npt.gro'\nndx: 'index.ndx'\nkmc: \"rfkmc\"\nmds:\n  equilibrium:\n    mdp: 'md.mdp'\n  relax:\n    mdp: 'md_slow_growth.mdp'\nchanger:\n  coordinates:\n    md: 'relax'  \n    slow_growth: True\n  topology:\n    parameterization: 'basic'\nreactions:\n  hat_naive:\n    frequency_factor: 100000000\n    h_cutoff: 3\n    polling_rate: 1\n\nsequence:\n- equilibrium\n- mult: 2\n  tasks:\n  - equilibrium\n  - reactions\n\n\n\nname: 'kimmdy_001'\ndryrun: false\ngromacs_alias: 'gmx'\ngmx_mdrun_flags: -maxh 24 -dlb yes -nt 8 -npme 0 -ntmpi 1\nff: 'amber99sb-star-ildnp.ff' # optional, dir endinng with .ff by default \ntop: 'topol.top'\ngro: 'npt.gro'\nndx: 'index_backbone.ndx'\nplumed: 'plumed.dat'\nmds:\n  equilibrium:\n    mdp: 'pullf1500_equil.mdp'\n  prod:\n    mdp: 'pullf1500.mdp'\n    use_plumed: true\n  relax:\n    mdp: 'pullf1500_slow_growth.mdp'\nchanger:\n  coordinates:\n    md: 'relax'\n    slow_growth: true\n  topology:\n    parameterization: 'basic' \n    parameterization_kwargs: \n      arg1: hello\n      arg2: 1\nreactions:\n  homolysis:\n    edis: 'edissoc.dat'\n    itp: 'ffbonded.itp'\nsequence:\n  - equilibrium\n  - mult: 1\n    tasks:\n      - prod\n      - reactions\n  - equilibrium\n\n\n\n\ndryrun: false\nname: 'single_reaction_000'\ngmx_mdrun_flags: -maxh 24 -dlb yes -nt 8 -npme 0 -ntmpi 1\nff: 'amber99sb-star-ildnp.ff'\ntop: 'hexala_out.top'\ngro: 'npt.gro'\nndx: 'index.ndx'\nplumed: 'plumed.dat'\ntrr: 'pull.trr'\nchanger:\n  coordinates: {}\n  topology:\n    parameterization: 'basic' \nreactions:\n  homolysis:\n    edis: 'edissoc.dat'\n    itp: 'ffbonded.itp'\n  dummyreaction: {}\nsequence:\n  - homolysis\n\n\n\nname: 'kimmdy_001'\ndryrun: false\ngromacs_alias: 'gmx'\ngmx_mdrun_flags: -maxh 24 -dlb yes -nt 8\ntop: 'IMREE.top'\ngro: 'IMREE_npt.gro'\nndx: 'index.ndx'\nkmc: rfkmc\nplumed: 'plumed.dat'\nmds:\n  equilibrium:\n    mdp: 'md.mdp'\n  pull:\n    mdp: 'md.mdp'\n    use_plumed: true\n  relax:\n    mdp: 'md_slow_growth.mdp'\nchanger:\n  coordinates:\n    md: 'relax'    \n    slow_growth: True\n  topology:\n    parameterization: 'grappa' \nreactions:\n  homolysis:\n    edis: 'edissoc.dat'\n    itp: 'ffbonded.itp'\n  hat_naive:\n    frequency_factor: 100000000\n    h_cutoff: 3\n    polling_rate: 1\nplot_rates: true\nsave_recipes: true\nsequence:\n  - equilibrium\n  - pull\n  - homolysis\n  -\n    mult: 2\n    tasks:\n      - equilibrium\n      - pull\n      - reactions",
-    "crumbs": [
-      "Getting Started",
-      "How-To",
-      "Examples"
-    ]
-  },
-  {
-    "objectID": "guide/explanation/topology.html",
-    "href": "guide/explanation/topology.html",
-    "title": "Visualize Topologies",
-    "section": "",
-    "text": "from kimmdy.parsing import read_top\nfrom kimmdy.topology.topology import Topology\nfrom pathlib import Path\nfrom kimmdy.tools import write_top_as_dot\n\n\nala_top = read_top(Path('../../tests/test_files/test_topology/Ala_R_prm.top'), use_gmx_dir=False)\ntop = Topology(ala_top)\n\nwrite_top_as_dot(top, \"ala-top.dot\")\n\n\n\n\n\n\n\n\n\nG\n\n\n\n1 CT\n\n1 CT\n\n\n\n2 HC\n\n2 HC\n\n\n\n1 CT--2 HC\n\n\n\n\n3 HC\n\n3 HC\n\n\n\n1 CT--3 HC\n\n\n\n\n4 HC\n\n4 HC\n\n\n\n1 CT--4 HC\n\n\n\n\n5 C\n\n5 C\n\n\n\n1 CT--5 C\n\n\n\n\n6 O\n\n6 O\n\n\n\n5 C--6 O\n\n\n\n\n7 N\n\n7 N\n\n\n\n5 C--7 N\n\n\n\n\n8 H\n\n8 H\n\n\n\n7 N--8 H\n\n\n\n\n9 CT\n\n9 CT\n\n\n\n7 N--9 CT\n\n\n\n\n10 CT\n\n10 CT\n\n\n\n9 CT--10 CT\n\n\n\n\n14 C\n\n14 C\n\n\n\n9 CT--14 C\n\n\n\n\n11 HC\n\n11 HC\n\n\n\n10 CT--11 HC\n\n\n\n\n12 HC\n\n12 HC\n\n\n\n10 CT--12 HC\n\n\n\n\n13 HC\n\n13 HC\n\n\n\n10 CT--13 HC\n\n\n\n\n15 O\n\n15 O\n\n\n\n14 C--15 O\n\n\n\n\n16 N\n\n16 N\n\n\n\n14 C--16 N\n\n\n\n\n17 H\n\n17 H\n\n\n\n16 N--17 H\n\n\n\n\n18 CT\n\n18 CT\n\n\n\n16 N--18 CT\n\n\n\n\n19 H1\n\n19 H1\n\n\n\n18 CT--19 H1\n\n\n\n\n20 H1\n\n20 H1\n\n\n\n18 CT--20 H1\n\n\n\n\n21 H1\n\n21 H1\n\n\n\n18 CT--21 H1\n\n\n\n\n\n\n\nFigure 1: A diagram of the Ala topology",
-    "crumbs": [
-      "Getting Started",
-      "Explanation",
-      "Visualize Topologies"
-    ]
-  },
-  {
-    "objectID": "guide/explanation/topology.html#capped-alanine-with-a-radical",
-    "href": "guide/explanation/topology.html#capped-alanine-with-a-radical",
-    "title": "Visualize Topologies",
-    "section": "",
-    "text": "from kimmdy.parsing import read_top\nfrom kimmdy.topology.topology import Topology\nfrom pathlib import Path\nfrom kimmdy.tools import write_top_as_dot\n\n\nala_top = read_top(Path('../../tests/test_files/test_topology/Ala_R_prm.top'), use_gmx_dir=False)\ntop = Topology(ala_top)\n\nwrite_top_as_dot(top, \"ala-top.dot\")\n\n\n\n\n\n\n\n\n\nG\n\n\n\n1 CT\n\n1 CT\n\n\n\n2 HC\n\n2 HC\n\n\n\n1 CT--2 HC\n\n\n\n\n3 HC\n\n3 HC\n\n\n\n1 CT--3 HC\n\n\n\n\n4 HC\n\n4 HC\n\n\n\n1 CT--4 HC\n\n\n\n\n5 C\n\n5 C\n\n\n\n1 CT--5 C\n\n\n\n\n6 O\n\n6 O\n\n\n\n5 C--6 O\n\n\n\n\n7 N\n\n7 N\n\n\n\n5 C--7 N\n\n\n\n\n8 H\n\n8 H\n\n\n\n7 N--8 H\n\n\n\n\n9 CT\n\n9 CT\n\n\n\n7 N--9 CT\n\n\n\n\n10 CT\n\n10 CT\n\n\n\n9 CT--10 CT\n\n\n\n\n14 C\n\n14 C\n\n\n\n9 CT--14 C\n\n\n\n\n11 HC\n\n11 HC\n\n\n\n10 CT--11 HC\n\n\n\n\n12 HC\n\n12 HC\n\n\n\n10 CT--12 HC\n\n\n\n\n13 HC\n\n13 HC\n\n\n\n10 CT--13 HC\n\n\n\n\n15 O\n\n15 O\n\n\n\n14 C--15 O\n\n\n\n\n16 N\n\n16 N\n\n\n\n14 C--16 N\n\n\n\n\n17 H\n\n17 H\n\n\n\n16 N--17 H\n\n\n\n\n18 CT\n\n18 CT\n\n\n\n16 N--18 CT\n\n\n\n\n19 H1\n\n19 H1\n\n\n\n18 CT--19 H1\n\n\n\n\n20 H1\n\n20 H1\n\n\n\n18 CT--20 H1\n\n\n\n\n21 H1\n\n21 H1\n\n\n\n18 CT--21 H1\n\n\n\n\n\n\n\nFigure 1: A diagram of the Ala topology",
-    "crumbs": [
-      "Getting Started",
-      "Explanation",
-      "Visualize Topologies"
-    ]
-  },
-  {
-    "objectID": "guide/explanation/topology.html#multiple-molecules",
-    "href": "guide/explanation/topology.html#multiple-molecules",
-    "title": "Visualize Topologies",
-    "section": "Multiple molecules",
-    "text": "Multiple molecules\n\nurea_dict = read_top(Path('../../tests/test_files/test_topology/urea.top'), use_gmx_dir=False)\nurea = Topology(urea_dict)\nwrite_top_as_dot(urea, \"urea-top.dot\")\n\n\n\n\n\n\n\n\n\nG\n\n\n\n1 C\n\n1 C\n\n\n\n2 O\n\n2 O\n\n\n\n1 C--2 O\n\n\n\n\n3 N\n\n3 N\n\n\n\n1 C--3 N\n\n\n\n\n6 N\n\n6 N\n\n\n\n1 C--6 N\n\n\n\n\n4 H\n\n4 H\n\n\n\n3 N--4 H\n\n\n\n\n5 H\n\n5 H\n\n\n\n3 N--5 H\n\n\n\n\n7 H\n\n7 H\n\n\n\n6 N--7 H\n\n\n\n\n8 H\n\n8 H\n\n\n\n6 N--8 H\n\n\n\n\n\n\n\nFigure 2: Topology of one molecule of urea\n\n\n\n\n\nWhen we want to run reactions within molecules that are either separate moleculetypes or multiples of the same moleculetype, KIMMDY can combine those into a single moleculetype and make multiples explicit.\ni.e. if we have a topology with two molecules of urea defined as:\n[ system ]\nUrea in Water\n\n[ molecules ]\n;molecule name   nr.\nUrea             2\nSOL              1000\n\nurea_dict = read_top(Path('../../tests/test_files/test_topology/urea-times-2.top'), use_gmx_dir=False)\nurea = Topology(urea_dict)\nwrite_top_as_dot(urea, \"urea-2-top.dot\")\n\nWe end up with\n\n\n\n\n\n\n\n\nG\n\n\n\n1 C\n\n1 C\n\n\n\n2 O\n\n2 O\n\n\n\n1 C--2 O\n\n\n\n\n3 N\n\n3 N\n\n\n\n1 C--3 N\n\n\n\n\n6 N\n\n6 N\n\n\n\n1 C--6 N\n\n\n\n\n4 H\n\n4 H\n\n\n\n3 N--4 H\n\n\n\n\n5 H\n\n5 H\n\n\n\n3 N--5 H\n\n\n\n\n7 H\n\n7 H\n\n\n\n6 N--7 H\n\n\n\n\n8 H\n\n8 H\n\n\n\n6 N--8 H\n\n\n\n\n9 C\n\n9 C\n\n\n\n10 O\n\n10 O\n\n\n\n9 C--10 O\n\n\n\n\n11 N\n\n11 N\n\n\n\n9 C--11 N\n\n\n\n\n14 N\n\n14 N\n\n\n\n9 C--14 N\n\n\n\n\n12 H\n\n12 H\n\n\n\n11 N--12 H\n\n\n\n\n13 H\n\n13 H\n\n\n\n11 N--13 H\n\n\n\n\n15 H\n\n15 H\n\n\n\n14 N--15 H\n\n\n\n\n16 H\n\n16 H\n\n\n\n14 N--16 H\n\n\n\n\n\n\n\nFigure 3: A diagram of the two urea molecules topology\n\n\n\n\n\nThis way, explicit atom numbers match up with the atom numbers in the coordinate file (or rather, line numbers - 2, since the numbers in the actual atomnr column can overflow due to the fixed-width file format).",
-    "crumbs": [
-      "Getting Started",
-      "Explanation",
-      "Visualize Topologies"
+    "objectID": "guide/how-to/index.html",
+    "href": "guide/how-to/index.html",
+    "title": "How-To",
+    "section": "",
+    "text": "How-To Guides\n\n\n\n\n\n\n   \n     \n     \n       Order By\n       Default\n         \n          Title\n        \n         \n          Author\n        \n     \n  \n    \n      \n      \n    \n\n\n\n\n\nTitle\n\n\nAuthor\n\n\n\n\n\n\nAnalyze a KIMMDY run\n\n\nKai Riedmiller\n\n\n\n\nContribute\n\n\n \n\n\n\n\nExamples\n\n\n \n\n\n\n\nHigh Performance Computing\n\n\n \n\n\n\n\nInstall Machine Learning Plugins\n\n\n \n\n\n\n\nReaction only\n\n\nKai Riedmiller\n\n\n\n\n\nNo matching items\n\n Back to top",
+    "crumbs": [
+      "Getting Started",
+      "How-To"
+    ]
+  },
+  {
+    "objectID": "guide/references/input.html",
+    "href": "guide/references/input.html",
+    "title": "Input File",
+    "section": "",
+    "text": "KIMMDY comes with autocompletion and tooltips inside your editor for its configuration file kimmdy.yml.\nAll you need to do is activate a yaml-language-server in your editor (e.g. VS Code via the YAML extension or Neovim via lspconfig).\nActivating this is very much recommended, as it prevents many typos, missaligned braces and especially incorrect indentation (people love YAML for its readability, but hate it for its whitespace sensitivity).\n\n\n\n\n\n\nThis only works, if your config file is called kimmdy.yml and the Scheme Store hasn’t been disabled in your editor settings (e.g. Yaml &gt; Schema Store: Enable.",
+    "crumbs": [
+      "Getting Started",
+      "Reference",
+      "Input File"
+    ]
+  },
+  {
+    "objectID": "guide/references/input.html#autocompletion",
+    "href": "guide/references/input.html#autocompletion",
+    "title": "Input File",
+    "section": "",
+    "text": "KIMMDY comes with autocompletion and tooltips inside your editor for its configuration file kimmdy.yml.\nAll you need to do is activate a yaml-language-server in your editor (e.g. VS Code via the YAML extension or Neovim via lspconfig).\nActivating this is very much recommended, as it prevents many typos, missaligned braces and especially incorrect indentation (people love YAML for its readability, but hate it for its whitespace sensitivity).\n\n\n\n\n\n\nThis only works, if your config file is called kimmdy.yml and the Scheme Store hasn’t been disabled in your editor settings (e.g. Yaml &gt; Schema Store: Enable.",
+    "crumbs": [
+      "Getting Started",
+      "Reference",
+      "Input File"
+    ]
+  },
+  {
+    "objectID": "guide/references/input.html#all-options",
+    "href": "guide/references/input.html#all-options",
+    "title": "Input File",
+    "section": "All Options",
+    "text": "All Options\nThe following is a list of the options that can be set in the kimmdy.yml file. It includes reactions currently available in KIMMDY as plugins. Nested options are separated by a .. * denotes an arbitrary name for a section.\nThus, documentation for the following options in a kimmdy.yml file:\ncwd: 'path/to/working/directory'\ntopology:\n  reactive:\n    exclude: POPC\nAre found in this list under the headings cwd and topology.reactive.exclude respectively.\n\nslurm\nSLURM HPC options\n\n\ndryrun\nDon’t run the actual simulations, just print the tasks\nType: bool\nDefault: False\n\n\nparameterize_at_setup\nparameterize the topology during the setup task\nType: bool\nDefault: True\n\n\ncwd\nWorking directory. Default is current working directory\nType: Path\n\n\nname\nUsed for output folder if out is not specified\nType: str\nDefault: kimmdy\n\n\nout\nOutput folder\nType: Path\n\n\nlog\nSettings for logging\n\n\nmax_tasks\nMaximum number of tasks to run. This is useful when a task in the sequence can dymanically add more tasks. 0 means no limit.\nType: int\nDefault: 0\n\n\nmax_hours\nStop KIMMDY after max_hours hours. Set this lower than the limit of your HPC cluster for use with a re-submit jobscript. 0 Means no limit.\nType: int\nDefault: 0\n\n\nkmc\nKMC algorithm overwrite. Should be set by the reactions, but can be changed here. Not all reactions may support all algorithms.\nType: str\nOptions: [’‘, ’rfkmc’, ‘frm’, ‘extrande’, ‘extrande_mod’]\n\n\ntau_scale\nScaling parameter for tau in the extrande kmc algorithm.\nType: float\nDefault: 1.0\n\n\ntop\nTopology file\nType: Path\nDefault: topol.top\n\n\ntopology\nSettings for handling the topology file.\n\n\ntopology.reactive.include\nExplicitly include a moleculetype or list of moleculetypes as a space-separated string.\nType: str\n\n\ntopology.reactive.exclude\nExplicitly exclude a moleculetype or a list as a space-separated string. For example the lipid moleculetype in a bilayer simulation e.g. DPPC POPC'\nType: str\n\n\ntopology.reactive.nrexcl\nExplictly set the nrexcl value for the Reactive moleculetype. By default the value is taken from the first found reactive moleculetype.\nType: int\n\n\ngro\nCoordinate file\nType: Path\nDefault: conf.gro\n\n\nndx\nGromaxs index file\nType: Path\nDefault: index.ndx\n\n\ngromacs_alias\nGromacs alias. e.g. gmx or mpirun gmx_mpi\nType: str\nDefault: gmx\n\n\ngmx_mdrun_flags\nFlags passed to gmx mdrun. Default -maxh 24 -dlb yes\nType: str\nDefault: -maxh 24 -dlb yes\n\n\nff\nForce field directory (looks for .ff in cwd if not set)\nType: Path\nDefault: *.ff\n\n\nresiduetypes\nGROMACS rtp file that contains residuetypes. Looks for aminoacids.rtp it not set. KIMMDY will first look in the current working directory and then relative to the forecfield directory.\nType: Path\n\n\nradicals\nspace-separated string of radical atom ids, can be empty\nType: str\n\n\nplumed\n.dat file containing plumed config\nType: Path\n\n\ntpr\n.tpr file of a finished simulation for starting directly with a reaction\nType: Path\n\n\ntrr\n.trr file of a finished simulation for starting directly with a reaction\nType: Path\n\n\nrestart\nRestart from a previous run.\n\n\nmds\nSettings for MD steps, e.g. mdp files, plumed files, etc.\n\n\nmds.*.mdp\nMDP file for the MD step\nType: Path\n\n\nmds.*.use_plumed\nWhether plumed should be used for this run or not\nType: bool\nDefault: False\n\n\nchanger\nSettings for applying a reaction recipe\n\n\nchanger.coordinates.md\nMD step from the ‘mds’ section that is used for relaxation MDs\nType: str\n\n\nchanger.coordinates.slow_growth\nWhether the chosen MD step is a slow growth/free-energy simulation\nType: bool\nDefault: False\n\n\nchanger.topology.parameterization\nParameterization scheme that is used on the topology file after changes to it\nType: str\nOptions: [‘grappa’, ‘basic’]\nDefault: basic\n\n\nchanger.topology.parameterization_kwargs\nKeyword argument container for the selected parameterization scheme\n\n\nsequence\nList of tasks. Each task can be a string (the name of the task) or an object with the task name and a multiplicity mult: &lt;int&gt;\nType: Sequence\n\n\nreactions\nSettings for reactions\n\n\nreactions.homolysis.edis\nDissociation energies data file\nType: Path\nDefault: edissoc.dat\n\n\nreactions.homolysis.itp\nAdditional itp file with bonded parameters\nType: Path\nDefault: ffbonded.itp\n\n\nreactions.homolysis.kmc\nKMC algorithm for this reaction.\nType: str\nOptions: [‘rfkmc’, ‘frm’, ‘extrande’, ‘extrande_mod’]\nDefault: rfkmc\n\n\nreactions.hat_naive.frequency_factor\nFrequency factor\nType: float\nDefault: 1\n\n\nreactions.hat_naive.h_cutoff\nCutoff for H atom\nType: float\nDefault: 4\n\n\nreactions.hat_naive.polling_rate\nPolling rate\nType: float\nDefault: 1\n\n\nreactions.hat_naive.kmc\nKMC algorithm for this reaction.\nType: str\nOptions: [‘rfkmc’, ‘frm’, ‘extrande’, ‘extrande_mod’]\nDefault: extrande_mod\n\n\nreactions.dummyreaction.example\nThis is an example of an option for a reaction.\nType: float\nDefault: 0.0\n\n\nreactions.dummyreaction.example2\nThis is another example of an option for a reaction.\nType: str\nDefault: hello\n\n\nreactions.dummyreaction.kmc\nKMC algorithm for this reaction.\nType: str\nOptions: [‘rfkmc’, ‘frm’, ‘extrande’, ‘extrande_mod’]\nDefault: extrande_mod\n\n\nreactions.hydrolysis_naive.cutoff\nCutoff distance [nm] for the reaction. Water within this distance from the peptide bond will be considered for hydrolysis.\nType: float\nDefault: 1\n\n\nreactions.hydrolysis_naive.kmc\nKMC algorithm for this reaction.\nType: str\nOptions: [‘rfkmc’, ‘frm’, ‘extrande’]\nDefault: rfkmc\n\n\nplot_rates\nPlot the reaction rates during the reactions step\nType: bool\nDefault: True\n\n\nsave_recipes\nSave recipes as csv during the reactions step\nType: bool\nDefault: True",
+    "crumbs": [
+      "Getting Started",
+      "Reference",
+      "Input File"
+    ]
+  },
+  {
+    "objectID": "guide/references/input.html#example-kimmdy.yml-files",
+    "href": "guide/references/input.html#example-kimmdy.yml-files",
+    "title": "Input File",
+    "section": "Example kimmdy.yml Files",
+    "text": "Example kimmdy.yml Files\n\n\nkimmdy.yml\n\ndryrun: false\nmax_tasks: 100\nname: 'hat_tf_000'\ngromacs_alias: 'gmx'\ntop: 'Ala_out.top'\ngro: 'npt.gro'\nndx: 'index.ndx'\nmds:\n  equilibrium:\n    mdp: 'md.mdp'\n  relax:\n    mdp: 'md_slow.mdp'\nchanger:\n  coordinates:\n    md: 'relax'\nreactions:\n  hat_reaction:\n    frequency_factor: 100000000\n    h_cutoff: 3\n    polling_rate: 1\n\nsequence:\n- equilibrium\n- mult: 2\n  tasks:\n  - equilibrium\n  - reactions",
+    "crumbs": [
+      "Getting Started",
+      "Reference",
+      "Input File"
+    ]
+  },
+  {
+    "objectID": "_reference/constants.html",
+    "href": "_reference/constants.html",
+    "title": "constants",
+    "section": "",
+    "text": "constants\nConstants used throughout KIMMDY\n\n\n\n\n\nName\nDescription\n\n\n\n\nATOMTYPE_BONDORDER\nTo determin if an atom is a radical.\n\n\nATOMTYPE_BONDORDER_FLAT\nTo determin if an atom is a radical.",
+    "crumbs": [
+      "Getting Started",
+      "Reference",
+      "Python API",
+      "Other Modules",
+      "constants"
+    ]
+  },
+  {
+    "objectID": "_reference/constants.html#attributes",
+    "href": "_reference/constants.html#attributes",
+    "title": "constants",
+    "section": "",
+    "text": "Name\nDescription\n\n\n\n\nATOMTYPE_BONDORDER\nTo determin if an atom is a radical.\n\n\nATOMTYPE_BONDORDER_FLAT\nTo determin if an atom is a radical.",
+    "crumbs": [
+      "Getting Started",
+      "Reference",
+      "Python API",
+      "Other Modules",
+      "constants"
+    ]
+  },
+  {
+    "objectID": "guide/references/cmd_ref.html",
+    "href": "guide/references/cmd_ref.html",
+    "title": "Analysis",
+    "section": "",
+    "text": "The prefered method of starting a KIMMDY run is via the command line, though Python entry points are supported as well.\n\n\n\n!kimmdy --help\n\nusage: kimmdy [-h] [--input INPUT] [--loglevel LOGLEVEL] [--logfile LOGFILE]\n              [--show-plugins] [--generate-jobscript] [--version] [--debug]\n              [--callgraph]\n\nWelcome to KIMMDY. `kimmdy` runs KIMMDY, further tools are available as\n`kimmdy-...` commands. These are `-analysis`, `-modify-top` and `-build-\nexamples`. Access their help with `kimmdy-... -h.`\n\noptions:\n  -h, --help            show this help message and exit\n  --input INPUT, -i INPUT\n                        Kimmdy input file. Default `kimmdy.yml`\n  --loglevel LOGLEVEL, -l LOGLEVEL\n                        logging level (CRITICAL, ERROR, WARNING, INFO, DEBUG)\n  --logfile LOGFILE, -f LOGFILE\n                        logfile\n  --show-plugins        List available plugins\n  --generate-jobscript  Instead of running KIMMDY directly, generate at\n                        jobscript.sh for slurm HPC clusters.You can then run\n                        this jobscript with sbatch jobscript.sh\n  --version             show program's version number and exit\n  --debug               on error, drop into debugger\n  --callgraph           Generate visualization of function calls. Mostly\n                        useful for debugging and documentation.\n\n\n\n!kimmdy-analysis --help\n\nusage: kimmdy-analysis [-h] module ...\n\nWelcome to the KIMMDY analysis module. Use this module to analyse existing\nKIMMDY runs.\n\npositional arguments:\n  module\n    trjcat              Concatenate trajectories of a KIMMDY run\n    energy              Plot GROMACS energy for a KIMMDY run\n    radical_population  Plot population of radicals for one or multiple KIMMDY\n                        run(s)\n    radical_migration   Create a json of radical migration events for further\n                        analysis.\n    rates               Plot rates of all possible reactions after a MD run.\n                        Rates must have been saved!\n    runtime             Plot runtime of the tasks of a kimmdy run.\n    reaction_participation\n                        Plot counts of reaction participation per atom id\n\noptions:\n  -h, --help            show this help message and exit\n\n\n\n\n\nThis module creates input files for plumed based on a topology and index file.\n\n!kimmdy-create-plumed --help\n\nusage: kimmdy-create-plumed [-h] [--entries-to-remove [ENTRIES_TO_REMOVE ...]]\n                            [--stride STRIDE] -p TOP -i INDEX --indexgroup\n                            INDEXGROUP\n\nBuild plumed input file. Requires a topology file and a gromacs index file.\n\noptions:\n  -h, --help            show this help message and exit\n  --entries-to-remove [ENTRIES_TO_REMOVE ...]\n                        Either atomnames or bonds, i.e. atomnames separated by\n                        a hyphen that should not be written to the plumed\n                        configuration file. Default: C-N H* O*\n  --stride STRIDE       Frequency of plumed output as multiple of the md\n                        timestep. Default: 100\n  -p TOP, --top TOP     Gromacs topology file path.\n  -i INDEX, --index INDEX\n                        Gromacs index file path.\n  --indexgroup INDEXGROUP\n                        Index group name out of which bonds will be written to\n                        the plumed configuration file.\n\n\n\n\n\nThis module builds or restores the example directory in the package.\n\n!kimmdy-modify-top --help\n\nusage: kimmdy-modify-top [-h] [-p] [--grappa_tag GRAPPA_TAG]\n                         [--grappa_charge_model GRAPPA_CHARGE_MODEL]\n                         [-r REMOVEH [REMOVEH ...]] [-c GRO] [-a]\n                         [-t RESIDUETYPES] [-x RADICALS [RADICALS ...]]\n                         [-w INCLUDE] [-b EXCLUDE]\n                         top out\n\nWelcome to the KIMMDY modify top module\n\npositional arguments:\n  top                   GROMACS top file\n  out                   Output top file name. Stem reused for gro if\n                        applicabel.\n\noptions:\n  -h, --help            show this help message and exit\n  -p, --parameterize    Parameterize topology with grappa. (default: False)\n  --grappa_tag GRAPPA_TAG\n                        Set grappa model tag for parameterization. (default:\n                        latest)\n  --grappa_charge_model GRAPPA_CHARGE_MODEL\n                        Set grappa charge model for parameterization.\n                        (default: amber99)\n  -r REMOVEH [REMOVEH ...], --removeH REMOVEH [REMOVEH ...]\n                        Remove one or more hydrogens by atom nrs in the top\n                        file. (default: None)\n  -c GRO, --gro GRO     If necessary, also apply actions on gro file to create\n                        a compatible gro/top file pair. Output analog to top.\n                        (default: None)\n  -a, --search_amber_rad\n                        Automatic radical search only implemented for amber.\n                        If you douse another ff, set this to false, and\n                        provide a list of radicalsmanually, if necessary.\n                        (default: False)\n  -t RESIDUETYPES, --residuetypes RESIDUETYPES\n                        GROMACS style residuetypes file. Necessary for\n                        parameterization with non-amber atom types. (default:\n                        None)\n  -x RADICALS [RADICALS ...], --radicals RADICALS [RADICALS ...]\n                        Radicals in the system PRIOR to removing hydrogens\n                        with the removeH option. (default: None)\n  -w INCLUDE, --include INCLUDE\n                        Include certain GROMACS topology molecules in\n                        `Reactive` molecule. Reads molecule names from a csv\n                        file. (default: None)\n  -b EXCLUDE, --exclude EXCLUDE\n                        Exclude certain GROMACS topology molecules in\n                        `Reactive` molecule. Reads molecule names from a csv\n                        file. (default: None)\n\n\n\n\n\nThis module builds or restores the example directory in the package.\n\n!kimmdy-build-examples --help\n\nusage: kimmdy-build-examples [-h] [-r [RESTORE]]\n\nBuild examples for KIMMDY.\n\noptions:\n  -h, --help            show this help message and exit\n  -r [RESTORE], --restore [RESTORE]\n                        Overwrite input files in existing example directories,\n                        use keyword 'hard' to also delete output files.",
+    "crumbs": [
+      "Getting Started",
+      "Reference",
+      "CLI Arguments"
+    ]
+  },
+  {
+    "objectID": "guide/references/cmd_ref.html#kimmdy",
+    "href": "guide/references/cmd_ref.html#kimmdy",
+    "title": "Analysis",
+    "section": "",
+    "text": "!kimmdy --help\n\nusage: kimmdy [-h] [--input INPUT] [--loglevel LOGLEVEL] [--logfile LOGFILE]\n              [--show-plugins] [--generate-jobscript] [--version] [--debug]\n              [--callgraph]\n\nWelcome to KIMMDY. `kimmdy` runs KIMMDY, further tools are available as\n`kimmdy-...` commands. These are `-analysis`, `-modify-top` and `-build-\nexamples`. Access their help with `kimmdy-... -h.`\n\noptions:\n  -h, --help            show this help message and exit\n  --input INPUT, -i INPUT\n                        Kimmdy input file. Default `kimmdy.yml`\n  --loglevel LOGLEVEL, -l LOGLEVEL\n                        logging level (CRITICAL, ERROR, WARNING, INFO, DEBUG)\n  --logfile LOGFILE, -f LOGFILE\n                        logfile\n  --show-plugins        List available plugins\n  --generate-jobscript  Instead of running KIMMDY directly, generate at\n                        jobscript.sh for slurm HPC clusters.You can then run\n                        this jobscript with sbatch jobscript.sh\n  --version             show program's version number and exit\n  --debug               on error, drop into debugger\n  --callgraph           Generate visualization of function calls. Mostly\n                        useful for debugging and documentation.\n\n\n\n!kimmdy-analysis --help\n\nusage: kimmdy-analysis [-h] module ...\n\nWelcome to the KIMMDY analysis module. Use this module to analyse existing\nKIMMDY runs.\n\npositional arguments:\n  module\n    trjcat              Concatenate trajectories of a KIMMDY run\n    energy              Plot GROMACS energy for a KIMMDY run\n    radical_population  Plot population of radicals for one or multiple KIMMDY\n                        run(s)\n    radical_migration   Create a json of radical migration events for further\n                        analysis.\n    rates               Plot rates of all possible reactions after a MD run.\n                        Rates must have been saved!\n    runtime             Plot runtime of the tasks of a kimmdy run.\n    reaction_participation\n                        Plot counts of reaction participation per atom id\n\noptions:\n  -h, --help            show this help message and exit",
+    "crumbs": [
+      "Getting Started",
+      "Reference",
+      "CLI Arguments"
+    ]
+  },
+  {
+    "objectID": "guide/references/cmd_ref.html#create-plumed-input",
+    "href": "guide/references/cmd_ref.html#create-plumed-input",
+    "title": "Analysis",
+    "section": "",
+    "text": "This module creates input files for plumed based on a topology and index file.\n\n!kimmdy-create-plumed --help\n\nusage: kimmdy-create-plumed [-h] [--entries-to-remove [ENTRIES_TO_REMOVE ...]]\n                            [--stride STRIDE] -p TOP -i INDEX --indexgroup\n                            INDEXGROUP\n\nBuild plumed input file. Requires a topology file and a gromacs index file.\n\noptions:\n  -h, --help            show this help message and exit\n  --entries-to-remove [ENTRIES_TO_REMOVE ...]\n                        Either atomnames or bonds, i.e. atomnames separated by\n                        a hyphen that should not be written to the plumed\n                        configuration file. Default: C-N H* O*\n  --stride STRIDE       Frequency of plumed output as multiple of the md\n                        timestep. Default: 100\n  -p TOP, --top TOP     Gromacs topology file path.\n  -i INDEX, --index INDEX\n                        Gromacs index file path.\n  --indexgroup INDEXGROUP\n                        Index group name out of which bonds will be written to\n                        the plumed configuration file.",
+    "crumbs": [
+      "Getting Started",
+      "Reference",
+      "CLI Arguments"
+    ]
+  },
+  {
+    "objectID": "guide/references/cmd_ref.html#remove-hydrogen",
+    "href": "guide/references/cmd_ref.html#remove-hydrogen",
+    "title": "Analysis",
+    "section": "",
+    "text": "This module builds or restores the example directory in the package.\n\n!kimmdy-modify-top --help\n\nusage: kimmdy-modify-top [-h] [-p] [--grappa_tag GRAPPA_TAG]\n                         [--grappa_charge_model GRAPPA_CHARGE_MODEL]\n                         [-r REMOVEH [REMOVEH ...]] [-c GRO] [-a]\n                         [-t RESIDUETYPES] [-x RADICALS [RADICALS ...]]\n                         [-w INCLUDE] [-b EXCLUDE]\n                         top out\n\nWelcome to the KIMMDY modify top module\n\npositional arguments:\n  top                   GROMACS top file\n  out                   Output top file name. Stem reused for gro if\n                        applicabel.\n\noptions:\n  -h, --help            show this help message and exit\n  -p, --parameterize    Parameterize topology with grappa. (default: False)\n  --grappa_tag GRAPPA_TAG\n                        Set grappa model tag for parameterization. (default:\n                        latest)\n  --grappa_charge_model GRAPPA_CHARGE_MODEL\n                        Set grappa charge model for parameterization.\n                        (default: amber99)\n  -r REMOVEH [REMOVEH ...], --removeH REMOVEH [REMOVEH ...]\n                        Remove one or more hydrogens by atom nrs in the top\n                        file. (default: None)\n  -c GRO, --gro GRO     If necessary, also apply actions on gro file to create\n                        a compatible gro/top file pair. Output analog to top.\n                        (default: None)\n  -a, --search_amber_rad\n                        Automatic radical search only implemented for amber.\n                        If you douse another ff, set this to false, and\n                        provide a list of radicalsmanually, if necessary.\n                        (default: False)\n  -t RESIDUETYPES, --residuetypes RESIDUETYPES\n                        GROMACS style residuetypes file. Necessary for\n                        parameterization with non-amber atom types. (default:\n                        None)\n  -x RADICALS [RADICALS ...], --radicals RADICALS [RADICALS ...]\n                        Radicals in the system PRIOR to removing hydrogens\n                        with the removeH option. (default: None)\n  -w INCLUDE, --include INCLUDE\n                        Include certain GROMACS topology molecules in\n                        `Reactive` molecule. Reads molecule names from a csv\n                        file. (default: None)\n  -b EXCLUDE, --exclude EXCLUDE\n                        Exclude certain GROMACS topology molecules in\n                        `Reactive` molecule. Reads molecule names from a csv\n                        file. (default: None)",
+    "crumbs": [
+      "Getting Started",
+      "Reference",
+      "CLI Arguments"
+    ]
+  },
+  {
+    "objectID": "guide/references/cmd_ref.html#examples",
+    "href": "guide/references/cmd_ref.html#examples",
+    "title": "Analysis",
+    "section": "",
+    "text": "This module builds or restores the example directory in the package.\n\n!kimmdy-build-examples --help\n\nusage: kimmdy-build-examples [-h] [-r [RESTORE]]\n\nBuild examples for KIMMDY.\n\noptions:\n  -h, --help            show this help message and exit\n  -r [RESTORE], --restore [RESTORE]\n                        Overwrite input files in existing example directories,\n                        use keyword 'hard' to also delete output files.",
+    "crumbs": [
+      "Getting Started",
+      "Reference",
+      "CLI Arguments"
+    ]
+  },
+  {
+    "objectID": "_reference/topology.utils.html",
+    "href": "_reference/topology.utils.html",
+    "title": "topology.utils",
+    "section": "",
+    "text": "topology.utils\n\n\n\n\n\nName\nDescription\n\n\n\n\nget_is_reactive_predicate_f\nReturns whether a moleculetype name is configured to be recognized as reactive.\n\n\nget_is_reactive_predicate_from_config_f\nReturns whether a moleculetype name is configured to be recognized as reactive.\n\n\nget_moleculetype_atomics\nGet content of subsections (atoms/bonds/angles etc.) of a moleculetype from a topology dict.\n\n\nget_moleculetype_header\nGet content of the header of a moleculetype from a topology dict.\n\n\nget_protein_section\nGet content of a section in the first moleculetype (protein) from a topology dict.\n\n\nget_reactive_section\nGet content of a section in the Reactive moleculetype from a topology dict.\n\n\nget_residue_by_bonding\nGet the residue of an atom by its bonding.\n\n\nget_residue_fragments\nSplits a residue into fragments after a bond has been broken.\n\n\nget_top_section\nGet content of a section from a topology dict.\n\n\nis_not_solvent_or_ion\nReturns whether a moleculetype name is not solvent or ion.\n\n\nset_reactive_section\nSet content of a section in the first moleculetype (protein) from a topology dict.\n\n\nset_top_section\nSet content of a section from a topology dict.\n\n\n\n\n\ntopology.utils.get_is_reactive_predicate_f(include, exclude)\nReturns whether a moleculetype name is configured to be recognized as reactive.\n\n\n\ntopology.utils.get_is_reactive_predicate_from_config_f(cfg)\nReturns whether a moleculetype name is configured to be recognized as reactive.\n\n\n\ntopology.utils.get_moleculetype_atomics(top, moleculetype)\nGet content of subsections (atoms/bonds/angles etc.) of a moleculetype from a topology dict.\nResolves any #ifdef statements by check in the top[‘define’] dict and chooses the ‘content’ or ‘else_content’ depending on the result.\n\n\n\ntopology.utils.get_moleculetype_header(top, moleculetype)\nGet content of the header of a moleculetype from a topology dict.\nResolves any #ifdef statements by check in the top[‘define’] dict and chooses the ‘content’ or ‘else_content’ depending on the result.\n\n\n\ntopology.utils.get_protein_section(top, name)\nGet content of a section in the first moleculetype (protein) from a topology dict.\n\n\n\ntopology.utils.get_reactive_section(top, name)\nGet content of a section in the Reactive moleculetype from a topology dict.\n\n\n\ntopology.utils.get_residue_by_bonding(atom, atoms)\nGet the residue of an atom by its bonding.\nAvoids traversing the whole topology.\n\n\n\n\n\nName\nType\nDescription\nDefault\n\n\n\n\natom\nAtom\nAtom of the residue\nrequired\n\n\natoms\ndict[str, Atom]\nAll atoms of a topology\nrequired\n\n\n\n\n\n\n\n\n\nType\nDescription\n\n\n\n\nAtoms of the residue\n\n\n\n\n\n\n\n\ntopology.utils.get_residue_fragments(top, residue, start1, start2, iterations=20)\nSplits a residue into fragments after a bond has been broken.\n\n\n\n\n\nName\nType\nDescription\nDefault\n\n\n\n\ntop\nTopology\nTopology\nrequired\n\n\nresidue\nlist[Atom]\nAll atoms of current residue. Ok, when it contains more atoms as long as those are not connected to broken bond.\nrequired\n\n\nstart1\nAtom\nFirst atom with broken bond\nrequired\n\n\nstart2\nAtom\nSecond atom with broken bond\nrequired\n\n\niterations\nint\nMax number of bonds from start atoms to be included when building fragmets, by default 20\n20\n\n\n\n\n\n\n\n\n\n\n\n\n\nType\nDescription\n\n\n\n\nTwo fragments, or one fragment and empty set in case the\nresidue did not change its size.\n\n\n\n\n\n\n\ntopology.utils.get_top_section(top, name, moleculetype=None)\nGet content of a section from a topology dict.\nResolves any #ifdef statements by check in the top[‘define’] dict and chooses the ‘content’ or ‘else_content’ depending on the result.\n\n\n\ntopology.utils.is_not_solvent_or_ion(name)\nReturns whether a moleculetype name is not solvent or ion.\n\n\n\ntopology.utils.set_reactive_section(top, name, value)\nSet content of a section in the first moleculetype (protein) from a topology dict.\n\n\n\ntopology.utils.set_top_section(top, name, value, moleculetype=None)\nSet content of a section from a topology dict.\nResolves any #ifdef statements by check in the top[‘define’] dict and chooses the ‘content’ or ‘else_content’ depending on the result.",
+    "crumbs": [
+      "Getting Started",
+      "Reference",
+      "Python API",
+      "Topology",
+      "topology.utils"
+    ]
+  },
+  {
+    "objectID": "_reference/topology.utils.html#functions",
+    "href": "_reference/topology.utils.html#functions",
+    "title": "topology.utils",
+    "section": "",
+    "text": "Name\nDescription\n\n\n\n\nget_is_reactive_predicate_f\nReturns whether a moleculetype name is configured to be recognized as reactive.\n\n\nget_is_reactive_predicate_from_config_f\nReturns whether a moleculetype name is configured to be recognized as reactive.\n\n\nget_moleculetype_atomics\nGet content of subsections (atoms/bonds/angles etc.) of a moleculetype from a topology dict.\n\n\nget_moleculetype_header\nGet content of the header of a moleculetype from a topology dict.\n\n\nget_protein_section\nGet content of a section in the first moleculetype (protein) from a topology dict.\n\n\nget_reactive_section\nGet content of a section in the Reactive moleculetype from a topology dict.\n\n\nget_residue_by_bonding\nGet the residue of an atom by its bonding.\n\n\nget_residue_fragments\nSplits a residue into fragments after a bond has been broken.\n\n\nget_top_section\nGet content of a section from a topology dict.\n\n\nis_not_solvent_or_ion\nReturns whether a moleculetype name is not solvent or ion.\n\n\nset_reactive_section\nSet content of a section in the first moleculetype (protein) from a topology dict.\n\n\nset_top_section\nSet content of a section from a topology dict.\n\n\n\n\n\ntopology.utils.get_is_reactive_predicate_f(include, exclude)\nReturns whether a moleculetype name is configured to be recognized as reactive.\n\n\n\ntopology.utils.get_is_reactive_predicate_from_config_f(cfg)\nReturns whether a moleculetype name is configured to be recognized as reactive.\n\n\n\ntopology.utils.get_moleculetype_atomics(top, moleculetype)\nGet content of subsections (atoms/bonds/angles etc.) of a moleculetype from a topology dict.\nResolves any #ifdef statements by check in the top[‘define’] dict and chooses the ‘content’ or ‘else_content’ depending on the result.\n\n\n\ntopology.utils.get_moleculetype_header(top, moleculetype)\nGet content of the header of a moleculetype from a topology dict.\nResolves any #ifdef statements by check in the top[‘define’] dict and chooses the ‘content’ or ‘else_content’ depending on the result.\n\n\n\ntopology.utils.get_protein_section(top, name)\nGet content of a section in the first moleculetype (protein) from a topology dict.\n\n\n\ntopology.utils.get_reactive_section(top, name)\nGet content of a section in the Reactive moleculetype from a topology dict.\n\n\n\ntopology.utils.get_residue_by_bonding(atom, atoms)\nGet the residue of an atom by its bonding.\nAvoids traversing the whole topology.\n\n\n\n\n\nName\nType\nDescription\nDefault\n\n\n\n\natom\nAtom\nAtom of the residue\nrequired\n\n\natoms\ndict[str, Atom]\nAll atoms of a topology\nrequired\n\n\n\n\n\n\n\n\n\nType\nDescription\n\n\n\n\nAtoms of the residue\n\n\n\n\n\n\n\n\ntopology.utils.get_residue_fragments(top, residue, start1, start2, iterations=20)\nSplits a residue into fragments after a bond has been broken.\n\n\n\n\n\nName\nType\nDescription\nDefault\n\n\n\n\ntop\nTopology\nTopology\nrequired\n\n\nresidue\nlist[Atom]\nAll atoms of current residue. Ok, when it contains more atoms as long as those are not connected to broken bond.\nrequired\n\n\nstart1\nAtom\nFirst atom with broken bond\nrequired\n\n\nstart2\nAtom\nSecond atom with broken bond\nrequired\n\n\niterations\nint\nMax number of bonds from start atoms to be included when building fragmets, by default 20\n20\n\n\n\n\n\n\n\n\n\n\n\n\n\nType\nDescription\n\n\n\n\nTwo fragments, or one fragment and empty set in case the\nresidue did not change its size.\n\n\n\n\n\n\n\ntopology.utils.get_top_section(top, name, moleculetype=None)\nGet content of a section from a topology dict.\nResolves any #ifdef statements by check in the top[‘define’] dict and chooses the ‘content’ or ‘else_content’ depending on the result.\n\n\n\ntopology.utils.is_not_solvent_or_ion(name)\nReturns whether a moleculetype name is not solvent or ion.\n\n\n\ntopology.utils.set_reactive_section(top, name, value)\nSet content of a section in the first moleculetype (protein) from a topology dict.\n\n\n\ntopology.utils.set_top_section(top, name, value, moleculetype=None)\nSet content of a section from a topology dict.\nResolves any #ifdef statements by check in the top[‘define’] dict and chooses the ‘content’ or ‘else_content’ depending on the result.",
+    "crumbs": [
+      "Getting Started",
+      "Reference",
+      "Python API",
+      "Topology",
+      "topology.utils"
+    ]
+  },
+  {
+    "objectID": "guide/tutorials/getting-started.html",
+    "href": "guide/tutorials/getting-started.html",
+    "title": "Get Started",
+    "section": "",
+    "text": "In this tutorial we will be simulating hydrogen atom transfer in a simple ACE/NME-capped Alanine molecule in a box of water.",
+    "crumbs": [
+      "Getting Started",
+      "Tutorials",
+      "Get Started"
+    ]
+  },
+  {
+    "objectID": "guide/tutorials/getting-started.html#installation",
+    "href": "guide/tutorials/getting-started.html#installation",
+    "title": "Get Started",
+    "section": "Installation",
+    "text": "Installation\n\nPrerequisites\n\npython3.10 or higher\ngromacs&gt;=2023.2\n\nVersion 2021.4 works with everything except slow-growth.\n\n\nOptional:\n\nplumed-patched version of gromacs (for the homolysis reaction).\n\n\n\n\n\n\n\nIf you plan to use our machine-learning plugins, take a look at the full installation instruction\n\n\n\nLet’s first create a directory and a virtual environment for kimmdy:\nmkdir kimmdy-tutorial\ncd kimmdy-tutorial\npython -m venv .venv\nsource .venv/bin/activate\nTo install KIMMDY, the builtin reaction plugins and the analysis tools use\npip install kimmdy[reactions,analysis]",
+    "crumbs": [
+      "Getting Started",
+      "Tutorials",
+      "Get Started"
+    ]
+  },
+  {
+    "objectID": "guide/tutorials/getting-started.html#setup-the-simulation",
+    "href": "guide/tutorials/getting-started.html#setup-the-simulation",
+    "title": "Get Started",
+    "section": "Setup the Simulation",
+    "text": "Setup the Simulation\nDownload and unzip the input files to this directory.\nwget https://graeter-group.github.io/kimmdy/guide/tutorials/getting-started-files/setup.zip\nunzip setup.zip\nThe kimmdy.yml file should look like this:\n\n\nkimmdy.yml\n\ndryrun: false\nmax_tasks: 100\nname: 'hat_tf_000'\ngromacs_alias: 'gmx'\ntop: 'Ala_out.top'\ngro: 'npt.gro'\nndx: 'index.ndx'\nmds:\n  equilibrium:\n    mdp: 'md.mdp'\n  relax:\n    mdp: 'md_slow.mdp'\nchanger:\n  coordinates:\n    md: 'relax'      \nreactions:\n  hat_reaction:\n    frequency_factor: 100000000\n    h_cutoff: 3\n    polling_rate: 1\n\nsequence:\n- equilibrium\n- mult: 2\n  tasks:\n  - equilibrium\n  - reactions\n\nOur starting structure is a simple ACE/NME-capped Alanine molecule in a box of water. Note, how it has a missing hydrogen atom on the alpha carbon. This is a radical. We will use the builtin hat_reaction to simulate hydrogen atom transfer reactions from nearby hydrogens to the radical position.\n    \n    \n    \nStart the KIMMDY run with the kimmdy command:",
+    "crumbs": [
+      "Getting Started",
+      "Tutorials",
+      "Get Started"
+    ]
+  },
+  {
+    "objectID": "guide/tutorials/getting-started.html#run-the-simulation",
+    "href": "guide/tutorials/getting-started.html#run-the-simulation",
+    "title": "Get Started",
+    "section": "Run the Simulation",
+    "text": "Run the Simulation\nkimmdy\nYou can also run kimmdy directly from python with\nfrom kimmdy.cmd import kimmdy_run\nkimmdy_run()\n\n\n\n\n\n\nTip\n\n\n\nKIMMDY parses your topology to generate its internal representation and writes out a new topology to be used in future steps. This topology includes everything gromacs needs to run the simulation, including forcefield parameters. KIMMDY combines all moleculetypes that are meant to take part in reactions into one moleculetype named “Reactive”. It also makes multiples explicit (e.g. 10 molecules of a peptide), such that each reactive atom has a unique representation. You can always find this topology in the output directory for the kimmdy setup task, e.g. alanine_hat_000/0_setup/&lt;name-of-your-top.top. By default, everything that is not a solvent or ion is considered reactive. To exclude or include certain moleculetypes from this (e.g. in a lipid bilayer simulation), check out the topology.reactive options in the input file documentation. You can find another example of merging topologies in the topology explanation.",
+    "crumbs": [
+      "Getting Started",
+      "Tutorials",
+      "Get Started"
+    ]
+  },
+  {
+    "objectID": "guide/tutorials/getting-started.html#analyse-the-simulation",
+    "href": "guide/tutorials/getting-started.html#analyse-the-simulation",
+    "title": "Get Started",
+    "section": "Analyse the Simulation",
+    "text": "Analyse the Simulation\nConcatenate the trajectories from the individual steps into one for viewing:\nkimmdy-analysis trjcat alanine_hat_000 --open-vmd\nCheck the energy of the system:\nkimmdy-analysis energy alanine_hat_000 --open-plot --terms Potential Kinetic\n\n\n\nEnergy plot\n\n\nVisualize where the radicals end up:\nkimmdy-analysis radical_population alanine_hat_000 --open-plot --open-vmd\nIn VMD, color the atoms by beta factor to show the radical occupancy.\n\n\n\nVMD representation settings\n\n\n\n\n\nRadical population plot\n\n\nPlot the reaction rates:\nkimmdy-analysis rates alanine_hat_000\nIn the alanine_hat_000/analysis directory you will then find a plot of rates for each possible reaction at every step they were queried, e.g.\n\n\n\nReaction rates plot\n\n\nOr do all of the above directly from python:\nfrom kimmdy.analysis import concat_trj, plot_energy, radical_population, plot_rates\nconcat_trj('alanine_hat_000', open_vmd=True)\nplot_energy('alanine_hat_000', terms=['Potential', 'Kinetic'], open_plot=True)\nradical_population('alanine_hat_000', open_plot=True, open_vmd=True)\nplot_rates('alanine_hat_000')\nCongratulations, you have successfully run your first KIMMDY simulation!",
+    "crumbs": [
+      "Getting Started",
+      "Tutorials",
+      "Get Started"
+    ]
+  },
+  {
+    "objectID": "guide/tutorials/getting-started.html#next-steps",
+    "href": "guide/tutorials/getting-started.html#next-steps",
+    "title": "Get Started",
+    "section": "Next steps",
+    "text": "Next steps\n\nLearn more about the kimmdy.yml input file\nRun KIMMDY with a collagen fibril from Colbuilder\nWrite your own reaction plugin\nDiscover more plugins by looking for the kimmdy tag on GitHub",
+    "crumbs": [
+      "Getting Started",
+      "Tutorials",
+      "Get Started"
+    ]
+  },
+  {
+    "objectID": "_reference/config.html",
+    "href": "_reference/config.html",
+    "title": "config",
+    "section": "",
+    "text": "config\nRead and validate kimmdy.yml configuration files and package into a parsed format for internal use.\n\n\n\n\n\nName\nDescription\n\n\n\n\nConfig\nInternal representation of the configuration generated\n\n\n\n\n\nconfig.Config(self, input_file=None, opts=None, scheme=None, section='config', logfile=None, loglevel=None)\nInternal representation of the configuration generated from the input file, which enables validation before running and computationally expensive operations.\n\n\n\n\n\nName\nType\nDescription\nDefault\n\n\n\n\ninput_file\nPath | None\nPath to the config yaml file.\nNone\n\n\nrecursive_dict\n\nFor internal use only, used in reading settings in recursively.\nrequired\n\n\nscheme\ndict | None\ndict containing types and defaults for casting and validating settings.\nNone\n\n\nsection\nstr\ncurrent section e.g. to determine the level of recursion in nested configs e.g. “config”, “config.mds” or “config.reactions.homolysis”\n'config'\n\n\n\n\n\n\n\n\n\nName\nDescription\n\n\n\n\nattr\nGet the value of a specific attribute.\n\n\nget_attributes\nGet a list of all attributes without hidden ones (_&lt;…&gt;).\n\n\n\n\n\nconfig.Config.attr(attribute)\nGet the value of a specific attribute. Alias for self.__getattribute__\n\n\n\nconfig.Config.get_attributes()\nGet a list of all attributes without hidden ones (_&lt;…&gt;).\n\n\n\n\n\n\n\n\n\nName\nDescription\n\n\n\n\nconfigure_logger\nConfigure logging.\n\n\n\n\n\nconfig.configure_logger(config)\nConfigure logging.\n\n\n\n\n\nName\nType\nDescription\nDefault\n\n\n\n\nconfig\nConfig\nconfiguration that contains log.level and log.file\nrequired",
+    "crumbs": [
+      "Getting Started",
+      "Reference",
+      "Python API",
+      "Other Modules",
+      "config"
+    ]
+  },
+  {
+    "objectID": "_reference/config.html#classes",
+    "href": "_reference/config.html#classes",
+    "title": "config",
+    "section": "",
+    "text": "Name\nDescription\n\n\n\n\nConfig\nInternal representation of the configuration generated\n\n\n\n\n\nconfig.Config(self, input_file=None, opts=None, scheme=None, section='config', logfile=None, loglevel=None)\nInternal representation of the configuration generated from the input file, which enables validation before running and computationally expensive operations.\n\n\n\n\n\nName\nType\nDescription\nDefault\n\n\n\n\ninput_file\nPath | None\nPath to the config yaml file.\nNone\n\n\nrecursive_dict\n\nFor internal use only, used in reading settings in recursively.\nrequired\n\n\nscheme\ndict | None\ndict containing types and defaults for casting and validating settings.\nNone\n\n\nsection\nstr\ncurrent section e.g. to determine the level of recursion in nested configs e.g. “config”, “config.mds” or “config.reactions.homolysis”\n'config'\n\n\n\n\n\n\n\n\n\nName\nDescription\n\n\n\n\nattr\nGet the value of a specific attribute.\n\n\nget_attributes\nGet a list of all attributes without hidden ones (_&lt;…&gt;).\n\n\n\n\n\nconfig.Config.attr(attribute)\nGet the value of a specific attribute. Alias for self.__getattribute__\n\n\n\nconfig.Config.get_attributes()\nGet a list of all attributes without hidden ones (_&lt;…&gt;).",
+    "crumbs": [
+      "Getting Started",
+      "Reference",
+      "Python API",
+      "Other Modules",
+      "config"
+    ]
+  },
+  {
+    "objectID": "_reference/config.html#functions",
+    "href": "_reference/config.html#functions",
+    "title": "config",
+    "section": "",
+    "text": "Name\nDescription\n\n\n\n\nconfigure_logger\nConfigure logging.\n\n\n\n\n\nconfig.configure_logger(config)\nConfigure logging.\n\n\n\n\n\nName\nType\nDescription\nDefault\n\n\n\n\nconfig\nConfig\nconfiguration that contains log.level and log.file\nrequired",
+    "crumbs": [
+      "Getting Started",
+      "Reference",
+      "Python API",
+      "Other Modules",
+      "config"
+    ]
+  },
+  {
+    "objectID": "_reference/dummyreaction.reaction.DummyReaction.html",
+    "href": "_reference/dummyreaction.reaction.DummyReaction.html",
+    "title": "dummyreaction.reaction.DummyReaction",
+    "section": "",
+    "text": "dummyreaction.reaction.DummyReaction\nreaction.DummyReaction(self, name, runmng)\nDummy reaction, returns empty RecipeCollection\n\n\n\n\n Back to top",
+    "crumbs": [
+      "Getting Started",
+      "Reference",
+      "Python API",
+      "Reaction Plugins",
+      "dummyreaction.reaction.DummyReaction"
+    ]
+  },
+  {
+    "objectID": "_reference/homolysis.reaction.Homolysis.html",
+    "href": "_reference/homolysis.reaction.Homolysis.html",
+    "title": "homolysis.reaction.Homolysis",
+    "section": "",
+    "text": "homolysis.reaction.Homolysis\nreaction.Homolysis(self, name, runmng)\nHomolytic bond breaking leading to 2 radicals. Implementation for time-varying rates\n\n\n\n\n Back to top",
+    "crumbs": [
+      "Getting Started",
+      "Reference",
+      "Python API",
+      "Reaction Plugins",
+      "homolysis.reaction.Homolysis"
+    ]
+  },
+  {
+    "objectID": "_reference/parsing.html",
+    "href": "_reference/parsing.html",
+    "title": "parsing",
+    "section": "",
+    "text": "parsing\nAll read_&lt;…&gt; and write_&lt;…&gt; functions.\n\n\n\n\n\nName\nDescription\n\n\n\n\nTopologyDict\nA raw representation of a topology file returned by read_top.\n\n\n\n\n\n\n\n\n\nName\nDescription\n\n\n\n\nJSONEncoder\nEncoder that enables writing JSONs with numpy types.\n\n\nPlumed_dict\nDict representation of a plumed.dat file.\n\n\n\n\n\nparsing.JSONEncoder()\nEncoder that enables writing JSONs with numpy types.\n\n\n\nparsing.Plumed_dict()\nDict representation of a plumed.dat file.\n\n\n\n\n\n\n\nName\nDescription\n\n\n\n\nis_not_comment\nReturns whether a string is not a comment.\n\n\nread_distances_dat\nRead a distances.dat plumed output file.\n\n\nread_edissoc\nReads a edissoc file and turns it into a dict.\n\n\nread_json\nReturn JSON file content as dict.\n\n\nread_plumed\nRead a plumed.dat configuration file.\n\n\nread_top\nRead a topology file (.top,.itp,*.rtp) into a raw TopologyDict represenation.\n\n\nresolve_includes\nResolve #include statements in a (top/itp) file.\n\n\nwrite_json\nWrite dict to file according to JSON format.\n\n\nwrite_plumed\nWrite a plumed.dat configuration file.\n\n\nwrite_top\nWrite a TopologyDict to a topology file.\n\n\n\n\n\nparsing.is_not_comment(c)\nReturns whether a string is not a comment.\nUsed for topology like files that use ‘;’ for comments.\n\n\n\nparsing.read_distances_dat(distances_dat)\nRead a distances.dat plumed output file.\nA typical file looks like this:\n#! FIELDS time d0 d1 d2 d3 d4 d5 d6  ...\n0.000000 0.153211 0.157662 0.139923 ...\n\n\n\nparsing.read_edissoc(path)\nReads a edissoc file and turns it into a dict.\nThe dissociation energy is assigned per pair of atom names. Atom names are unique to a residue, and the dict is nested by residues. The set of bond atoms make up the key, the dissociation energy E_dissoc [kJ mol-1] is the value.\n\n\n\n\n\nName\nType\nDescription\nDefault\n\n\n\n\npath\nPath\nPath to the file. E.g. Path(“edissoc.dat”)\nrequired\n\n\n\n\n\n\n\nparsing.read_json(path)\nReturn JSON file content as dict.\n\n\n\nparsing.read_plumed(path)\nRead a plumed.dat configuration file.\nFollows the plumed naming scheme of label, keyword, action.\n\n\n\n\n\nName\nType\nDescription\nDefault\n\n\n\n\npath\nPath\nPath to the file. E.g. “plumed.dat”\nrequired\n\n\n\n\n\n\n\n\n\nType\nDescription\n\n\n\n\nPlumed_dict\ndict with keys: ‘distances’ and ‘prints’ Each is a dict/list of dicts containing plumed keywords\n\n\n\n\n\n\n\nparsing.read_top(path, ffdir=None, use_gmx_dir=True)\nRead a topology file (.top,.itp,*.rtp) into a raw TopologyDict represenation.\nAssumptions and limitation:\n\n#include statements will be resolved\ncomments will be removed\nall lines are stripped of leading and trailing whitespace\n#undef is not supported\na section within ifdef may be a subsection of a section that was started outside of the ifdef\n#if..#endif statements only surround a full section or subsection, not individual lines within a section and a section may either be contained within if … else or it may not be, but it can not be duplicated with one part inside and one outside.\nif .. else can’t be nested\n#include s that don’t resolve to a valid file path are silently dropped\nsections that can have subsections can also exist multiple, separate times e.g. moleculetype will appear multiple times and they should not be merged\n\n\n\n\n\n\nName\nType\nDescription\nDefault\n\n\n\n\npath\nPath\nPath to the topology file.\nrequired\n\n\n\n\n\n\n\n\n\n\n\n\n\nType\nDescription\n\n\n\n\nEvery section, apart from ffdir and define,\n\n\n\ncomes with a condition that can be checked against the\n\n\n\ndefines by the helper functions to determine if the content\n\n\n\n(a list of lists) should come from content or else_content.\n\n\n\nSome sections such as moleculetype also come with subsections.\n\n\n\n\n\n\n\nraw_top =\n{'ffdir': PosixPath('/usr/share/gromacs/top/amber99.ff'),\n'define': {'_FF_AMBER': [], '_FF_AMBER99': []},\n'defaults': {'content': [['1', '2', 'yes', '0.5', '0.8333']],\n'else_content': [],\n'extra': [],\n'condition': None},\n'atomtypes': {'content': [\n['C', '6', '12.01', '0.0000', 'A', '3.39967e-01', '3.59824e-01'],\n['MNH3', '0', '0.0000', '0.0000', 'A', '0.00000e+00', '0.00000e+00']],\n'else_content': [],\n'extra': [],\n'condition': None},\n'moleculetype_Urea': {'content': [['Urea', '3']],\n'else_content': [],\n'extra': [],\n'condition': None,\n'subsections': {'atoms': {'content': [['1',\n    'C',\n    '1',\n    'URE',\n    'C',\n    '1',\n    '0.880229',\n    '12.01000'],\n    ['2', 'O', '1', 'URE', 'O', '2', '-0.613359', '16.00000'],\n    ['3', 'N', '1', 'URE', 'N1', '3', '-0.923545', '14.01000'],\n    ['4', 'H', '1', 'URE', 'H11', '4', '0.395055', '1.00800'],\n    ['5', 'H', '1', 'URE', 'H12', '5', '0.395055', '1.00800'],\n    ['6', 'N', '1', 'URE', 'N2', '6', '-0.923545', '14.01000'],\n    ['7', 'H', '1', 'URE', 'H21', '7', '0.395055', '1.00800'],\n    ['8', 'H', '1', 'URE', 'H22', '8', '0.395055', '1.00800']],\n    'else_content': [],\n    'extra': [],\n    'condition': None},\n'bonds': {'content': [['1', '2'],\n    ['1', '3'],\n    ['1', '6'],\n    ['3', '4'],\n    ['3', '5'],\n    ['6', '7'],\n    ['6', '8']],\n    'else_content': [],\n    'extra': [],\n    'condition': None},\n'dihedrals': {'content': [['2', '1', '3', '4', '9'],\n    ['2', '1', '3', '5', '9'],\n    ['2', '1', '6', '7', '9'],\n    ['2', '1', '6', '8', '9'],\n    ['3', '1', '6', '7', '9'],\n    ['3', '1', '6', '8', '9'],\n    ['6', '1', '3', '4', '9'],\n    ['6', '1', '3', '5', '9'],\n    ['3', '6', '1', '2', '4'],\n    ['1', '4', '3', '5', '4'],\n    ['1', '7', '6', '8', '4']],\n    'else_content': [],\n    'extra': [],\n    'condition': None},\n'position_restraints': {'content': [['1', '1', '1000', '1000', '1000'],\n    ['2', '1', '1000', '0', '1000'],\n    ['3', '1', '1000', '0', '0']],\n    'else_content': [],\n    'extra': [],\n    'condition': None},\n'dihedral_restraints': {'content': [['3',\n    '6',\n    '1',\n    '2',\n    '1',\n    '180',\n    '0',\n    '10'],\n    ['1', '4', '3', '5', '1', '180', '0', '10']],\n    'else_content': [],\n    'extra': [],\n    'condition': None}}},\n}\n\n\n\n\nparsing.resolve_includes(path, gmx_builtin_ffs=None)\nResolve #include statements in a (top/itp) file.\n\n\n\n\n\nName\nType\nDescription\nDefault\n\n\n\n\npath\nPath\nFilepath to read.\nrequired\n\n\n\n\n\n\n\n\n\nType\nDescription\n\n\n\n\nlist[str]\nList of lines.\n\n\nOptional[Path]\nPath to the ff directory if one of the includes used a file from it.\n\n\n\n\n\n\n\nparsing.write_json(d, path)\nWrite dict to file according to JSON format.\n\n\n\nparsing.write_plumed(d, path)\nWrite a plumed.dat configuration file.\n\n\n\n\n\nName\nType\nDescription\nDefault\n\n\n\n\nd\nPlumed_dict\nDictionary containing ‘labeled_action’, ‘other’ and ‘prints’\nrequired\n\n\npath\nPath\nPath to the file. E.g. “plumed.dat”\nrequired\n\n\n\n\n\n\n\nparsing.write_top(top, outfile)\nWrite a TopologyDict to a topology file.\n\n\n\n\n\nName\nType\nDescription\nDefault\n\n\n\n\ntop\nTopologyDict\nRaw dictionary represenation of the topology.\nrequired\n\n\noutfile\nPath\nPath to the topology file to write to.\nrequired",
+    "crumbs": [
+      "Getting Started",
+      "Reference",
+      "Python API",
+      "Other Modules",
+      "parsing"
+    ]
+  },
+  {
+    "objectID": "_reference/parsing.html#attributes",
+    "href": "_reference/parsing.html#attributes",
+    "title": "parsing",
+    "section": "",
+    "text": "Name\nDescription\n\n\n\n\nTopologyDict\nA raw representation of a topology file returned by read_top.",
+    "crumbs": [
+      "Getting Started",
+      "Reference",
+      "Python API",
+      "Other Modules",
+      "parsing"
+    ]
+  },
+  {
+    "objectID": "_reference/parsing.html#classes",
+    "href": "_reference/parsing.html#classes",
+    "title": "parsing",
+    "section": "",
+    "text": "Name\nDescription\n\n\n\n\nJSONEncoder\nEncoder that enables writing JSONs with numpy types.\n\n\nPlumed_dict\nDict representation of a plumed.dat file.\n\n\n\n\n\nparsing.JSONEncoder()\nEncoder that enables writing JSONs with numpy types.\n\n\n\nparsing.Plumed_dict()\nDict representation of a plumed.dat file.",
+    "crumbs": [
+      "Getting Started",
+      "Reference",
+      "Python API",
+      "Other Modules",
+      "parsing"
+    ]
+  },
+  {
+    "objectID": "_reference/parsing.html#functions",
+    "href": "_reference/parsing.html#functions",
+    "title": "parsing",
+    "section": "",
+    "text": "Name\nDescription\n\n\n\n\nis_not_comment\nReturns whether a string is not a comment.\n\n\nread_distances_dat\nRead a distances.dat plumed output file.\n\n\nread_edissoc\nReads a edissoc file and turns it into a dict.\n\n\nread_json\nReturn JSON file content as dict.\n\n\nread_plumed\nRead a plumed.dat configuration file.\n\n\nread_top\nRead a topology file (.top,.itp,*.rtp) into a raw TopologyDict represenation.\n\n\nresolve_includes\nResolve #include statements in a (top/itp) file.\n\n\nwrite_json\nWrite dict to file according to JSON format.\n\n\nwrite_plumed\nWrite a plumed.dat configuration file.\n\n\nwrite_top\nWrite a TopologyDict to a topology file.\n\n\n\n\n\nparsing.is_not_comment(c)\nReturns whether a string is not a comment.\nUsed for topology like files that use ‘;’ for comments.\n\n\n\nparsing.read_distances_dat(distances_dat)\nRead a distances.dat plumed output file.\nA typical file looks like this:\n#! FIELDS time d0 d1 d2 d3 d4 d5 d6  ...\n0.000000 0.153211 0.157662 0.139923 ...\n\n\n\nparsing.read_edissoc(path)\nReads a edissoc file and turns it into a dict.\nThe dissociation energy is assigned per pair of atom names. Atom names are unique to a residue, and the dict is nested by residues. The set of bond atoms make up the key, the dissociation energy E_dissoc [kJ mol-1] is the value.\n\n\n\n\n\nName\nType\nDescription\nDefault\n\n\n\n\npath\nPath\nPath to the file. E.g. Path(“edissoc.dat”)\nrequired\n\n\n\n\n\n\n\nparsing.read_json(path)\nReturn JSON file content as dict.\n\n\n\nparsing.read_plumed(path)\nRead a plumed.dat configuration file.\nFollows the plumed naming scheme of label, keyword, action.\n\n\n\n\n\nName\nType\nDescription\nDefault\n\n\n\n\npath\nPath\nPath to the file. E.g. “plumed.dat”\nrequired\n\n\n\n\n\n\n\n\n\nType\nDescription\n\n\n\n\nPlumed_dict\ndict with keys: ‘distances’ and ‘prints’ Each is a dict/list of dicts containing plumed keywords\n\n\n\n\n\n\n\nparsing.read_top(path, ffdir=None, use_gmx_dir=True)\nRead a topology file (.top,.itp,*.rtp) into a raw TopologyDict represenation.\nAssumptions and limitation:\n\n#include statements will be resolved\ncomments will be removed\nall lines are stripped of leading and trailing whitespace\n#undef is not supported\na section within ifdef may be a subsection of a section that was started outside of the ifdef\n#if..#endif statements only surround a full section or subsection, not individual lines within a section and a section may either be contained within if … else or it may not be, but it can not be duplicated with one part inside and one outside.\nif .. else can’t be nested\n#include s that don’t resolve to a valid file path are silently dropped\nsections that can have subsections can also exist multiple, separate times e.g. moleculetype will appear multiple times and they should not be merged\n\n\n\n\n\n\nName\nType\nDescription\nDefault\n\n\n\n\npath\nPath\nPath to the topology file.\nrequired\n\n\n\n\n\n\n\n\n\n\n\n\n\nType\nDescription\n\n\n\n\nEvery section, apart from ffdir and define,\n\n\n\ncomes with a condition that can be checked against the\n\n\n\ndefines by the helper functions to determine if the content\n\n\n\n(a list of lists) should come from content or else_content.\n\n\n\nSome sections such as moleculetype also come with subsections.\n\n\n\n\n\n\n\nraw_top =\n{'ffdir': PosixPath('/usr/share/gromacs/top/amber99.ff'),\n'define': {'_FF_AMBER': [], '_FF_AMBER99': []},\n'defaults': {'content': [['1', '2', 'yes', '0.5', '0.8333']],\n'else_content': [],\n'extra': [],\n'condition': None},\n'atomtypes': {'content': [\n['C', '6', '12.01', '0.0000', 'A', '3.39967e-01', '3.59824e-01'],\n['MNH3', '0', '0.0000', '0.0000', 'A', '0.00000e+00', '0.00000e+00']],\n'else_content': [],\n'extra': [],\n'condition': None},\n'moleculetype_Urea': {'content': [['Urea', '3']],\n'else_content': [],\n'extra': [],\n'condition': None,\n'subsections': {'atoms': {'content': [['1',\n    'C',\n    '1',\n    'URE',\n    'C',\n    '1',\n    '0.880229',\n    '12.01000'],\n    ['2', 'O', '1', 'URE', 'O', '2', '-0.613359', '16.00000'],\n    ['3', 'N', '1', 'URE', 'N1', '3', '-0.923545', '14.01000'],\n    ['4', 'H', '1', 'URE', 'H11', '4', '0.395055', '1.00800'],\n    ['5', 'H', '1', 'URE', 'H12', '5', '0.395055', '1.00800'],\n    ['6', 'N', '1', 'URE', 'N2', '6', '-0.923545', '14.01000'],\n    ['7', 'H', '1', 'URE', 'H21', '7', '0.395055', '1.00800'],\n    ['8', 'H', '1', 'URE', 'H22', '8', '0.395055', '1.00800']],\n    'else_content': [],\n    'extra': [],\n    'condition': None},\n'bonds': {'content': [['1', '2'],\n    ['1', '3'],\n    ['1', '6'],\n    ['3', '4'],\n    ['3', '5'],\n    ['6', '7'],\n    ['6', '8']],\n    'else_content': [],\n    'extra': [],\n    'condition': None},\n'dihedrals': {'content': [['2', '1', '3', '4', '9'],\n    ['2', '1', '3', '5', '9'],\n    ['2', '1', '6', '7', '9'],\n    ['2', '1', '6', '8', '9'],\n    ['3', '1', '6', '7', '9'],\n    ['3', '1', '6', '8', '9'],\n    ['6', '1', '3', '4', '9'],\n    ['6', '1', '3', '5', '9'],\n    ['3', '6', '1', '2', '4'],\n    ['1', '4', '3', '5', '4'],\n    ['1', '7', '6', '8', '4']],\n    'else_content': [],\n    'extra': [],\n    'condition': None},\n'position_restraints': {'content': [['1', '1', '1000', '1000', '1000'],\n    ['2', '1', '1000', '0', '1000'],\n    ['3', '1', '1000', '0', '0']],\n    'else_content': [],\n    'extra': [],\n    'condition': None},\n'dihedral_restraints': {'content': [['3',\n    '6',\n    '1',\n    '2',\n    '1',\n    '180',\n    '0',\n    '10'],\n    ['1', '4', '3', '5', '1', '180', '0', '10']],\n    'else_content': [],\n    'extra': [],\n    'condition': None}}},\n}\n\n\n\n\nparsing.resolve_includes(path, gmx_builtin_ffs=None)\nResolve #include statements in a (top/itp) file.\n\n\n\n\n\nName\nType\nDescription\nDefault\n\n\n\n\npath\nPath\nFilepath to read.\nrequired\n\n\n\n\n\n\n\n\n\nType\nDescription\n\n\n\n\nlist[str]\nList of lines.\n\n\nOptional[Path]\nPath to the ff directory if one of the includes used a file from it.\n\n\n\n\n\n\n\nparsing.write_json(d, path)\nWrite dict to file according to JSON format.\n\n\n\nparsing.write_plumed(d, path)\nWrite a plumed.dat configuration file.\n\n\n\n\n\nName\nType\nDescription\nDefault\n\n\n\n\nd\nPlumed_dict\nDictionary containing ‘labeled_action’, ‘other’ and ‘prints’\nrequired\n\n\npath\nPath\nPath to the file. E.g. “plumed.dat”\nrequired\n\n\n\n\n\n\n\nparsing.write_top(top, outfile)\nWrite a TopologyDict to a topology file.\n\n\n\n\n\nName\nType\nDescription\nDefault\n\n\n\n\ntop\nTopologyDict\nRaw dictionary represenation of the topology.\nrequired\n\n\noutfile\nPath\nPath to the topology file to write to.\nrequired",
+    "crumbs": [
+      "Getting Started",
+      "Reference",
+      "Python API",
+      "Other Modules",
+      "parsing"
+    ]
+  },
+  {
+    "objectID": "_reference/hat_naive.reaction.NaiveHAT.html",
+    "href": "_reference/hat_naive.reaction.NaiveHAT.html",
+    "title": "hat_naive.reaction.NaiveHAT",
+    "section": "",
+    "text": "hat_naive.reaction.NaiveHAT\nreaction.NaiveHAT(self, name, runmng)\nNaive HAT reaction, selects hydrogens at random\n\n\n\n\n Back to top",
+    "crumbs": [
+      "Getting Started",
+      "Reference",
+      "Python API",
+      "Reaction Plugins",
+      "hat_naive.reaction.NaiveHAT"
+    ]
+  },
+  {
+    "objectID": "guide/tutorials/index.html",
+    "href": "guide/tutorials/index.html",
+    "title": "Tutorials",
+    "section": "",
+    "text": "Tutorials to help you get familiar with KIMMDY.\n\n\n\n\n\n\n\n\n\n\n\n\n\n\nGet Started\n\n\n\n\n\n\nuser\n\n\n\n\n\n\n\n\n\nJannik Buhr\n\n\n\n\n\n\n\n\n\n\n\n\nModify a Topology\n\n\n\n\n\n\nuser\n\n\n\n\n\n\n\n\n\nEric Hartmann\n\n\n\n\n\n\n\n\n\n\n\n\nRun KIMMDY from Colbuilder fibril\n\n\n\n\n\n\nuser\n\n\n\n\n\n\n\n\n\nEric Hartmann\n\n\n\n\n\n\n\n\n\n\n\n\nWrite a Reaction Plugin\n\n\n\n\n\n\ndeveloper\n\n\n\nIn this tutorial, you will learn how to create your own reaction plugin in a GitHub repository.\n\n\n\n\n\nEric Hartmann\n\n\n\n\n\n\nNo matching items\n\n Back to top",
+    "crumbs": [
+      "Getting Started",
+      "Tutorials"
+    ]
+  },
+  {
+    "objectID": "guide/tutorials/colbuilder.html",
+    "href": "guide/tutorials/colbuilder.html",
+    "title": "Run KIMMDY from Colbuilder fibril",
+    "section": "",
+    "text": "In this tutorial we will download a collagen fibril from colbuilder and run a KIMMDY simulation on it.",
+    "crumbs": [
+      "Getting Started",
+      "Tutorials",
+      "Run KIMMDY from Colbuilder fibril"
+    ]
+  },
+  {
+    "objectID": "guide/tutorials/colbuilder.html#preparation",
+    "href": "guide/tutorials/colbuilder.html#preparation",
+    "title": "Run KIMMDY from Colbuilder fibril",
+    "section": "Preparation",
+    "text": "Preparation\n\nDownload the desired model and the ff parameters for gromacs from colbuilder\nClean the force field files by moving amber99sb-star-ildnp.ff up to the working directory, adding residuetypes.dat and specbond.dat to the working directory, removing temporary files ._* and deleting the rest of collagen.ff\nConvert the pdb file to .gro format and create a unified topology file\n\n\n\n\n\n\n\nCaution\n\n\n\nDue to some issues in GROMACS, pdb2gmx may take a while (~16 hours). The majority of the time is actually spend on checks that happen just before the final lines are written to the file. It is possible to stop the process early and add the final lines manually.\n\n\ngmx pdb2gmx -f Homo_sapiens_aln_N_HLKNL_12_C_PYD_2_fibril.pdb -o fibril2.gro -ignh -water tip3p -merge all &lt;&lt;&lt;1",
+    "crumbs": [
+      "Getting Started",
+      "Tutorials",
+      "Run KIMMDY from Colbuilder fibril"
+    ]
+  },
+  {
+    "objectID": "guide/tutorials/colbuilder.html#equilibration",
+    "href": "guide/tutorials/colbuilder.html#equilibration",
+    "title": "Run KIMMDY from Colbuilder fibril",
+    "section": "Equilibration",
+    "text": "Equilibration\nmdp files for the following steps are located in &lt;kimmdy root&gt;/www/colbuilder_files.\ngmx editconf -f fibril.gro -o fibril_x.gro -c -princ  &lt;&lt;&lt;1\n\ngmx editconf -f fibril_x.gro -o fibril_z.gro -rotate 0 270 0 -c\n\ngmx editconf -f fibril_z.gro -o fibril_box.gro -c -box 16.3 17.7 95.0 -bt triclinic\n\ngmx solvate -cp fibril_box.gro -p topol.top -o fibril_solv.gro\n\ntouch ions.mdp\n\ngmx grompp -f ions.mdp -c fibril_solv.gro -p topol.top -o fibril_genion.tpr\n\ngmx genion -s fibril_genion.tpr -p topol.top -o fibril_ion.gro -conc 0.15 -neutral &lt; SOL\n\ngmx grompp -f minim.mdp -c fibril_ion.gro -p topol.top -o fibril_min.tpr\n\ngmx mdrun -deffnm fibril_min -v\n\n\n\n\n\n\nCaution\n\n\n\nHeavy computational load from here on.\n\n\ngmx grompp -f nvt.mdp -c fibril_min.gro -r fibril_min.gro -p topol.top -o fibril_nvt.tpr\n\ngmx mdrun -deffnm fibril_nvt -v -dlb yes -ntomp 4 -ntmpi 10  -pme gpu -bonded gpu -npme 1\n\ngmx grompp -f npt.mdp -c fibril_nvt.gro -r fibril_nvt.gro -p topol.top -o fibril_npt.tpr\n\ngmx mdrun -deffnm fibril_npt -v -dlb yes -ntomp 4 -ntmpi 10  -pme gpu -bonded gpu -npme 1\n\n\n\n\n\n\nTip\n\n\n\nThe equilibration process can take up to 4 days. An equilibrated system will be provided in the release assets.",
+    "crumbs": [
+      "Getting Started",
+      "Tutorials",
+      "Run KIMMDY from Colbuilder fibril"
+    ]
+  },
+  {
+    "objectID": "guide/tutorials/colbuilder.html#kimmdy-run-preparation-and-simulation",
+    "href": "guide/tutorials/colbuilder.html#kimmdy-run-preparation-and-simulation",
+    "title": "Run KIMMDY from Colbuilder fibril",
+    "section": "KIMMDY Run Preparation and Simulation",
+    "text": "KIMMDY Run Preparation and Simulation\n\nConfiguration File Template\nFor a KIMMDY run, some additional setup is required. A suitable KIMMDY config file for homolysis can be found in the hexalanine_homolysis example:\n\n\nKIMMDY config file (kimmdy.yml)\n\n\n\nkimmdy.yml\n\ndryrun: false\nname: 'hexalanine_homolysis_000'\nmax_tasks: 100\ngromacs_alias: 'gmx'\ngmx_mdrun_flags: -maxh 24 -dlb yes -nt 8\nff: 'amber99sb-star-ildnp.ff'\ntop: 'hexala_out.top'\ngro: 'npt.gro'\nndx: 'index.ndx'\nplumed: 'plumed.dat'\nmds:\n  pull:\n    mdp: 'pull_fibril.mdp'\n  pull:\n    mdp: 'md.mdp'\n    use_plumed: true\n  relax:\n    mdp: 'md_slow_growth.mdp'\nchanger:\n  coordinates:\n    md: 'relax'\n    slow_growth: True\n  topology:\n    parameterization: 'basic' \nreactions:\n  homolysis:\n    edis: 'edissoc.dat'\n    itp: 'ffbonded.itp'\nsequence:\n  - equilibrium\n  - pull  \n  - reactions\n  - equilibrium\n  - pull\n\n\n\n\nGromacs index file v1\nThe config file mentions three important gromacs file for your system: top, gro, idx. We have the top and gro file from the equilibration and can update the file names in the config file. A basic index file can be generated with\necho 'q' | gmx make_ndx -f fibril_npt.gro -o index.ndx\n\n\nPlumed.dat and index file v2\nThe next entry in the config file is plumed and references a plumed configuration file (plumed.dat) which we don’t yet have. This file is needed for the homolysis reaction plugin.\nFor homolysis, the plumed.dat file should contain instructions to sample distances between bonds. Homolysis can then occur for the bonds mentioned in this file. To create the input file, kimmdy provides the command line interface kimmdy-create-plumed.\nWe want to sample homolysis in the backbone and in crosslinks. By providing a gromacs index file with all backbone and crosslink atoms, the script generates the necessary plumed.dat file. Our initial index file does not contain those sections, so we have to create them ourselves. Such a index file can be generated with\necho -ne \"\\\"Backbone\\\"| r LY2 LY3 L4Y L5Y LYX\\nq\\n\"| gmx make_ndx -f fibril_npt.gro -o index.ndx\nNow run the python script to generate a plumed.dat file and check its contents.\n\n\nHomolysis Plugin Files: edissoc.dat and ffbonded.itp\nIn the reactions section, other files which are necessary for the homolysis reaction can also be seen: edissoc.dat and ffbonded.itp. The ffbonded.itp file is specific to the force field and can be copied from the force field directory. Edissoc.dat contains a table of bond dissociation energies by atom name and can be taken from the hexalanine_homolysis example if only standard amino acids and the HLKNL and PYD crosslinks are part of the system. The file should be separated into sections with bracketed headings.\nFor other crosslinks, the bond dissociation energy has to be provided by the user.\n\n\nKIMMDY Run Sequence: mdp files\nNow let’s look at the sequence. It mentions the reactions, which we have taken care of, and the names of different md runs. A good first Kimmdy run would include a first pulling simulation to stretch the fibril followed by a pulling simulation with distance sampling for the subsequent reaction and a final pulling simulation. For both types of pulling simulation the same mdp file can be used from the tutorial files. The pulling simulations also need torque restraints to prevent unphysiological unwinding of the fibrils. The torque restraints can be set in the mdp file and are applied to the capping groups of a tripelhelix.\nRunning the script prepare_enforced_rotation.py creates mdp and index files that only have to be appended to the current file of the respective type to use torque restraints. However, you will get an error saying that some index group is missing. Use gmx make_ndx to add these groups to your file and then run the script.\nBond distance sampling can be turned on for a md run by the tag use_plumed. You want to use this option for the MD run before checking for homolysis reactions. Another md run, in this case called relax, is mentioned under changer.coordinates.md. It is used after the homolysis reaction to interpolate between new and old parameters. An example mdp file is included in the tutorial files.\nIn a mdp file you would also define temperature coupling groups. To separate between protein and solvent, you might have to create new index groups to include the crosslinks in the protein group:\necho -ne \"r ACE & a CH3\\nr NME & a CH3\\n\\\"Protein\\\"|\\\"Other\\\"\\n\\\"Backbone\\\"| r LY2 LY3 L4Y L5Y LYX\\nq\\n\"| gmx make_ndx -f fibril_npt.gro -o index.ndx\nFinally, the KIMMDY run name and gmx_mdrun_flags can be adjusted. For large systems, writing checkpoints takes considerable time. This is why the write_checkpoint setting is on False for our tutorial run. A final KIMMDY config file could look like this:\n\n\nKIMMDY config file (kimmdy.yml)\n\n\n\nkimmdy.yml\n\n# yaml-language-server: $schema=../../src/kimmdy/kimmdy-yaml-schema.json\n\ndryrun: false\nname: 'fibril_000'\nmax_tasks: 100\nwrite_checkpoint: False\ngromacs_alias: 'gmx'\ngmx_mdrun_flags: -maxh 24 -dlb yes -ntomp 4 -ntmpi 10  -pme gpu -bonded gpu -npme 1\nff: 'amber99sb-star-ildnp.ff'\ntop: 'topol.top'\ngro: 'fibril_npt.gro'\nndx: 'index.ndx'\nplumed: 'plumed.dat'\nmds:\n  pull:\n    mdp: 'pull_fibril.mdp'\n  sample:\n    mdp: 'pull_fibril.mdp'\n    use_plumed: true\n  relax:\n    mdp: 'pull_fibril_slow_growth.mdp'\nchanger:\n  coordinates:\n    md: 'relax'\n    slow_growth: True\n  topology:\n    parameterization: 'basic' \nreactions:\n  homolysis:\n    edis: 'edissoc.dat'\n    itp: 'ffbonded.itp'\nsequence:\n  - pull\n  - sample  \n  - reactions\n  - pull\n\n\nThe run can be started by typing kimmdy in the command line. The output files are located in fibril_000",
+    "crumbs": [
+      "Getting Started",
+      "Tutorials",
+      "Run KIMMDY from Colbuilder fibril"
+    ]
+  },
+  {
+    "objectID": "guide/tutorials/colbuilder.html#analysis",
+    "href": "guide/tutorials/colbuilder.html#analysis",
+    "title": "Run KIMMDY from Colbuilder fibril",
+    "section": "Analysis",
+    "text": "Analysis\nTry the options in kimmdy-analysis to visualize your kimmdy run.",
+    "crumbs": [
+      "Getting Started",
+      "Tutorials",
+      "Run KIMMDY from Colbuilder fibril"
     ]
   },
   {
@@ -172,18 +641,6 @@
     ]
   },
   {
-    "objectID": "guide/explanation/index.html",
-    "href": "guide/explanation/index.html",
-    "title": "Explanations",
-    "section": "",
-    "text": "Pages that help you understand the inner workings of KIMMDY\n\n\n\n\n\n\n   \n     \n     \n       Order By\n       Default\n         \n          Title\n        \n         \n          Author\n        \n     \n  \n    \n      \n      \n    \n\n\n\n\n\nTitle\n\n\nAuthor\n\n\n\n\n\n\nComponents of KIMMDY\n\n\nKai Riedmiller\n\n\n\n\nVisualize Topologies\n\n\n \n\n\n\n\n\nNo matching items\n\n Back to top",
-    "crumbs": [
-      "Getting Started",
-      "Explanation"
-    ]
-  },
-  {
-<<<<<<< HEAD
     "objectID": "_reference/topology.topology.html",
     "href": "_reference/topology.topology.html",
     "title": "topology.topology",
@@ -203,94 +660,110 @@
     "title": "topology.topology",
     "section": "",
     "text": "Name\nDescription\n\n\n\n\nMoleculeType\nOne moleculetype in the topology\n\n\nTopology\nSmart container for parsed topology data.\n\n\n\n\n\ntopology.topology.MoleculeType(self, header, atomics, radicals=None)\nOne moleculetype in the topology\n\n\n\n\n\nName\nType\nDescription\n\n\n\n\natoms\ndict[str, Atom]\n\n\n\nbonds\ndict[tuple[str, str], Bond]\n\n\n\npairs\ndict[tuple[str, str], Pair]\n\n\n\nangles\ndict[tuple[str, str, str], Angle]\n\n\n\nproper_dihedrals\ndict[tuple[str, str, str, str], MultipleDihedrals]\n\n\n\nimproper_dihedrals\ndict[tuple[str, str, str, str], Dihedral]\n\n\n\nposition_restraints\ndict[str, PositionRestraint]\n\n\n\ndihedral_restraints\ndict[tuple[str, str, str, str], DihedralRestraint]\n\n\n\nradicals\ndict[str, Atom]\ndict mapping atom indices to atom objects for storing all radical atoms\n\n\n\n\n\n\n\n\n\nName\nDescription\n\n\n\n\nfind_radicals\nFind atoms that are radicals and update self.radicals.\n\n\nreindex_atomnrs\nReindex atom numbers in topology.\n\n\n\n\n\ntopology.topology.MoleculeType.find_radicals()\nFind atoms that are radicals and update self.radicals.\nIterate over all atoms and designate them as radicals if they have fewer bounds than their natural bond order.\n\n\n\ntopology.topology.MoleculeType.reindex_atomnrs()\nReindex atom numbers in topology.\nStarts at index 1. This also updates the numbers for bonds, angles, dihedrals and pairs. Returns a dict, mapping of old atom number strings to new ones\n\n\n\n\n\ntopology.topology.Topology(self, top, parametrizer=BasicParameterizer(), is_reactive_predicate_f=is_not_solvent_or_ion, radicals=None, residuetypes_path=None, reactive_nrexcl=None)\nSmart container for parsed topology data.\nA topology keeps track of connections when bonds are broken or formed. Reparametrization is triggerd automatically if to_dict is called after bonds have changed.\nAssumptions:\n\nthe topology of interest (the Reactive moleculetype) consists of the first moleculetypes (non-solvent).\n\n\n\n\n\n\nName\nType\nDescription\nDefault\n\n\n\n\ntop\nTopologyDict\nA dictionary containing the parsed topology data, produced by kimmdy.parsing.read_top\nrequired\n\n\nparametrizer\nParameterizer\nThe parametrizer to use when reparametrizing the topology.\nBasicParameterizer()\n\n\nis_reactive_predicate_f\nCallable[[str], bool]\nA function that takes a moleculetype name and returns True if the moleculetype should be merged into the reactive moleculetype.\nis_not_solvent_or_ion\n\n\nradicals\nOptional[str]\nA string of atom numbers that are radicals.\nNone\n\n\nresiduetypes_path\nOptional[Path]\nPath to the residue types file.\nNone\n\n\nreactive_nrexcl\nOptional[str]\nOverwrite nrexcl value for the reactive moleculetype. Otherwise takes the nrexcl of the first reactive moleculetype.\nNone\n\n\n\n\n\n\n\n\n\nName\nDescription\n\n\n\n\nbind_bond\nAdd a bond in topology.\n\n\nbreak_bond\nBreak bonds in topology homolytically.\n\n\ndel_atom\nDeletes atom\n\n\nreindex_atomnrs\nReindex atom numbers in topology.\n\n\nupdate_partial_charges\nUpdate the topology atom partial charges.\n\n\nvalidate_bond\nValidates bond consistency between both atoms and top\n\n\n\n\n\ntopology.topology.Topology.bind_bond(atompair_addresses)\nAdd a bond in topology.\nModifies the topology dictionary in place. It keeps track of affected terms in the topology via a graph representation of the topology and applies the necessary changes to bonds, angles and dihedrals (proper and improper). Furthermore, it modifies to function types in the topology to account for radicals.\n\n\n\n\n\nName\nType\nDescription\nDefault\n\n\n\n\natompair_addresses\ntuple[TopologyAtomAddress, TopologyAtomAddress]\nAtoms to bind together.\nrequired\n\n\n\n\n\n\n\ntopology.topology.Topology.break_bond(atompair_addresses)\nBreak bonds in topology homolytically.\nRemoves bond, angles and dihedrals where atompair was involved. Modifies the topology dictionary in place. Atom pairs become radicals.\n\n\n\n\n\nName\nType\nDescription\nDefault\n\n\n\n\natompair_addresses\ntuple[TopologyAtomAddress, TopologyAtomAddress]\nBetween which atoms to break the bond.\nrequired\n\n\n\n\n\n\n\ntopology.topology.Topology.del_atom(atom_nr, parameterize=True)\nDeletes atom\nDeletes atom and all attached bonds. Reindexes the top and updates the parameters if requested. Also moves charges to first bound_nrs atom.\n\n\n\n\n\nName\nType\nDescription\nDefault\n\n\n\n\natom_nr\nUnion[list[str], str]\n1-based atom number as string to delete\nrequired\n\n\nparameterize\nbool\nIf true and bonds are removed triggers reparameterization, by default True\nTrue\n\n\n\n\n\n\n\n\n\n\n\n\n\nType\nDescription\n\n\n\n\nupdate_map\nDict, mapping of old atom number strings to new ones.\n\n\n\n\n\n\n\ntopology.topology.Topology.reindex_atomnrs()\nReindex atom numbers in topology.\nStarts at index 1. This also updates the numbers for bonds, angles, dihedrals and pairs. Returns a dict of all moleculetypes to their update maps (old -&gt; new).\n\n\n\ntopology.topology.Topology.update_partial_charges(recipe_steps)\nUpdate the topology atom partial charges.\nThis function must be called after the recipe_steps are applied. Changes are based on the recipe_steps. Update rules follow a simple assignment scheme that works well with grappa. If fragments are created, their partial charges are kept integers. If previously broken bonds are formed again, the original partial charges are restored.\n\n\n\ntopology.topology.Topology.validate_bond(atm1, atm2)\nValidates bond consistency between both atoms and top Returns True if bond exists, False if not. Raises RuntimeError if bond is not consistent.",
-=======
-    "objectID": "guide/tutorials/index.html",
-    "href": "guide/tutorials/index.html",
-    "title": "Tutorials",
-    "section": "",
-    "text": "Tutorials to help you get familiar with KIMMDY.\n\n\n\n\n\n\n\n\n\n\n\n\n\n\nGet Started\n\n\n\n\n\n\nuser\n\n\n\n\n\n\n\n\n\nJannik Buhr\n\n\n\n\n\n\n\n\n\n\n\n\nModify a Topology\n\n\n\n\n\n\nuser\n\n\n\n\n\n\n\n\n\nEric Hartmann\n\n\n\n\n\n\n\n\n\n\n\n\nRun KIMMDY from Colbuilder fibril\n\n\n\n\n\n\nuser\n\n\n\n\n\n\n\n\n\nEric Hartmann\n\n\n\n\n\n\n\n\n\n\n\n\nWrite a Reaction Plugin\n\n\n\n\n\n\ndeveloper\n\n\n\nIn this tutorial, you will learn how to create your own reaction plugin in a GitHub repository.\n\n\n\n\n\nEric Hartmann\n\n\n\n\n\n\nNo matching items\n\n Back to top",
-    "crumbs": [
-      "Getting Started",
-      "Tutorials"
-    ]
-  },
-  {
-    "objectID": "_reference/kmc.html",
-    "href": "_reference/kmc.html",
-    "title": "kmc",
-    "section": "",
-    "text": "kmc\nKinetic Monte Carlo (KMC) classes and functions.\nIn our system, the reaction rate r = (deterministic) reaction constant k = stochastic reaction constant c (from gillespie 1977) = propensity a (from Anderson 2007) because of the fundamental premise of chemical kinetics and because we have one reactant molecule\n\n\n\n\n\nName\nDescription\n\n\n\n\nKMCAccept\nThe result of a KMC step. Similar to a Recipe but for the concrete realization of a reaction.\n\n\n\n\n\nkmc.KMCAccept(self, recipe, reaction_probability, time_delta, time_start, time_start_index, time_start_index_within_plugin=None)\nThe result of a KMC step. Similar to a Recipe but for the concrete realization of a reaction.\n\n\n\n\n\nName\nType\nDescription\n\n\n\n\nrecipe\nRecipe\nSingle sequence of RecipeSteps to build product\n\n\nreaction_probability\nlist[float] | None\nIntegral of reaction propensity with respect to time\n\n\ntime_delta\nfloat\nMC time jump during which the reaction occurs [ps]\n\n\ntime_start\nfloat\nTime, from which the reaction starts. The reaction changes the geometry/topology of this timestep and continues from there. [ps]\n\n\ntime_start_index\nint\nIndex into the list of timesteps or rates of the timestep where the reaction starts\n\n\n\n\n\n\n\n\n\n\n\nName\nDescription\n\n\n\n\nextrande\nExtrande KMC\n\n\nextrande_mod\nModified Extrande KMC\n\n\nfrm\nFirst Reaction Method variant of Kinetic Monte Carlo.\n\n\nrf_kmc\nRejection-Free Monte Carlo.\n\n\n\n\n\nkmc.extrande(recipe_collection, tau_scale, rng=default_rng())\nExtrande KMC\nImplemented as in Stochastic Simulation of Biomolecular Networks in Dynamic Environments 10.1371/journal.pcbi.1004923\n\n\n\n\n\nName\nType\nDescription\nDefault\n\n\n\n\nrecipe_collection\nRecipeCollection\nfrom which one will be choosen\nrequired\n\n\nrng\nnp.random.Generator\nfunction to generate random numbers in the KMC step\ndefault_rng()\n\n\ntau_scale\nfloat\nScaling factor for tau, by default 1.0\nrequired\n\n\n\n\n\n\n\n\n\nType\nDescription\n\n\n\n\nKMCResult\ntime delta set to 0\n\n\n\n\n\n\n\nkmc.extrande_mod(recipe_collection, tau_scale, rng=default_rng())\nModified Extrande KMC\nImproved implementation of Stochastic Simulation of Biomolecular Networks in Dynamic Environments 10.1371/journal.pcbi.1004923 Changes: The considered time window is chosen to be a window containing constant rates. This prevents very small tau caused by a spike in the rate at a later point. As a side effect, the upper rate bound b and current rate a0 are the same, and the ‘extra’ side channel can not be triggered anymore.\nThis should be more efficient given a limited number of time windows containing constant rates.\n\n\n\n\n\nName\nType\nDescription\nDefault\n\n\n\n\nrecipe_collection\nRecipeCollection\nfrom which one will be choosen\nrequired\n\n\nrng\nnp.random.Generator\nfunction to generate random numbers in the KMC step\ndefault_rng()\n\n\ntau_scale\nfloat\nScaling factor for tau, by default 1.0\nrequired\n\n\n\n\n\n\n\n\n\nType\nDescription\n\n\n\n\nKMCResult\ntime delta set to 0\n\n\n\n\n\n\n\nkmc.frm(recipe_collection, rng=default_rng(), MD_time=None)\nFirst Reaction Method variant of Kinetic Monte Carlo. takes RecipeCollection and choses a recipe based on which reaction would occur.\nCompare e.g. Wikipedia KMC - time dependent\n\n\n\n\n\nName\nType\nDescription\nDefault\n\n\n\n\nrecipe_collection\nRecipeCollection\nfrom which one will be choosen\nrequired\n\n\nrng\nnp.random.Generator\nto generate random numbers in the KMC step\ndefault_rng()\n\n\nMD_time\nOptional[float]\ntime [ps] to compare conformational events with reaction events in the time domain\nNone\n\n\n\n\n\n\n\nkmc.rf_kmc(recipe_collection, rng=default_rng())\nRejection-Free Monte Carlo. Takes RecipeCollection and choses a recipe based on the relative propensity of the events. The ‘start’ time of the reaction is the time of the highest rate of the accepted reaction.\nCompare e.g. Wikipedia KMC - rejection free\n\n\n\n\n\nName\nType\nDescription\nDefault\n\n\n\n\nrecipe_collection\nRecipeCollection\nfrom which one will be choosen\nrequired\n\n\nrng\nnp.random.Generator\nfunction to generate random numbers in the KMC step\ndefault_rng()",
->>>>>>> 505c823a
-    "crumbs": [
-      "Getting Started",
-      "Reference",
-      "Python API",
-<<<<<<< HEAD
+    "crumbs": [
+      "Getting Started",
+      "Reference",
+      "Python API",
       "Topology",
       "topology.topology"
     ]
   },
   {
-    "objectID": "_reference/kmc.html",
-    "href": "_reference/kmc.html",
-    "title": "kmc",
-    "section": "",
-    "text": "kmc\nKinetic Monte Carlo (KMC) classes and functions.\nIn our system, the reaction rate r = (deterministic) reaction constant k = stochastic reaction constant c (from gillespie 1977) = propensity a (from Anderson 2007) because of the fundamental premise of chemical kinetics and because we have one reactant molecule\n\n\n\n\n\nName\nDescription\n\n\n\n\nKMCAccept\nThe result of a KMC step. Similar to a Recipe but for the concrete realization of a reaction.\n\n\n\n\n\nkmc.KMCAccept(self, recipe, reaction_probability, time_delta, time_start, time_start_index, time_start_index_within_plugin=None)\nThe result of a KMC step. Similar to a Recipe but for the concrete realization of a reaction.\n\n\n\n\n\nName\nType\nDescription\n\n\n\n\nrecipe\nRecipe\nSingle sequence of RecipeSteps to build product\n\n\nreaction_probability\nlist[float] | None\nIntegral of reaction propensity with respect to time\n\n\ntime_delta\nfloat\nMC time jump during which the reaction occurs [ps]\n\n\ntime_start\nfloat\nTime, from which the reaction starts. The reaction changes the geometry/topology of this timestep and continues from there. [ps]\n\n\ntime_start_index\nint\nIndex into the list of timesteps or rates of the timestep where the reaction starts\n\n\n\n\n\n\n\n\n\n\n\nName\nDescription\n\n\n\n\nextrande\nExtrande KMC\n\n\nextrande_mod\nModified Extrande KMC\n\n\nfrm\nFirst Reaction Method variant of Kinetic Monte Carlo.\n\n\nrf_kmc\nRejection-Free Monte Carlo.\n\n\n\n\n\nkmc.extrande(recipe_collection, tau_scale, rng=default_rng())\nExtrande KMC\nImplemented as in Stochastic Simulation of Biomolecular Networks in Dynamic Environments 10.1371/journal.pcbi.1004923\n\n\n\n\n\nName\nType\nDescription\nDefault\n\n\n\n\nrecipe_collection\nRecipeCollection\nfrom which one will be choosen\nrequired\n\n\nrng\nnp.random.Generator\nfunction to generate random numbers in the KMC step\ndefault_rng()\n\n\ntau_scale\nfloat\nScaling factor for tau, by default 1.0\nrequired\n\n\n\n\n\n\n\n\n\nType\nDescription\n\n\n\n\nKMCResult\ntime delta set to 0\n\n\n\n\n\n\n\nkmc.extrande_mod(recipe_collection, tau_scale, rng=default_rng())\nModified Extrande KMC\nImproved implementation of Stochastic Simulation of Biomolecular Networks in Dynamic Environments 10.1371/journal.pcbi.1004923 Changes: The considered time window is chosen to be a window containing constant rates. This prevents very small tau caused by a spike in the rate at a later point. As a side effect, the upper rate bound b and current rate a0 are the same, and the ‘extra’ side channel can not be triggered anymore.\nThis should be more efficient given a limited number of time windows containing constant rates.\n\n\n\n\n\nName\nType\nDescription\nDefault\n\n\n\n\nrecipe_collection\nRecipeCollection\nfrom which one will be choosen\nrequired\n\n\nrng\nnp.random.Generator\nfunction to generate random numbers in the KMC step\ndefault_rng()\n\n\ntau_scale\nfloat\nScaling factor for tau, by default 1.0\nrequired\n\n\n\n\n\n\n\n\n\nType\nDescription\n\n\n\n\nKMCResult\ntime delta set to 0\n\n\n\n\n\n\n\nkmc.frm(recipe_collection, rng=default_rng(), MD_time=None)\nFirst Reaction Method variant of Kinetic Monte Carlo. takes RecipeCollection and choses a recipe based on which reaction would occur.\nCompare e.g. Wikipedia KMC - time dependent\n\n\n\n\n\nName\nType\nDescription\nDefault\n\n\n\n\nrecipe_collection\nRecipeCollection\nfrom which one will be choosen\nrequired\n\n\nrng\nnp.random.Generator\nto generate random numbers in the KMC step\ndefault_rng()\n\n\nMD_time\nOptional[float]\ntime [ps] to compare conformational events with reaction events in the time domain\nNone\n\n\n\n\n\n\n\nkmc.rf_kmc(recipe_collection, rng=default_rng())\nRejection-Free Monte Carlo. Takes RecipeCollection and choses a recipe based on the relative propensity of the events. The ‘start’ time of the reaction is the time of the highest rate of the accepted reaction.\nCompare e.g. Wikipedia KMC - rejection free\n\n\n\n\n\nName\nType\nDescription\nDefault\n\n\n\n\nrecipe_collection\nRecipeCollection\nfrom which one will be choosen\nrequired\n\n\nrng\nnp.random.Generator\nfunction to generate random numbers in the KMC step\ndefault_rng()",
-=======
-      "Other Modules",
-      "kmc"
-    ]
-  },
-  {
-    "objectID": "_reference/kmc.html#classes",
-    "href": "_reference/kmc.html#classes",
-    "title": "kmc",
-    "section": "",
-    "text": "Name\nDescription\n\n\n\n\nKMCAccept\nThe result of a KMC step. Similar to a Recipe but for the concrete realization of a reaction.\n\n\n\n\n\nkmc.KMCAccept(self, recipe, reaction_probability, time_delta, time_start, time_start_index, time_start_index_within_plugin=None)\nThe result of a KMC step. Similar to a Recipe but for the concrete realization of a reaction.\n\n\n\n\n\nName\nType\nDescription\n\n\n\n\nrecipe\nRecipe\nSingle sequence of RecipeSteps to build product\n\n\nreaction_probability\nlist[float] | None\nIntegral of reaction propensity with respect to time\n\n\ntime_delta\nfloat\nMC time jump during which the reaction occurs [ps]\n\n\ntime_start\nfloat\nTime, from which the reaction starts. The reaction changes the geometry/topology of this timestep and continues from there. [ps]\n\n\ntime_start_index\nint\nIndex into the list of timesteps or rates of the timestep where the reaction starts",
->>>>>>> 505c823a
-    "crumbs": [
-      "Getting Started",
-      "Reference",
-      "Python API",
-      "Other Modules",
-      "kmc"
-    ]
-  },
-  {
-<<<<<<< HEAD
-    "objectID": "_reference/kmc.html#classes",
-    "href": "_reference/kmc.html#classes",
-    "title": "kmc",
-    "section": "",
-    "text": "Name\nDescription\n\n\n\n\nKMCAccept\nThe result of a KMC step. Similar to a Recipe but for the concrete realization of a reaction.\n\n\n\n\n\nkmc.KMCAccept(self, recipe, reaction_probability, time_delta, time_start, time_start_index, time_start_index_within_plugin=None)\nThe result of a KMC step. Similar to a Recipe but for the concrete realization of a reaction.\n\n\n\n\n\nName\nType\nDescription\n\n\n\n\nrecipe\nRecipe\nSingle sequence of RecipeSteps to build product\n\n\nreaction_probability\nlist[float] | None\nIntegral of reaction propensity with respect to time\n\n\ntime_delta\nfloat\nMC time jump during which the reaction occurs [ps]\n\n\ntime_start\nfloat\nTime, from which the reaction starts. The reaction changes the geometry/topology of this timestep and continues from there. [ps]\n\n\ntime_start_index\nint\nIndex into the list of timesteps or rates of the timestep where the reaction starts",
-=======
-    "objectID": "_reference/kmc.html#functions",
-    "href": "_reference/kmc.html#functions",
-    "title": "kmc",
-    "section": "",
-    "text": "Name\nDescription\n\n\n\n\nextrande\nExtrande KMC\n\n\nextrande_mod\nModified Extrande KMC\n\n\nfrm\nFirst Reaction Method variant of Kinetic Monte Carlo.\n\n\nrf_kmc\nRejection-Free Monte Carlo.\n\n\n\n\n\nkmc.extrande(recipe_collection, tau_scale, rng=default_rng())\nExtrande KMC\nImplemented as in Stochastic Simulation of Biomolecular Networks in Dynamic Environments 10.1371/journal.pcbi.1004923\n\n\n\n\n\nName\nType\nDescription\nDefault\n\n\n\n\nrecipe_collection\nRecipeCollection\nfrom which one will be choosen\nrequired\n\n\nrng\nnp.random.Generator\nfunction to generate random numbers in the KMC step\ndefault_rng()\n\n\ntau_scale\nfloat\nScaling factor for tau, by default 1.0\nrequired\n\n\n\n\n\n\n\n\n\nType\nDescription\n\n\n\n\nKMCResult\ntime delta set to 0\n\n\n\n\n\n\n\nkmc.extrande_mod(recipe_collection, tau_scale, rng=default_rng())\nModified Extrande KMC\nImproved implementation of Stochastic Simulation of Biomolecular Networks in Dynamic Environments 10.1371/journal.pcbi.1004923 Changes: The considered time window is chosen to be a window containing constant rates. This prevents very small tau caused by a spike in the rate at a later point. As a side effect, the upper rate bound b and current rate a0 are the same, and the ‘extra’ side channel can not be triggered anymore.\nThis should be more efficient given a limited number of time windows containing constant rates.\n\n\n\n\n\nName\nType\nDescription\nDefault\n\n\n\n\nrecipe_collection\nRecipeCollection\nfrom which one will be choosen\nrequired\n\n\nrng\nnp.random.Generator\nfunction to generate random numbers in the KMC step\ndefault_rng()\n\n\ntau_scale\nfloat\nScaling factor for tau, by default 1.0\nrequired\n\n\n\n\n\n\n\n\n\nType\nDescription\n\n\n\n\nKMCResult\ntime delta set to 0\n\n\n\n\n\n\n\nkmc.frm(recipe_collection, rng=default_rng(), MD_time=None)\nFirst Reaction Method variant of Kinetic Monte Carlo. takes RecipeCollection and choses a recipe based on which reaction would occur.\nCompare e.g. Wikipedia KMC - time dependent\n\n\n\n\n\nName\nType\nDescription\nDefault\n\n\n\n\nrecipe_collection\nRecipeCollection\nfrom which one will be choosen\nrequired\n\n\nrng\nnp.random.Generator\nto generate random numbers in the KMC step\ndefault_rng()\n\n\nMD_time\nOptional[float]\ntime [ps] to compare conformational events with reaction events in the time domain\nNone\n\n\n\n\n\n\n\nkmc.rf_kmc(recipe_collection, rng=default_rng())\nRejection-Free Monte Carlo. Takes RecipeCollection and choses a recipe based on the relative propensity of the events. The ‘start’ time of the reaction is the time of the highest rate of the accepted reaction.\nCompare e.g. Wikipedia KMC - rejection free\n\n\n\n\n\nName\nType\nDescription\nDefault\n\n\n\n\nrecipe_collection\nRecipeCollection\nfrom which one will be choosen\nrequired\n\n\nrng\nnp.random.Generator\nfunction to generate random numbers in the KMC step\ndefault_rng()",
->>>>>>> 505c823a
-    "crumbs": [
-      "Getting Started",
-      "Reference",
-      "Python API",
-      "Other Modules",
-      "kmc"
-    ]
-  },
-  {
-<<<<<<< HEAD
-    "objectID": "_reference/kmc.html#functions",
-    "href": "_reference/kmc.html#functions",
-    "title": "kmc",
-    "section": "",
-    "text": "Name\nDescription\n\n\n\n\nextrande\nExtrande KMC\n\n\nextrande_mod\nModified Extrande KMC\n\n\nfrm\nFirst Reaction Method variant of Kinetic Monte Carlo.\n\n\nrf_kmc\nRejection-Free Monte Carlo.\n\n\n\n\n\nkmc.extrande(recipe_collection, tau_scale, rng=default_rng())\nExtrande KMC\nImplemented as in Stochastic Simulation of Biomolecular Networks in Dynamic Environments 10.1371/journal.pcbi.1004923\n\n\n\n\n\nName\nType\nDescription\nDefault\n\n\n\n\nrecipe_collection\nRecipeCollection\nfrom which one will be choosen\nrequired\n\n\nrng\nnp.random.Generator\nfunction to generate random numbers in the KMC step\ndefault_rng()\n\n\ntau_scale\nfloat\nScaling factor for tau, by default 1.0\nrequired\n\n\n\n\n\n\n\n\n\nType\nDescription\n\n\n\n\nKMCResult\ntime delta set to 0\n\n\n\n\n\n\n\nkmc.extrande_mod(recipe_collection, tau_scale, rng=default_rng())\nModified Extrande KMC\nImproved implementation of Stochastic Simulation of Biomolecular Networks in Dynamic Environments 10.1371/journal.pcbi.1004923 Changes: The considered time window is chosen to be a window containing constant rates. This prevents very small tau caused by a spike in the rate at a later point. As a side effect, the upper rate bound b and current rate a0 are the same, and the ‘extra’ side channel can not be triggered anymore.\nThis should be more efficient given a limited number of time windows containing constant rates.\n\n\n\n\n\nName\nType\nDescription\nDefault\n\n\n\n\nrecipe_collection\nRecipeCollection\nfrom which one will be choosen\nrequired\n\n\nrng\nnp.random.Generator\nfunction to generate random numbers in the KMC step\ndefault_rng()\n\n\ntau_scale\nfloat\nScaling factor for tau, by default 1.0\nrequired\n\n\n\n\n\n\n\n\n\nType\nDescription\n\n\n\n\nKMCResult\ntime delta set to 0\n\n\n\n\n\n\n\nkmc.frm(recipe_collection, rng=default_rng(), MD_time=None)\nFirst Reaction Method variant of Kinetic Monte Carlo. takes RecipeCollection and choses a recipe based on which reaction would occur.\nCompare e.g. Wikipedia KMC - time dependent\n\n\n\n\n\nName\nType\nDescription\nDefault\n\n\n\n\nrecipe_collection\nRecipeCollection\nfrom which one will be choosen\nrequired\n\n\nrng\nnp.random.Generator\nto generate random numbers in the KMC step\ndefault_rng()\n\n\nMD_time\nOptional[float]\ntime [ps] to compare conformational events with reaction events in the time domain\nNone\n\n\n\n\n\n\n\nkmc.rf_kmc(recipe_collection, rng=default_rng())\nRejection-Free Monte Carlo. Takes RecipeCollection and choses a recipe based on the relative propensity of the events. The ‘start’ time of the reaction is the time of the highest rate of the accepted reaction.\nCompare e.g. Wikipedia KMC - rejection free\n\n\n\n\n\nName\nType\nDescription\nDefault\n\n\n\n\nrecipe_collection\nRecipeCollection\nfrom which one will be choosen\nrequired\n\n\nrng\nnp.random.Generator\nfunction to generate random numbers in the KMC step\ndefault_rng()",
-    "crumbs": [
-      "Getting Started",
-      "Reference",
-      "Python API",
-      "Other Modules",
-      "kmc"
+    "objectID": "index.html",
+    "href": "index.html",
+    "title": "KIMMDY",
+    "section": "",
+    "text": "test latest release\n\n\nReactive MD pipeline for GROMACS using Kinetic Monte Carlo / Molecular Dynamics (KIMMDY)\n\n\nNote: KIMMDY requires GROMACS to be installed. Some reactions need a GROMACS version patched with PLUMED. The gromacs version name should then contain MODIFIED or plumed.\npip install kimmdy\nThis installation includes only the most basic functionality as no plugins and analysis tools are installed.\nTo install the builtin reaction plugins, use\npip install kimmdy[reactions]\nTo install the builtin reactions and analysis tools use\npip install kimmdy[reactions,analysis]\nHowever, this is only half the fun!\nKIMMDY has two exciting plugins in the making, which properly parameterize your molecules for radicals using GrAPPa (Graph Attentional Protein Parametrization) and predict Hydrogen Atom Transfer (HAT) rates.\nFull installation instructions are available here\n\n\n\nThe documentation is available here.\n\n\nHead over to the getting started tutorial.\n\n\n\n\n\n\nClone kimmdy and the default reaction and parameterization plugins and install requirements and kimmdy as editable via\ngit clone git@github.com:graeter-group/kimmdy.git\ngit clone git@github.com:graeter-group/kimmdy-reactions.git\ngit clone git@github.com:graeter-group/kimmdy-grappa.git\ncd kimmdy\npython -m venv .venv\nsource ./venv/bin/activate\npip install -r requirements.txt\nConventions:\n\ncode style: black\ndocstrings: numpy\nConventional commit messages when possible for pretty release notes.\n\n\n\n\nFor developoment, we provide a docker image containing gromacs and multiple python versions to test against.\nTo run the test locally, you must:\n\ninstall docker\ninstall act, the easiest option is with github cli via gh extension install https://github.com/nektos/gh-act\nrun tests with gh extension exec act -j test --artifact-server-path ./artifacts\nhtml coverage report is exported into artifacts",
+    "crumbs": [
+      "Getting Started",
+      "KIMMDY"
+    ]
+  },
+  {
+    "objectID": "index.html#installation",
+    "href": "index.html#installation",
+    "title": "KIMMDY",
+    "section": "",
+    "text": "Note: KIMMDY requires GROMACS to be installed. Some reactions need a GROMACS version patched with PLUMED. The gromacs version name should then contain MODIFIED or plumed.\npip install kimmdy\nThis installation includes only the most basic functionality as no plugins and analysis tools are installed.\nTo install the builtin reaction plugins, use\npip install kimmdy[reactions]\nTo install the builtin reactions and analysis tools use\npip install kimmdy[reactions,analysis]\nHowever, this is only half the fun!\nKIMMDY has two exciting plugins in the making, which properly parameterize your molecules for radicals using GrAPPa (Graph Attentional Protein Parametrization) and predict Hydrogen Atom Transfer (HAT) rates.\nFull installation instructions are available here",
+    "crumbs": [
+      "Getting Started",
+      "KIMMDY"
+    ]
+  },
+  {
+    "objectID": "index.html#documentation",
+    "href": "index.html#documentation",
+    "title": "KIMMDY",
+    "section": "",
+    "text": "The documentation is available here.\n\n\nHead over to the getting started tutorial.",
+    "crumbs": [
+      "Getting Started",
+      "KIMMDY"
+    ]
+  },
+  {
+    "objectID": "index.html#development",
+    "href": "index.html#development",
+    "title": "KIMMDY",
+    "section": "",
+    "text": "Clone kimmdy and the default reaction and parameterization plugins and install requirements and kimmdy as editable via\ngit clone git@github.com:graeter-group/kimmdy.git\ngit clone git@github.com:graeter-group/kimmdy-reactions.git\ngit clone git@github.com:graeter-group/kimmdy-grappa.git\ncd kimmdy\npython -m venv .venv\nsource ./venv/bin/activate\npip install -r requirements.txt\nConventions:\n\ncode style: black\ndocstrings: numpy\nConventional commit messages when possible for pretty release notes.\n\n\n\n\nFor developoment, we provide a docker image containing gromacs and multiple python versions to test against.\nTo run the test locally, you must:\n\ninstall docker\ninstall act, the easiest option is with github cli via gh extension install https://github.com/nektos/gh-act\nrun tests with gh extension exec act -j test --artifact-server-path ./artifacts\nhtml coverage report is exported into artifacts",
+    "crumbs": [
+      "Getting Started",
+      "KIMMDY"
+    ]
+  },
+  {
+    "objectID": "_reference/cmd.html",
+    "href": "_reference/cmd.html",
+    "title": "cmd",
+    "section": "",
+    "text": "cmd\nFunctions for starting KIMMDY either from python or the command line. Other entry points such as kimmdy-analysis also live here.\n\n\n\n\n\nName\nDescription\n\n\n\n\nentry_point_kimmdy\nRun KIMMDY from the command line.\n\n\nget_cmdline_args\nParse command line arguments.\n\n\nkimmdy_run\nRun KIMMDY from python.\n\n\n\n\n\ncmd.entry_point_kimmdy()\nRun KIMMDY from the command line.\nThe configuration is gathered from the input file, which is kimmdy.yml by default. See get_cmdline_args or kimmdy --help for the descriptions of the arguments.\n\n\n\ncmd.get_cmdline_args()\nParse command line arguments.\n\n\n\n\n\nType\nDescription\n\n\n\n\nParsed command line arguments\n\n\n\n\n\n\n\n\ncmd.kimmdy_run(input=Path('kimmdy.yml'), loglevel=None, logfile=None, show_plugins=False, generate_jobscript=False, debug=False, callgraph=False)\nRun KIMMDY from python.\nAlso see See get_cmdline_args or kimmdy --help for the descriptions of the arguments.\n\n\n\n\n\nName\nType\nDescription\nDefault\n\n\n\n\ninput\nPath\nkimmdy input yml file.\nPath('kimmdy.yml')\n\n\nloglevel\nOptional[str]\nLoglevel. One of [“INFO”, “WARNING”, “MESSAGE”, “DEBUG”]\nNone\n\n\nlogfile\nOptional[Path]\nFile path of the logfile.\nNone\n\n\nshow_plugins\nbool\nShow available plugins and exit.\nFalse\n\n\ngenerate_jobscript\nbool\nInstead of running KIMMDY directly, generate at jobscript.sh for slurm HPC clusters\nFalse",
+    "crumbs": [
+      "Getting Started",
+      "Reference",
+      "Python API",
+      "cmd"
+    ]
+  },
+  {
+    "objectID": "_reference/cmd.html#functions",
+    "href": "_reference/cmd.html#functions",
+    "title": "cmd",
+    "section": "",
+    "text": "Name\nDescription\n\n\n\n\nentry_point_kimmdy\nRun KIMMDY from the command line.\n\n\nget_cmdline_args\nParse command line arguments.\n\n\nkimmdy_run\nRun KIMMDY from python.\n\n\n\n\n\ncmd.entry_point_kimmdy()\nRun KIMMDY from the command line.\nThe configuration is gathered from the input file, which is kimmdy.yml by default. See get_cmdline_args or kimmdy --help for the descriptions of the arguments.\n\n\n\ncmd.get_cmdline_args()\nParse command line arguments.\n\n\n\n\n\nType\nDescription\n\n\n\n\nParsed command line arguments\n\n\n\n\n\n\n\n\ncmd.kimmdy_run(input=Path('kimmdy.yml'), loglevel=None, logfile=None, show_plugins=False, generate_jobscript=False, debug=False, callgraph=False)\nRun KIMMDY from python.\nAlso see See get_cmdline_args or kimmdy --help for the descriptions of the arguments.\n\n\n\n\n\nName\nType\nDescription\nDefault\n\n\n\n\ninput\nPath\nkimmdy input yml file.\nPath('kimmdy.yml')\n\n\nloglevel\nOptional[str]\nLoglevel. One of [“INFO”, “WARNING”, “MESSAGE”, “DEBUG”]\nNone\n\n\nlogfile\nOptional[Path]\nFile path of the logfile.\nNone\n\n\nshow_plugins\nbool\nShow available plugins and exit.\nFalse\n\n\ngenerate_jobscript\nbool\nInstead of running KIMMDY directly, generate at jobscript.sh for slurm HPC clusters\nFalse",
+    "crumbs": [
+      "Getting Started",
+      "Reference",
+      "Python API",
+      "cmd"
+    ]
+  },
+  {
+    "objectID": "_reference/analysis.html",
+    "href": "_reference/analysis.html",
+    "title": "analysis",
+    "section": "",
+    "text": "analysis\nAnalysis tools for KIMMDY runs. For command line usage, run kimmdy-analysis -h.\n\n\n\n\n\nName\nDescription\n\n\n\n\nconcat_traj\nFind and concatenate trajectories (.xtc files) from a KIMMDY run into one trajectory.\n\n\nentry_point_analysis\nAnalyse existing KIMMDY runs.\n\n\nget_analysis_cmdline_args\nParse command line arguments.\n\n\nget_analysis_dir\nGet analysis directory for a KIMMDY run.\n\n\nplot_energy\nPlot GROMACS energy for a KIMMDY run.\n\n\nplot_rates\nPlot rates of all possible reactions for each ‘decide_recipe’ step.\n\n\nradical_migration\nPlot population of radicals for a KIMMDY run.\n\n\nradical_population\nPlot population of radicals for a KIMMDY run.\n\n\nreaction_participation\nPlot which atoms participate in reactions.\n\n\nruntime_analysis\nPlot which atoms participate in reactions.\n\n\n\n\n\nanalysis.concat_traj(dir, filetype, steps, open_vmd=False, output_group=None)\nFind and concatenate trajectories (.xtc files) from a KIMMDY run into one trajectory. The concatenated trajectory is centered and pbc corrected.\n\n\n\n\n\nName\nType\nDescription\nDefault\n\n\n\n\ndir\nstr\nDirectory to search for subdirectories\nrequired\n\n\nsteps\nUnion[list[str], str]\nList of steps e.g. [“equilibrium”, “production”]. Or a string “all” to return all subdirectories\nrequired\n\n\nopen_vmd\nbool\nOpen concatenated trajectory in VMD\nFalse\n\n\noutput_group\nOptional[str]\nindex group for output. Default is “Protein” for xtc and “System” for trr.\nNone\n\n\n\n\n\n\n\nanalysis.entry_point_analysis()\nAnalyse existing KIMMDY runs.\n\n\n\nanalysis.get_analysis_cmdline_args()\nParse command line arguments.\n\n\n\n\n\nType\nDescription\n\n\n\n\nParsed command line arguments\n\n\n\n\n\n\n\n\nanalysis.get_analysis_dir(dir)\nGet analysis directory for a KIMMDY run.\nCreates the directory if it does not exist.\n\n\n\n\n\nName\nType\nDescription\nDefault\n\n\n\n\ndir\nPath\nDirectory of KIMMDY run\nrequired\n\n\n\n\n\n\n\n\n\nType\nDescription\n\n\n\n\nPath to analysis directory\n\n\n\n\n\n\n\n\nanalysis.plot_energy(dir, steps, terms, open_plot=False)\nPlot GROMACS energy for a KIMMDY run.\n\n\n\n\n\nName\nType\nDescription\nDefault\n\n\n\n\ndir\nstr\nDirectory to search for subdirectories\nrequired\n\n\nsteps\nUnion[list[str], str]\nList of steps e.g. [“equilibrium”, “production”]. Or a string “all” to return all subdirectories. Default is “all”.\nrequired\n\n\nterms\nlist[str]\nTerms from gmx energy that will be plotted. Uses ‘Potential’ by default.\nrequired\n\n\nopen_plot\nbool\nOpen plot in default system viewer.\nFalse\n\n\n\n\n\n\n\nanalysis.plot_rates(dir)\nPlot rates of all possible reactions for each ‘decide_recipe’ step.\n\n\n\n\n\nName\nType\nDescription\nDefault\n\n\n\n\ndir\nstr\nDirectory of KIMMDY run\nrequired\n\n\n\n\n\n\n\nanalysis.radical_migration(dirs, type='qualitative', cutoff=1)\nPlot population of radicals for a KIMMDY run.\n\n\n\n\n\nName\nType\nDescription\nDefault\n\n\n\n\ndirs\nlist[str]\nKIMMDY run directories to be analysed.\nrequired\n\n\ntype\nstr\nHow to analyse radical migration. Available are ‘qualitative’,‘occurence’ and ‘min_rate’“,\n'qualitative'\n\n\ncutoff\nint\nIgnore migration between two atoms if it happened less often than the specified value.\n1\n\n\n\n\n\n\n\nanalysis.radical_population(dir, population_type='frequency', steps='all', select_atoms='protein', open_plot=False, open_vmd=False)\nPlot population of radicals for a KIMMDY run.\n\n\n\n\n\nName\nType\nDescription\nDefault\n\n\n\n\ndir\nstr\nKIMMDY run directory to be analysed.\nrequired\n\n\npopulation_type\nstr\nHow to calculate the fractional radical occupancy. Available are ‘frequency’ and ‘time’\n'frequency'\n\n\nsteps\nUnion[list[str], str]\nList of steps e.g. [“equilibrium”, “production”]. Or a string “all” to return all subdirectories. Default is “all”.\n'all'\n\n\nselect_atoms\nstr\nAtoms chosen for radical population analysis, default is protein (uses MDAnalysis selection syntax)\n'protein'\n\n\nopen_plot\nbool\nOpen plot in default system viewer.\nFalse\n\n\nopen_vmd\nbool\nOpen a pdb in VMD with the radical occupation as B-factors.\nFalse\n\n\n\n\n\n\n\nanalysis.reaction_participation(dir, open_plot=False)\nPlot which atoms participate in reactions.\n\n\n\n\n\nName\nType\nDescription\nDefault\n\n\n\n\ndir\nstr\nDirectory of KIMMDY run\nrequired\n\n\nopen_plot\nbool\nOpen plot in default system viewer.\nFalse\n\n\n\n\n\n\n\nanalysis.runtime_analysis(dir, open_plot=False)\nPlot which atoms participate in reactions.\n\n\n\n\n\nName\nType\nDescription\nDefault\n\n\n\n\ndir\nstr\nDirectory of KIMMDY run\nrequired\n\n\nopen_plot\nbool\nOpen plot in default system viewer.\nFalse",
+    "crumbs": [
+      "Getting Started",
+      "Reference",
+      "Python API",
+      "Other Modules",
+      "analysis"
+    ]
+  },
+  {
+    "objectID": "_reference/analysis.html#functions",
+    "href": "_reference/analysis.html#functions",
+    "title": "analysis",
+    "section": "",
+    "text": "Name\nDescription\n\n\n\n\nconcat_traj\nFind and concatenate trajectories (.xtc files) from a KIMMDY run into one trajectory.\n\n\nentry_point_analysis\nAnalyse existing KIMMDY runs.\n\n\nget_analysis_cmdline_args\nParse command line arguments.\n\n\nget_analysis_dir\nGet analysis directory for a KIMMDY run.\n\n\nplot_energy\nPlot GROMACS energy for a KIMMDY run.\n\n\nplot_rates\nPlot rates of all possible reactions for each ‘decide_recipe’ step.\n\n\nradical_migration\nPlot population of radicals for a KIMMDY run.\n\n\nradical_population\nPlot population of radicals for a KIMMDY run.\n\n\nreaction_participation\nPlot which atoms participate in reactions.\n\n\nruntime_analysis\nPlot which atoms participate in reactions.\n\n\n\n\n\nanalysis.concat_traj(dir, filetype, steps, open_vmd=False, output_group=None)\nFind and concatenate trajectories (.xtc files) from a KIMMDY run into one trajectory. The concatenated trajectory is centered and pbc corrected.\n\n\n\n\n\nName\nType\nDescription\nDefault\n\n\n\n\ndir\nstr\nDirectory to search for subdirectories\nrequired\n\n\nsteps\nUnion[list[str], str]\nList of steps e.g. [“equilibrium”, “production”]. Or a string “all” to return all subdirectories\nrequired\n\n\nopen_vmd\nbool\nOpen concatenated trajectory in VMD\nFalse\n\n\noutput_group\nOptional[str]\nindex group for output. Default is “Protein” for xtc and “System” for trr.\nNone\n\n\n\n\n\n\n\nanalysis.entry_point_analysis()\nAnalyse existing KIMMDY runs.\n\n\n\nanalysis.get_analysis_cmdline_args()\nParse command line arguments.\n\n\n\n\n\nType\nDescription\n\n\n\n\nParsed command line arguments\n\n\n\n\n\n\n\n\nanalysis.get_analysis_dir(dir)\nGet analysis directory for a KIMMDY run.\nCreates the directory if it does not exist.\n\n\n\n\n\nName\nType\nDescription\nDefault\n\n\n\n\ndir\nPath\nDirectory of KIMMDY run\nrequired\n\n\n\n\n\n\n\n\n\nType\nDescription\n\n\n\n\nPath to analysis directory\n\n\n\n\n\n\n\n\nanalysis.plot_energy(dir, steps, terms, open_plot=False)\nPlot GROMACS energy for a KIMMDY run.\n\n\n\n\n\nName\nType\nDescription\nDefault\n\n\n\n\ndir\nstr\nDirectory to search for subdirectories\nrequired\n\n\nsteps\nUnion[list[str], str]\nList of steps e.g. [“equilibrium”, “production”]. Or a string “all” to return all subdirectories. Default is “all”.\nrequired\n\n\nterms\nlist[str]\nTerms from gmx energy that will be plotted. Uses ‘Potential’ by default.\nrequired\n\n\nopen_plot\nbool\nOpen plot in default system viewer.\nFalse\n\n\n\n\n\n\n\nanalysis.plot_rates(dir)\nPlot rates of all possible reactions for each ‘decide_recipe’ step.\n\n\n\n\n\nName\nType\nDescription\nDefault\n\n\n\n\ndir\nstr\nDirectory of KIMMDY run\nrequired\n\n\n\n\n\n\n\nanalysis.radical_migration(dirs, type='qualitative', cutoff=1)\nPlot population of radicals for a KIMMDY run.\n\n\n\n\n\nName\nType\nDescription\nDefault\n\n\n\n\ndirs\nlist[str]\nKIMMDY run directories to be analysed.\nrequired\n\n\ntype\nstr\nHow to analyse radical migration. Available are ‘qualitative’,‘occurence’ and ‘min_rate’“,\n'qualitative'\n\n\ncutoff\nint\nIgnore migration between two atoms if it happened less often than the specified value.\n1\n\n\n\n\n\n\n\nanalysis.radical_population(dir, population_type='frequency', steps='all', select_atoms='protein', open_plot=False, open_vmd=False)\nPlot population of radicals for a KIMMDY run.\n\n\n\n\n\nName\nType\nDescription\nDefault\n\n\n\n\ndir\nstr\nKIMMDY run directory to be analysed.\nrequired\n\n\npopulation_type\nstr\nHow to calculate the fractional radical occupancy. Available are ‘frequency’ and ‘time’\n'frequency'\n\n\nsteps\nUnion[list[str], str]\nList of steps e.g. [“equilibrium”, “production”]. Or a string “all” to return all subdirectories. Default is “all”.\n'all'\n\n\nselect_atoms\nstr\nAtoms chosen for radical population analysis, default is protein (uses MDAnalysis selection syntax)\n'protein'\n\n\nopen_plot\nbool\nOpen plot in default system viewer.\nFalse\n\n\nopen_vmd\nbool\nOpen a pdb in VMD with the radical occupation as B-factors.\nFalse\n\n\n\n\n\n\n\nanalysis.reaction_participation(dir, open_plot=False)\nPlot which atoms participate in reactions.\n\n\n\n\n\nName\nType\nDescription\nDefault\n\n\n\n\ndir\nstr\nDirectory of KIMMDY run\nrequired\n\n\nopen_plot\nbool\nOpen plot in default system viewer.\nFalse\n\n\n\n\n\n\n\nanalysis.runtime_analysis(dir, open_plot=False)\nPlot which atoms participate in reactions.\n\n\n\n\n\nName\nType\nDescription\nDefault\n\n\n\n\ndir\nstr\nDirectory of KIMMDY run\nrequired\n\n\nopen_plot\nbool\nOpen plot in default system viewer.\nFalse",
+    "crumbs": [
+      "Getting Started",
+      "Reference",
+      "Python API",
+      "Other Modules",
+      "analysis"
     ]
   },
   {
@@ -299,12 +772,6 @@
     "title": "References",
     "section": "",
     "text": "Options of the main KIMMDY input file\n\n\n\nArguments of all KIMMDY parts.\n\n\n\nStart KIMMDY from a python script or the command line\n\n\n\ncmd\nFunctions for starting KIMMDY either from python or the command line.\n\n\n\n\n\n\nTopology modules\n\n\n\ntopology.topology\n\n\n\ntopology.ff\n\n\n\ntopology.utils\n\n\n\ntopology.atomic\nAtomic datatypes for the topology such as Atom, Bond, Angle, Dihedral, etc.\n\n\nparsing.TopologyDict\nA raw representation of a topology file returned by read_top.\n\n\n\n\n\n\nModules\n\n\n\nanalysis\nAnalysis tools for KIMMDY runs.\n\n\ncmd\nFunctions for starting KIMMDY either from python or the command line.\n\n\nconfig\nRead and validate kimmdy.yml configuration files\n\n\nconstants\nConstants used throughout KIMMDY\n\n\ncoordinates\ncoordinate, topology and plumed modification functions\n\n\nkmc\nKinetic Monte Carlo (KMC) classes and functions.\n\n\nparsing\nAll read_&lt;…&gt; and write_&lt;…&gt; functions.\n\n\nplugins\nPlugin base classes and basic instances thereof.\n\n\nrecipe\nContains the Reaction Recipe, RecipeStep and RecipeCollection.\n\n\nrunmanager\nThe Runmanager is the main entry point of the program.\n\n\nschema\nHandle the schema for the config file.\n\n\ntasks\nThe tasks module holds the TaskFiles class which organizes input and\n\n\ntools\nStandalone tools that are complementary to KIMMDY.\n\n\nutils\nUtilities for building plugins, shell convenience functions and GROMACS related functions\n\n\n\n\n\n\nReaction plugins bundled with KIMMDY and the protocol to add a new reaction plugin to KIMMDY\n\n\n\nhomolysis.reaction.Homolysis\nHomolytic bond breaking leading to 2 radicals.\n\n\nhat_naive.reaction.NaiveHAT\nNaive HAT reaction, selects hydrogens at random\n\n\ndummyreaction.reaction.DummyReaction\nDummy reaction, returns empty RecipeCollection",
-=======
-    "objectID": "_reference/index.html",
-    "href": "_reference/index.html",
-    "title": "References",
-    "section": "",
-    "text": "Options of the main KIMMDY input file\n\n\n\nArguments of all KIMMDY parts.\n\n\n\nStart KIMMDY from a python script or the command line\n\n\n\ncmd\nFunctions for starting KIMMDY either from python or the command line.\n\n\n\n\n\n\nTopology modules\n\n\n\ntopology.topology\n\n\n\ntopology.ff\n\n\n\ntopology.utils\n\n\n\ntopology.atomic\nAtomic datatypes for the topology such as Atom, Bond, Angle, Dihedral, etc.\n\n\nparsing.TopologyDict\nA raw representation of a topology file returned by read_top.\n\n\n\n\n\n\nModules\n\n\n\nanalysis\nAnalysis tools for KIMMDY runs.\n\n\ncmd\nFunctions for starting KIMMDY either from python or the command line.\n\n\nconfig\nRead and validate kimmdy.yml configuration files\n\n\nconstants\nConstants used throughout KIMMDY\n\n\ncoordinates\ncoordinate, topology and plumed modification functions\n\n\nkmc\nKinetic Monte Carlo (KMC) classes and functions.\n\n\nparsing\nAll read_&lt;…&gt; and write_&lt;…&gt; functions.\n\n\nplugins\nPlugin base classes and basic instances thereof.\n\n\nrecipe\nContains the Reaction Recipe, RecipeStep and RecipeCollection.\n\n\nrunmanager\nThe Runmanager is the main entry point of the program.\n\n\nschema\nHandle the schema for the config file.\n\n\ntasks\nThe tasks module holds the TaskFiles class which organizes input and\n\n\ntools\nStandalone tools that are complementary to KIMMDY.\n\n\nutils\nUtilities for building plugins, shell convenience functions and GROMACS related functions\n\n\n\n\n\n\nReaction plugins bundled with KIMMDY and the protocol to add a new reaction plugin to KIMMDY\n\n\n\nhomolysis.reaction.Homolysis\nHomolytic bond breaking leading to 2 radicals.\n\n\nhat_naive.reaction.NaiveHAT\nNaive HAT reaction, selects hydrogens at random\n\n\ndummyreaction.reaction.DummyReaction\nDummy reaction, returns empty RecipeCollection",
     "crumbs": [
       "Getting Started",
       "Reference"
@@ -316,27 +783,12 @@
     "title": "References",
     "section": "",
     "text": "Options of the main KIMMDY input file",
->>>>>>> 505c823a
     "crumbs": [
       "Getting Started",
       "Reference"
     ]
   },
   {
-<<<<<<< HEAD
-    "objectID": "_reference/index.html#input-file",
-    "href": "_reference/index.html#input-file",
-    "title": "References",
-    "section": "",
-    "text": "Options of the main KIMMDY input file",
-    "crumbs": [
-      "Getting Started",
-      "Reference"
-    ]
-  },
-  {
-=======
->>>>>>> 505c823a
     "objectID": "_reference/index.html#command-line-interface",
     "href": "_reference/index.html#command-line-interface",
     "title": "References",
@@ -392,58 +844,45 @@
     ]
   },
   {
-    "objectID": "_reference/config.html",
-    "href": "_reference/config.html",
-    "title": "config",
-    "section": "",
-    "text": "config\nRead and validate kimmdy.yml configuration files and package into a parsed format for internal use.\n\n\n\n\n\nName\nDescription\n\n\n\n\nConfig\nInternal representation of the configuration generated\n\n\n\n\n\nconfig.Config(self, input_file=None, opts=None, scheme=None, section='config', logfile=None, loglevel=None)\nInternal representation of the configuration generated from the input file, which enables validation before running and computationally expensive operations.\n\n\n\n\n\nName\nType\nDescription\nDefault\n\n\n\n\ninput_file\nPath | None\nPath to the config yaml file.\nNone\n\n\nrecursive_dict\n\nFor internal use only, used in reading settings in recursively.\nrequired\n\n\nscheme\ndict | None\ndict containing types and defaults for casting and validating settings.\nNone\n\n\nsection\nstr\ncurrent section e.g. to determine the level of recursion in nested configs e.g. “config”, “config.mds” or “config.reactions.homolysis”\n'config'\n\n\n\n\n\n\n\n\n\nName\nDescription\n\n\n\n\nattr\nGet the value of a specific attribute.\n\n\nget_attributes\nGet a list of all attributes without hidden ones (_&lt;…&gt;).\n\n\n\n\n\nconfig.Config.attr(attribute)\nGet the value of a specific attribute. Alias for self.__getattribute__\n\n\n\nconfig.Config.get_attributes()\nGet a list of all attributes without hidden ones (_&lt;…&gt;).\n\n\n\n\n\n\n\n\n\nName\nDescription\n\n\n\n\nconfigure_logger\nConfigure logging.\n\n\n\n\n\nconfig.configure_logger(config)\nConfigure logging.\n\n\n\n\n\nName\nType\nDescription\nDefault\n\n\n\n\nconfig\nConfig\nconfiguration that contains log.level and log.file\nrequired",
-    "crumbs": [
-      "Getting Started",
-      "Reference",
-      "Python API",
-      "Other Modules",
-      "config"
-    ]
-  },
-  {
-    "objectID": "_reference/config.html#classes",
-    "href": "_reference/config.html#classes",
-    "title": "config",
-    "section": "",
-    "text": "Name\nDescription\n\n\n\n\nConfig\nInternal representation of the configuration generated\n\n\n\n\n\nconfig.Config(self, input_file=None, opts=None, scheme=None, section='config', logfile=None, loglevel=None)\nInternal representation of the configuration generated from the input file, which enables validation before running and computationally expensive operations.\n\n\n\n\n\nName\nType\nDescription\nDefault\n\n\n\n\ninput_file\nPath | None\nPath to the config yaml file.\nNone\n\n\nrecursive_dict\n\nFor internal use only, used in reading settings in recursively.\nrequired\n\n\nscheme\ndict | None\ndict containing types and defaults for casting and validating settings.\nNone\n\n\nsection\nstr\ncurrent section e.g. to determine the level of recursion in nested configs e.g. “config”, “config.mds” or “config.reactions.homolysis”\n'config'\n\n\n\n\n\n\n\n\n\nName\nDescription\n\n\n\n\nattr\nGet the value of a specific attribute.\n\n\nget_attributes\nGet a list of all attributes without hidden ones (_&lt;…&gt;).\n\n\n\n\n\nconfig.Config.attr(attribute)\nGet the value of a specific attribute. Alias for self.__getattribute__\n\n\n\nconfig.Config.get_attributes()\nGet a list of all attributes without hidden ones (_&lt;…&gt;).",
-    "crumbs": [
-      "Getting Started",
-      "Reference",
-      "Python API",
-      "Other Modules",
-      "config"
-    ]
-  },
-  {
-    "objectID": "_reference/config.html#functions",
-    "href": "_reference/config.html#functions",
-    "title": "config",
-    "section": "",
-    "text": "Name\nDescription\n\n\n\n\nconfigure_logger\nConfigure logging.\n\n\n\n\n\nconfig.configure_logger(config)\nConfigure logging.\n\n\n\n\n\nName\nType\nDescription\nDefault\n\n\n\n\nconfig\nConfig\nconfiguration that contains log.level and log.file\nrequired",
-    "crumbs": [
-      "Getting Started",
-      "Reference",
-      "Python API",
-      "Other Modules",
-      "config"
-    ]
-  },
-  {
-<<<<<<< HEAD
-    "objectID": "guide/tutorials/modify-topology.html",
-    "href": "guide/tutorials/modify-topology.html",
-    "title": "Modify a Topology",
-    "section": "",
-    "text": "In this tutorial we will check out different ways to process GROMACS topology files with the command-line interface kimmdy-modify-top. Use kimmdy-modify-top -h to see the arguments you can pass to it for your kimmdy version. The python API can be found in the Reference. You need a GROMACS installation and an environment with kimmdy for the tutorial.\n\nParameterize a Molecule with Grappa\nTo parameterize a molecule with grappa using kimmdy-modify-top, you first need to have a GROMACS topology file for your system. Here, we will use a Ace-Ala-Nme peptide. First, download the peptide pdb and create a topology file using a grappa-compatible force field.\n# set up your directory\nmkdir &lt;tutorial-directory&gt;\ncd  &lt;tutorial-directory&gt;\n# use an environment with kimmdy\n# download files and create topology\nwget https://graeter-group.github.io/kimmdy/guide/tutorials/modify-topology-files/pep.pdb\ngmx pdb2gmx -f pep.pdb -ignh  # select an appropriate force field from which partial charges and LJ parameters will be taken, e.g. amber99sbildn\nNext, re-parameterize the peptide with grappa and check out the resulting topology file. Make sure to change the values for -grappa_tag and grappa_charge_model if the defaults are not applicable.\n# parameterize peptide with grappa\nkimmdy-modify-top topol.top topol_grappa.top -p\n# check out the output file; use a text editor of your choice\ngedit topol_grappa.top\nFor this task you can also use the command-line interface of grappa grappa-gmx. The same results as with the kimmdy-modify-top command above can be achieved with the command below.\ngrappa_gmx -f topol.top -o topol_grappa.top -t 'latest' -c 'amber99'\nYou will notice many changes compared to the topology file generated by gmx pdb2gmx. First, all includes were resolved to create a standalone topology file. That’s the reason for having the [ atomtypes ], [ bondtypes ] and other parameter definitions as well as ion and water topology definitions with [ moleculetype ], [atoms] and [bonds] sections.\nThe change through parameterization will become more apparent by comparing with a non-parameterized, converted topology file.\n# parameterize peptide\nkimmdy-modify-top topol.top topol_vanilla.top \n# compare results\nvimdiff topol_grappa.top topol_vanilla.top\nYou should see explicit parameters for bonds, angles dihedrals (e.g 2 1 5 6 9 180.0 1.5141575 1) in the grappa parameterized file while the non-parameterized file has implicit parameters which are defined in the interaction type section (2 1 5 6 9). If that’s the case, you have successfully parameterized a molecule with grappa and are finished with this section of the tutorial!\n\n\nRemove Hydrogens and parameterize for radical starting structures\nAn additional capability of the tool is to remove hydrogens to create radicals. Which hydrogen will be removed is defined by its atom nr in the topology file (first column). Additionally, the structure file has to be modified to get a compatible pair of structure and topology file. Look for the atom nr of the hydrogen connected to the Ala C-alpha and remove it. Keep the -p flag to reparameterize the molecule using grappa. Use a text editor or molecule visualization program to verify the successful removal of the hydrogen of choice. The nonbonded parameters all stay the same, except for the partial charge of the heavy atom from which the hydrogen is detached: The partial charge of the hydrogen will be added to the heavy atom upon removal of the hydrogen.\n# remove hydrogen and re-parameterize peptide with grappa\nkimmdy-modify-top topol.top topol_grappa_CA.top -p -c conf.gro -r &lt;hydrogen nr&gt;\n# look at the result\nTo see how removal of a hydrogen changes the minimum energy structure, run a minimization on both the native and radical peptide. Most strikingly, you should see the radical C-alpha become planar, as expected from QM calculations. Use the mdp file mentioned below. Both structures are also shown in molstar panels.\n\n\nGROMACS mdp file (minim.mdp)\n\n\n\nminim.mdp\n\n\n; minim.mdp - used as input into grompp to generate em.tpr\n; Parameters describing what to do, when to stop and what to save\nintegrator  = steep         ; Algorithm (steep = steepest descent minimization)\nemtol       = 10.0        ; Stop minimization when the maximum force &lt; 10.0 kJ/mol/nm\nemstep      = 0.01          ; Minimization step size\nnsteps      = 50000         ; Maximum number of (minimization) steps to perform\n\n; Parameters describing how to find the neighbors of each atom and how to calculate the interactions\nnstlist         = 1         ; Frequency to update the neighbor list and long range forces\ncutoff-scheme   = Verlet    ; Buffered neighbor searching\nns_type         = grid      ; Method to determine neighbor list (simple, grid)\ncoulombtype     = PME       ; Treatment of long range electrostatic interactions\nrcoulomb        = 1.0       ; Short-range electrostatic cut-off\nrvdw            = 1.0       ; Short-range Van der Waals cut-off\npbc             = xyz       ; Periodic Boundary Conditions in all 3 dimensions\n\n\n# minimize radical peptide\ngmx editconf -f topol_grappa_CA.gro -o topol_grappa_CA_box.gro -d 1 -bt cubic\ngmx grompp -f minim.mdp -c topol_grappa_CA_box.gro -p topol_grappa_CA.top -o minim.tpr\ngmx mdrun -deffnm minim\n# do the same for the native peptide\n# look at the result\n\nMinimized structure of native peptide\n    \n    \n    \n\n\nMinimized structure with deleted hydrogen\n    \n    \n    \n\n\n\n\n\n\nThis has only been validated for proteins but the implementation is designed to provide a general solution. Hence, non-verified and possibly wrong parameters can easily be generated. For further information, refer to appendix of the original grappa paper.\n\n\n\n\n\n\n\n\n\nWhen using the option to remove hydrogens, make sure to keep a distance of at least 16-20 bonds (corresponding to 2 times the field-of-view of the grappa model) between radicals because grappa is not trained on systems with multiple radicals.\n\n\n\n\n\n\nComplex Parameterization\n\n\n\n\n\n\nWhile parsing a topology file, molecules that are neither water nor ions (as identified by the molecule name) are grouped in the Reactive molecule. This Reactive molecule is passed to grappa for parameterization. For topologies with multiple solute components such as protein:DNA complexes or membrane proteins as well as files where the default recognition of water and ions does not work, you can explicitly define included and excluded moleculetypes in the topology. The includes and excludes are supplied as .csv files.\n\n\n\n\n\n\n\n Back to top",
-    "crumbs": [
-      "Getting Started",
-      "Tutorials",
-      "Modify a Topology"
+    "objectID": "_reference/utils.html",
+    "href": "_reference/utils.html",
+    "title": "utils",
+    "section": "",
+    "text": "utils\nUtilities for building plugins, shell convenience functions and GROMACS related functions\n\n\n\n\n\nName\nDescription\n\n\n\n\nTopologyAtomAddress\nAddress to an atom in the topology.\n\n\n\n\n\n\n\n\n\nName\nDescription\n\n\n\n\ncheck_gmx_version\nCheck for an existing gromacs installation.\n\n\nget_atominfo_from_atomnrs\nUse topology atoms section to convert from atomnr to atomtype\n\n\nget_atomnrs_from_plumedid\nConvert from plumedid to atomnr, information from the plumed file is used.\n\n\nget_bondprm_from_atomtypes\nReturns bond parameters (b0, kb) for a set of two atomtypes.\n\n\nget_edissoc_from_atomnames\nReturns dissociation energy E_dissoc for a set of two atomnames.\n\n\nget_gmx_dir\nReturns the path to the gromacs installation\n\n\nget_shell_stdout\nRun command in shell and capture stdout.\n\n\nget_task_directories\ncreate list of subdirectories that match the tasks.\n\n\nmorse_transition_rate\nCalculates reaction rate constant for a bond breaking event.\n\n\nrun_gmx\nRun GROMACS command in shell.\n\n\nrun_shell_cmd\nRun command in shell.\n\n\ntruncate_sim_files\nTruncates latest trr, xtc, edr, and gro to the time to a previous\n\n\n\n\n\nutils.check_gmx_version(config)\nCheck for an existing gromacs installation.\nIf PLUMED is meant to be used it additionally checks for the keyword ‘MODIFIED’ or ‘plumed’ in the version name.\nIf slow growth pairs are used, it checks for gromacs version &gt;= 2023.2\n\n\n\nutils.get_atominfo_from_atomnrs(atomnrs, top)\nUse topology atoms section to convert from atomnr to atomtype\n\n\n\nutils.get_atomnrs_from_plumedid(plumedid, plumed)\nConvert from plumedid to atomnr, information from the plumed file is used.\n\n\n\n\n\nName\nType\nDescription\nDefault\n\n\n\n\nplumedid\nstr\nIdentifier from a plumed input file (e.g d0).\nrequired\n\n\nplumed\nPlumed_dict\nParsed plumed input file\nrequired\n\n\n\n\n\n\n\nutils.get_bondprm_from_atomtypes(atomtypes, ffbonded)\nReturns bond parameters (b0, kb) for a set of two atomtypes.\n\n\n\n\n\nName\nType\nDescription\nDefault\n\n\n\n\natomtypes\nlist[str]\nTwo atomtypes as defined in the respective force field\nrequired\n\n\nffbonded\ndict\nForce field ffbonded.itp file parsed through the rtp parser\nrequired\n\n\n\n\n\n\n\nutils.get_edissoc_from_atomnames(atomnames, edissoc, residue='_')\nReturns dissociation energy E_dissoc for a set of two atomnames.\n\n\n\n\n\nName\nType\nDescription\nDefault\n\n\n\n\natomnames\nlist[str]\nTwo atomnames as defined in the respective force field\nrequired\n\n\nedissoc\ndict\nParsed file with dissociation energies per bond between two atomtypes or elements\nrequired\n\n\nresidue\nstr\nResidue for which the atomnames are defined\n'_'\n\n\n\n\n\n\n\nutils.get_gmx_dir(gromacs_alias='gmx')\nReturns the path to the gromacs installation\n\n\n\nutils.get_shell_stdout(s)\nRun command in shell and capture stdout.\n\n\n\nutils.get_task_directories(dir, tasks='all')\ncreate list of subdirectories that match the tasks. If tasks is “all”, all subdirectories are returned.\n\n\n\n\n\nName\nType\nDescription\nDefault\n\n\n\n\ndir\nPath\nDirectory to search for subdirectories\nrequired\n\n\ntasks\nUnion[list[str], str]\nList of steps e.g. [“equilibrium”, “production”]. Or a string “all” to return all subdirectories\n'all'\n\n\n\n\n\n\n\nutils.morse_transition_rate(r_curr, r_0, dissociation_energy, k_f, frequency_factor=0.288, temperature=300)\nCalculates reaction rate constant for a bond breaking event.\nUses the Morse potential model for this calculation. For an array of bond distances of the same bond, first calculates the forces on the bond, then the minima and maxima of the shifted Morse potential to get an energy barrier and finally a reaction rate constant using the Arrhenius equation. For intramolecular reactions, the reaction rate constant is equal to the reaction rate.\nThe calculation should be according to the derivation in the original KIMMDY paper: DOI: 10.1021/acs.jctc.9b00786\n\n\n\n\n\nName\nType\nDescription\nDefault\n\n\n\n\nr_curr\nlist[float]\nBond distances for a single bond, typically from a time series.\nrequired\n\n\nr_0\nfloat\nEquilibrium bond length of the bond.\nrequired\n\n\ndissociation\n\nDissociation energy of the bond.\nrequired\n\n\nk_f\nfloat\nSpring constant of the bond.\nrequired\n\n\nfrequency_factor\nfloat\nPrefactor of the Arrhenius equation in [1/ps]. Default value from fitting averaged C_a - N data to gromacs data, see original KIMMDY paper Alternatively 1/2pi sqrt(k/m).\n0.288\n\n\ntemperature\nfloat\nTemperature for the Arrhenius equation in GROMACS units.\n300\n\n\n\n\n\n\n\nutils.run_gmx(s, cwd=None)\nRun GROMACS command in shell.\nAdds a ‘-quiet’ flag to the command and checks the return code.\n\n\n\nutils.run_shell_cmd(s, cwd=None)\nRun command in shell.\n\n\n\nutils.truncate_sim_files(files, time, keep_tail=True)\nTruncates latest trr, xtc, edr, and gro to the time to a previous point in time.\nThe files stay in place, the truncated tail is by default kept and renamed to ‘[…xtc].tail’\n\n\n\n\n\nName\nType\nDescription\nDefault\n\n\n\n\ntime\nOptional[float]\nTime in ps up to which the data should be truncated.\nrequired\n\n\nfiles\nTaskFiles\nTaskFiles to get the latest files.\nrequired",
+    "crumbs": [
+      "Getting Started",
+      "Reference",
+      "Python API",
+      "Other Modules",
+      "utils"
+    ]
+  },
+  {
+    "objectID": "_reference/utils.html#attributes",
+    "href": "_reference/utils.html#attributes",
+    "title": "utils",
+    "section": "",
+    "text": "Name\nDescription\n\n\n\n\nTopologyAtomAddress\nAddress to an atom in the topology.",
+    "crumbs": [
+      "Getting Started",
+      "Reference",
+      "Python API",
+      "Other Modules",
+      "utils"
+    ]
+  },
+  {
+    "objectID": "_reference/utils.html#functions",
+    "href": "_reference/utils.html#functions",
+    "title": "utils",
+    "section": "",
+    "text": "Name\nDescription\n\n\n\n\ncheck_gmx_version\nCheck for an existing gromacs installation.\n\n\nget_atominfo_from_atomnrs\nUse topology atoms section to convert from atomnr to atomtype\n\n\nget_atomnrs_from_plumedid\nConvert from plumedid to atomnr, information from the plumed file is used.\n\n\nget_bondprm_from_atomtypes\nReturns bond parameters (b0, kb) for a set of two atomtypes.\n\n\nget_edissoc_from_atomnames\nReturns dissociation energy E_dissoc for a set of two atomnames.\n\n\nget_gmx_dir\nReturns the path to the gromacs installation\n\n\nget_shell_stdout\nRun command in shell and capture stdout.\n\n\nget_task_directories\ncreate list of subdirectories that match the tasks.\n\n\nmorse_transition_rate\nCalculates reaction rate constant for a bond breaking event.\n\n\nrun_gmx\nRun GROMACS command in shell.\n\n\nrun_shell_cmd\nRun command in shell.\n\n\ntruncate_sim_files\nTruncates latest trr, xtc, edr, and gro to the time to a previous\n\n\n\n\n\nutils.check_gmx_version(config)\nCheck for an existing gromacs installation.\nIf PLUMED is meant to be used it additionally checks for the keyword ‘MODIFIED’ or ‘plumed’ in the version name.\nIf slow growth pairs are used, it checks for gromacs version &gt;= 2023.2\n\n\n\nutils.get_atominfo_from_atomnrs(atomnrs, top)\nUse topology atoms section to convert from atomnr to atomtype\n\n\n\nutils.get_atomnrs_from_plumedid(plumedid, plumed)\nConvert from plumedid to atomnr, information from the plumed file is used.\n\n\n\n\n\nName\nType\nDescription\nDefault\n\n\n\n\nplumedid\nstr\nIdentifier from a plumed input file (e.g d0).\nrequired\n\n\nplumed\nPlumed_dict\nParsed plumed input file\nrequired\n\n\n\n\n\n\n\nutils.get_bondprm_from_atomtypes(atomtypes, ffbonded)\nReturns bond parameters (b0, kb) for a set of two atomtypes.\n\n\n\n\n\nName\nType\nDescription\nDefault\n\n\n\n\natomtypes\nlist[str]\nTwo atomtypes as defined in the respective force field\nrequired\n\n\nffbonded\ndict\nForce field ffbonded.itp file parsed through the rtp parser\nrequired\n\n\n\n\n\n\n\nutils.get_edissoc_from_atomnames(atomnames, edissoc, residue='_')\nReturns dissociation energy E_dissoc for a set of two atomnames.\n\n\n\n\n\nName\nType\nDescription\nDefault\n\n\n\n\natomnames\nlist[str]\nTwo atomnames as defined in the respective force field\nrequired\n\n\nedissoc\ndict\nParsed file with dissociation energies per bond between two atomtypes or elements\nrequired\n\n\nresidue\nstr\nResidue for which the atomnames are defined\n'_'\n\n\n\n\n\n\n\nutils.get_gmx_dir(gromacs_alias='gmx')\nReturns the path to the gromacs installation\n\n\n\nutils.get_shell_stdout(s)\nRun command in shell and capture stdout.\n\n\n\nutils.get_task_directories(dir, tasks='all')\ncreate list of subdirectories that match the tasks. If tasks is “all”, all subdirectories are returned.\n\n\n\n\n\nName\nType\nDescription\nDefault\n\n\n\n\ndir\nPath\nDirectory to search for subdirectories\nrequired\n\n\ntasks\nUnion[list[str], str]\nList of steps e.g. [“equilibrium”, “production”]. Or a string “all” to return all subdirectories\n'all'\n\n\n\n\n\n\n\nutils.morse_transition_rate(r_curr, r_0, dissociation_energy, k_f, frequency_factor=0.288, temperature=300)\nCalculates reaction rate constant for a bond breaking event.\nUses the Morse potential model for this calculation. For an array of bond distances of the same bond, first calculates the forces on the bond, then the minima and maxima of the shifted Morse potential to get an energy barrier and finally a reaction rate constant using the Arrhenius equation. For intramolecular reactions, the reaction rate constant is equal to the reaction rate.\nThe calculation should be according to the derivation in the original KIMMDY paper: DOI: 10.1021/acs.jctc.9b00786\n\n\n\n\n\nName\nType\nDescription\nDefault\n\n\n\n\nr_curr\nlist[float]\nBond distances for a single bond, typically from a time series.\nrequired\n\n\nr_0\nfloat\nEquilibrium bond length of the bond.\nrequired\n\n\ndissociation\n\nDissociation energy of the bond.\nrequired\n\n\nk_f\nfloat\nSpring constant of the bond.\nrequired\n\n\nfrequency_factor\nfloat\nPrefactor of the Arrhenius equation in [1/ps]. Default value from fitting averaged C_a - N data to gromacs data, see original KIMMDY paper Alternatively 1/2pi sqrt(k/m).\n0.288\n\n\ntemperature\nfloat\nTemperature for the Arrhenius equation in GROMACS units.\n300\n\n\n\n\n\n\n\nutils.run_gmx(s, cwd=None)\nRun GROMACS command in shell.\nAdds a ‘-quiet’ flag to the command and checks the return code.\n\n\n\nutils.run_shell_cmd(s, cwd=None)\nRun command in shell.\n\n\n\nutils.truncate_sim_files(files, time, keep_tail=True)\nTruncates latest trr, xtc, edr, and gro to the time to a previous point in time.\nThe files stay in place, the truncated tail is by default kept and renamed to ‘[…xtc].tail’\n\n\n\n\n\nName\nType\nDescription\nDefault\n\n\n\n\ntime\nOptional[float]\nTime in ps up to which the data should be truncated.\nrequired\n\n\nfiles\nTaskFiles\nTaskFiles to get the latest files.\nrequired",
+    "crumbs": [
+      "Getting Started",
+      "Reference",
+      "Python API",
+      "Other Modules",
+      "utils"
     ]
   },
   {
@@ -507,68 +946,88 @@
     ]
   },
   {
-    "objectID": "_reference/analysis.html",
-    "href": "_reference/analysis.html",
-    "title": "analysis",
-    "section": "",
-    "text": "analysis\nAnalysis tools for KIMMDY runs. For command line usage, run kimmdy-analysis -h.\n\n\n\n\n\nName\nDescription\n\n\n\n\nconcat_traj\nFind and concatenate trajectories (.xtc files) from a KIMMDY run into one trajectory.\n\n\nentry_point_analysis\nAnalyse existing KIMMDY runs.\n\n\nget_analysis_cmdline_args\nParse command line arguments.\n\n\nget_analysis_dir\nGet analysis directory for a KIMMDY run.\n\n\nplot_energy\nPlot GROMACS energy for a KIMMDY run.\n\n\nplot_rates\nPlot rates of all possible reactions for each ‘decide_recipe’ step.\n\n\nradical_migration\nPlot population of radicals for a KIMMDY run.\n\n\nradical_population\nPlot population of radicals for a KIMMDY run.\n\n\nreaction_participation\nPlot which atoms participate in reactions.\n\n\nruntime_analysis\nPlot which atoms participate in reactions.\n\n\n\n\n\nanalysis.concat_traj(dir, filetype, steps, open_vmd=False, output_group=None)\nFind and concatenate trajectories (.xtc files) from a KIMMDY run into one trajectory. The concatenated trajectory is centered and pbc corrected.\n\n\n\n\n\nName\nType\nDescription\nDefault\n\n\n\n\ndir\nstr\nDirectory to search for subdirectories\nrequired\n\n\nsteps\nUnion[list[str], str]\nList of steps e.g. [“equilibrium”, “production”]. Or a string “all” to return all subdirectories\nrequired\n\n\nopen_vmd\nbool\nOpen concatenated trajectory in VMD\nFalse\n\n\noutput_group\nOptional[str]\nindex group for output. Default is “Protein” for xtc and “System” for trr.\nNone\n\n\n\n\n\n\n\nanalysis.entry_point_analysis()\nAnalyse existing KIMMDY runs.\n\n\n\nanalysis.get_analysis_cmdline_args()\nParse command line arguments.\n\n\n\n\n\nType\nDescription\n\n\n\n\nParsed command line arguments\n\n\n\n\n\n\n\n\nanalysis.get_analysis_dir(dir)\nGet analysis directory for a KIMMDY run.\nCreates the directory if it does not exist.\n\n\n\n\n\nName\nType\nDescription\nDefault\n\n\n\n\ndir\nPath\nDirectory of KIMMDY run\nrequired\n\n\n\n\n\n\n\n\n\nType\nDescription\n\n\n\n\nPath to analysis directory\n\n\n\n\n\n\n\n\nanalysis.plot_energy(dir, steps, terms, open_plot=False)\nPlot GROMACS energy for a KIMMDY run.\n\n\n\n\n\nName\nType\nDescription\nDefault\n\n\n\n\ndir\nstr\nDirectory to search for subdirectories\nrequired\n\n\nsteps\nUnion[list[str], str]\nList of steps e.g. [“equilibrium”, “production”]. Or a string “all” to return all subdirectories. Default is “all”.\nrequired\n\n\nterms\nlist[str]\nTerms from gmx energy that will be plotted. Uses ‘Potential’ by default.\nrequired\n\n\nopen_plot\nbool\nOpen plot in default system viewer.\nFalse\n\n\n\n\n\n\n\nanalysis.plot_rates(dir)\nPlot rates of all possible reactions for each ‘decide_recipe’ step.\n\n\n\n\n\nName\nType\nDescription\nDefault\n\n\n\n\ndir\nstr\nDirectory of KIMMDY run\nrequired\n\n\n\n\n\n\n\nanalysis.radical_migration(dirs, type='qualitative', cutoff=1)\nPlot population of radicals for a KIMMDY run.\n\n\n\n\n\nName\nType\nDescription\nDefault\n\n\n\n\ndirs\nlist[str]\nKIMMDY run directories to be analysed.\nrequired\n\n\ntype\nstr\nHow to analyse radical migration. Available are ‘qualitative’,‘occurence’ and ‘min_rate’“,\n'qualitative'\n\n\ncutoff\nint\nIgnore migration between two atoms if it happened less often than the specified value.\n1\n\n\n\n\n\n\n\nanalysis.radical_population(dir, population_type='frequency', steps='all', select_atoms='protein', open_plot=False, open_vmd=False)\nPlot population of radicals for a KIMMDY run.\n\n\n\n\n\nName\nType\nDescription\nDefault\n\n\n\n\ndir\nstr\nKIMMDY run directory to be analysed.\nrequired\n\n\npopulation_type\nstr\nHow to calculate the fractional radical occupancy. Available are ‘frequency’ and ‘time’\n'frequency'\n\n\nsteps\nUnion[list[str], str]\nList of steps e.g. [“equilibrium”, “production”]. Or a string “all” to return all subdirectories. Default is “all”.\n'all'\n\n\nselect_atoms\nstr\nAtoms chosen for radical population analysis, default is protein (uses MDAnalysis selection syntax)\n'protein'\n\n\nopen_plot\nbool\nOpen plot in default system viewer.\nFalse\n\n\nopen_vmd\nbool\nOpen a pdb in VMD with the radical occupation as B-factors.\nFalse\n\n\n\n\n\n\n\nanalysis.reaction_participation(dir, open_plot=False)\nPlot which atoms participate in reactions.\n\n\n\n\n\nName\nType\nDescription\nDefault\n\n\n\n\ndir\nstr\nDirectory of KIMMDY run\nrequired\n\n\nopen_plot\nbool\nOpen plot in default system viewer.\nFalse\n\n\n\n\n\n\n\nanalysis.runtime_analysis(dir, open_plot=False)\nPlot which atoms participate in reactions.\n\n\n\n\n\nName\nType\nDescription\nDefault\n\n\n\n\ndir\nstr\nDirectory of KIMMDY run\nrequired\n\n\nopen_plot\nbool\nOpen plot in default system viewer.\nFalse",
-    "crumbs": [
-      "Getting Started",
-      "Reference",
-      "Python API",
-      "Other Modules",
-      "analysis"
-    ]
-  },
-  {
-    "objectID": "_reference/analysis.html#functions",
-    "href": "_reference/analysis.html#functions",
-    "title": "analysis",
-    "section": "",
-    "text": "Name\nDescription\n\n\n\n\nconcat_traj\nFind and concatenate trajectories (.xtc files) from a KIMMDY run into one trajectory.\n\n\nentry_point_analysis\nAnalyse existing KIMMDY runs.\n\n\nget_analysis_cmdline_args\nParse command line arguments.\n\n\nget_analysis_dir\nGet analysis directory for a KIMMDY run.\n\n\nplot_energy\nPlot GROMACS energy for a KIMMDY run.\n\n\nplot_rates\nPlot rates of all possible reactions for each ‘decide_recipe’ step.\n\n\nradical_migration\nPlot population of radicals for a KIMMDY run.\n\n\nradical_population\nPlot population of radicals for a KIMMDY run.\n\n\nreaction_participation\nPlot which atoms participate in reactions.\n\n\nruntime_analysis\nPlot which atoms participate in reactions.\n\n\n\n\n\nanalysis.concat_traj(dir, filetype, steps, open_vmd=False, output_group=None)\nFind and concatenate trajectories (.xtc files) from a KIMMDY run into one trajectory. The concatenated trajectory is centered and pbc corrected.\n\n\n\n\n\nName\nType\nDescription\nDefault\n\n\n\n\ndir\nstr\nDirectory to search for subdirectories\nrequired\n\n\nsteps\nUnion[list[str], str]\nList of steps e.g. [“equilibrium”, “production”]. Or a string “all” to return all subdirectories\nrequired\n\n\nopen_vmd\nbool\nOpen concatenated trajectory in VMD\nFalse\n\n\noutput_group\nOptional[str]\nindex group for output. Default is “Protein” for xtc and “System” for trr.\nNone\n\n\n\n\n\n\n\nanalysis.entry_point_analysis()\nAnalyse existing KIMMDY runs.\n\n\n\nanalysis.get_analysis_cmdline_args()\nParse command line arguments.\n\n\n\n\n\nType\nDescription\n\n\n\n\nParsed command line arguments\n\n\n\n\n\n\n\n\nanalysis.get_analysis_dir(dir)\nGet analysis directory for a KIMMDY run.\nCreates the directory if it does not exist.\n\n\n\n\n\nName\nType\nDescription\nDefault\n\n\n\n\ndir\nPath\nDirectory of KIMMDY run\nrequired\n\n\n\n\n\n\n\n\n\nType\nDescription\n\n\n\n\nPath to analysis directory\n\n\n\n\n\n\n\n\nanalysis.plot_energy(dir, steps, terms, open_plot=False)\nPlot GROMACS energy for a KIMMDY run.\n\n\n\n\n\nName\nType\nDescription\nDefault\n\n\n\n\ndir\nstr\nDirectory to search for subdirectories\nrequired\n\n\nsteps\nUnion[list[str], str]\nList of steps e.g. [“equilibrium”, “production”]. Or a string “all” to return all subdirectories. Default is “all”.\nrequired\n\n\nterms\nlist[str]\nTerms from gmx energy that will be plotted. Uses ‘Potential’ by default.\nrequired\n\n\nopen_plot\nbool\nOpen plot in default system viewer.\nFalse\n\n\n\n\n\n\n\nanalysis.plot_rates(dir)\nPlot rates of all possible reactions for each ‘decide_recipe’ step.\n\n\n\n\n\nName\nType\nDescription\nDefault\n\n\n\n\ndir\nstr\nDirectory of KIMMDY run\nrequired\n\n\n\n\n\n\n\nanalysis.radical_migration(dirs, type='qualitative', cutoff=1)\nPlot population of radicals for a KIMMDY run.\n\n\n\n\n\nName\nType\nDescription\nDefault\n\n\n\n\ndirs\nlist[str]\nKIMMDY run directories to be analysed.\nrequired\n\n\ntype\nstr\nHow to analyse radical migration. Available are ‘qualitative’,‘occurence’ and ‘min_rate’“,\n'qualitative'\n\n\ncutoff\nint\nIgnore migration between two atoms if it happened less often than the specified value.\n1\n\n\n\n\n\n\n\nanalysis.radical_population(dir, population_type='frequency', steps='all', select_atoms='protein', open_plot=False, open_vmd=False)\nPlot population of radicals for a KIMMDY run.\n\n\n\n\n\nName\nType\nDescription\nDefault\n\n\n\n\ndir\nstr\nKIMMDY run directory to be analysed.\nrequired\n\n\npopulation_type\nstr\nHow to calculate the fractional radical occupancy. Available are ‘frequency’ and ‘time’\n'frequency'\n\n\nsteps\nUnion[list[str], str]\nList of steps e.g. [“equilibrium”, “production”]. Or a string “all” to return all subdirectories. Default is “all”.\n'all'\n\n\nselect_atoms\nstr\nAtoms chosen for radical population analysis, default is protein (uses MDAnalysis selection syntax)\n'protein'\n\n\nopen_plot\nbool\nOpen plot in default system viewer.\nFalse\n\n\nopen_vmd\nbool\nOpen a pdb in VMD with the radical occupation as B-factors.\nFalse\n\n\n\n\n\n\n\nanalysis.reaction_participation(dir, open_plot=False)\nPlot which atoms participate in reactions.\n\n\n\n\n\nName\nType\nDescription\nDefault\n\n\n\n\ndir\nstr\nDirectory of KIMMDY run\nrequired\n\n\nopen_plot\nbool\nOpen plot in default system viewer.\nFalse\n\n\n\n\n\n\n\nanalysis.runtime_analysis(dir, open_plot=False)\nPlot which atoms participate in reactions.\n\n\n\n\n\nName\nType\nDescription\nDefault\n\n\n\n\ndir\nstr\nDirectory of KIMMDY run\nrequired\n\n\nopen_plot\nbool\nOpen plot in default system viewer.\nFalse",
-    "crumbs": [
-      "Getting Started",
-      "Reference",
-      "Python API",
-      "Other Modules",
-      "analysis"
-    ]
-  },
-  {
-    "objectID": "_reference/utils.html",
-    "href": "_reference/utils.html",
-    "title": "utils",
-    "section": "",
-    "text": "utils\nUtilities for building plugins, shell convenience functions and GROMACS related functions\n\n\n\n\n\nName\nDescription\n\n\n\n\nTopologyAtomAddress\nAddress to an atom in the topology.\n\n\n\n\n\n\n\n\n\nName\nDescription\n\n\n\n\ncheck_gmx_version\nCheck for an existing gromacs installation.\n\n\nget_atominfo_from_atomnrs\nUse topology atoms section to convert from atomnr to atomtype\n\n\nget_atomnrs_from_plumedid\nConvert from plumedid to atomnr, information from the plumed file is used.\n\n\nget_bondprm_from_atomtypes\nReturns bond parameters (b0, kb) for a set of two atomtypes.\n\n\nget_edissoc_from_atomnames\nReturns dissociation energy E_dissoc for a set of two atomnames.\n\n\nget_gmx_dir\nReturns the path to the gromacs installation\n\n\nget_shell_stdout\nRun command in shell and capture stdout.\n\n\nget_task_directories\ncreate list of subdirectories that match the tasks.\n\n\nmorse_transition_rate\nCalculates reaction rate constant for a bond breaking event.\n\n\nrun_gmx\nRun GROMACS command in shell.\n\n\nrun_shell_cmd\nRun command in shell.\n\n\ntruncate_sim_files\nTruncates latest trr, xtc, edr, and gro to the time to a previous\n\n\n\n\n\nutils.check_gmx_version(config)\nCheck for an existing gromacs installation.\nIf PLUMED is meant to be used it additionally checks for the keyword ‘MODIFIED’ or ‘plumed’ in the version name.\nIf slow growth pairs are used, it checks for gromacs version &gt;= 2023.2\n\n\n\nutils.get_atominfo_from_atomnrs(atomnrs, top)\nUse topology atoms section to convert from atomnr to atomtype\n\n\n\nutils.get_atomnrs_from_plumedid(plumedid, plumed)\nConvert from plumedid to atomnr, information from the plumed file is used.\n\n\n\n\n\nName\nType\nDescription\nDefault\n\n\n\n\nplumedid\nstr\nIdentifier from a plumed input file (e.g d0).\nrequired\n\n\nplumed\nPlumed_dict\nParsed plumed input file\nrequired\n\n\n\n\n\n\n\nutils.get_bondprm_from_atomtypes(atomtypes, ffbonded)\nReturns bond parameters (b0, kb) for a set of two atomtypes.\n\n\n\n\n\nName\nType\nDescription\nDefault\n\n\n\n\natomtypes\nlist[str]\nTwo atomtypes as defined in the respective force field\nrequired\n\n\nffbonded\ndict\nForce field ffbonded.itp file parsed through the rtp parser\nrequired\n\n\n\n\n\n\n\nutils.get_edissoc_from_atomnames(atomnames, edissoc, residue='_')\nReturns dissociation energy E_dissoc for a set of two atomnames.\n\n\n\n\n\nName\nType\nDescription\nDefault\n\n\n\n\natomnames\nlist[str]\nTwo atomnames as defined in the respective force field\nrequired\n\n\nedissoc\ndict\nParsed file with dissociation energies per bond between two atomtypes or elements\nrequired\n\n\nresidue\nstr\nResidue for which the atomnames are defined\n'_'\n\n\n\n\n\n\n\nutils.get_gmx_dir(gromacs_alias='gmx')\nReturns the path to the gromacs installation\n\n\n\nutils.get_shell_stdout(s)\nRun command in shell and capture stdout.\n\n\n\nutils.get_task_directories(dir, tasks='all')\ncreate list of subdirectories that match the tasks. If tasks is “all”, all subdirectories are returned.\n\n\n\n\n\nName\nType\nDescription\nDefault\n\n\n\n\ndir\nPath\nDirectory to search for subdirectories\nrequired\n\n\ntasks\nUnion[list[str], str]\nList of steps e.g. [“equilibrium”, “production”]. Or a string “all” to return all subdirectories\n'all'\n\n\n\n\n\n\n\nutils.morse_transition_rate(r_curr, r_0, dissociation_energy, k_f, frequency_factor=0.288, temperature=300)\nCalculates reaction rate constant for a bond breaking event.\nUses the Morse potential model for this calculation. For an array of bond distances of the same bond, first calculates the forces on the bond, then the minima and maxima of the shifted Morse potential to get an energy barrier and finally a reaction rate constant using the Arrhenius equation. For intramolecular reactions, the reaction rate constant is equal to the reaction rate.\nThe calculation should be according to the derivation in the original KIMMDY paper: DOI: 10.1021/acs.jctc.9b00786\n\n\n\n\n\nName\nType\nDescription\nDefault\n\n\n\n\nr_curr\nlist[float]\nBond distances for a single bond, typically from a time series.\nrequired\n\n\nr_0\nfloat\nEquilibrium bond length of the bond.\nrequired\n\n\ndissociation\n\nDissociation energy of the bond.\nrequired\n\n\nk_f\nfloat\nSpring constant of the bond.\nrequired\n\n\nfrequency_factor\nfloat\nPrefactor of the Arrhenius equation in [1/ps]. Default value from fitting averaged C_a - N data to gromacs data, see original KIMMDY paper Alternatively 1/2pi sqrt(k/m).\n0.288\n\n\ntemperature\nfloat\nTemperature for the Arrhenius equation in GROMACS units.\n300\n\n\n\n\n\n\n\nutils.run_gmx(s, cwd=None)\nRun GROMACS command in shell.\nAdds a ‘-quiet’ flag to the command and checks the return code.\n\n\n\nutils.run_shell_cmd(s, cwd=None)\nRun command in shell.\n\n\n\nutils.truncate_sim_files(files, time, keep_tail=True)\nTruncates latest trr, xtc, edr, and gro to the time to a previous point in time.\nThe files stay in place, the truncated tail is by default kept and renamed to ‘[…xtc].tail’\n\n\n\n\n\nName\nType\nDescription\nDefault\n\n\n\n\ntime\nOptional[float]\nTime in ps up to which the data should be truncated.\nrequired\n\n\nfiles\nTaskFiles\nTaskFiles to get the latest files.\nrequired",
-    "crumbs": [
-      "Getting Started",
-      "Reference",
-      "Python API",
-      "Other Modules",
-      "utils"
-    ]
-  },
-  {
-    "objectID": "_reference/utils.html#attributes",
-    "href": "_reference/utils.html#attributes",
-    "title": "utils",
-    "section": "",
-    "text": "Name\nDescription\n\n\n\n\nTopologyAtomAddress\nAddress to an atom in the topology.",
-    "crumbs": [
-      "Getting Started",
-      "Reference",
-      "Python API",
-      "Other Modules",
-      "utils"
-    ]
-  },
-  {
-    "objectID": "_reference/utils.html#functions",
-    "href": "_reference/utils.html#functions",
-    "title": "utils",
-    "section": "",
-    "text": "Name\nDescription\n\n\n\n\ncheck_gmx_version\nCheck for an existing gromacs installation.\n\n\nget_atominfo_from_atomnrs\nUse topology atoms section to convert from atomnr to atomtype\n\n\nget_atomnrs_from_plumedid\nConvert from plumedid to atomnr, information from the plumed file is used.\n\n\nget_bondprm_from_atomtypes\nReturns bond parameters (b0, kb) for a set of two atomtypes.\n\n\nget_edissoc_from_atomnames\nReturns dissociation energy E_dissoc for a set of two atomnames.\n\n\nget_gmx_dir\nReturns the path to the gromacs installation\n\n\nget_shell_stdout\nRun command in shell and capture stdout.\n\n\nget_task_directories\ncreate list of subdirectories that match the tasks.\n\n\nmorse_transition_rate\nCalculates reaction rate constant for a bond breaking event.\n\n\nrun_gmx\nRun GROMACS command in shell.\n\n\nrun_shell_cmd\nRun command in shell.\n\n\ntruncate_sim_files\nTruncates latest trr, xtc, edr, and gro to the time to a previous\n\n\n\n\n\nutils.check_gmx_version(config)\nCheck for an existing gromacs installation.\nIf PLUMED is meant to be used it additionally checks for the keyword ‘MODIFIED’ or ‘plumed’ in the version name.\nIf slow growth pairs are used, it checks for gromacs version &gt;= 2023.2\n\n\n\nutils.get_atominfo_from_atomnrs(atomnrs, top)\nUse topology atoms section to convert from atomnr to atomtype\n\n\n\nutils.get_atomnrs_from_plumedid(plumedid, plumed)\nConvert from plumedid to atomnr, information from the plumed file is used.\n\n\n\n\n\nName\nType\nDescription\nDefault\n\n\n\n\nplumedid\nstr\nIdentifier from a plumed input file (e.g d0).\nrequired\n\n\nplumed\nPlumed_dict\nParsed plumed input file\nrequired\n\n\n\n\n\n\n\nutils.get_bondprm_from_atomtypes(atomtypes, ffbonded)\nReturns bond parameters (b0, kb) for a set of two atomtypes.\n\n\n\n\n\nName\nType\nDescription\nDefault\n\n\n\n\natomtypes\nlist[str]\nTwo atomtypes as defined in the respective force field\nrequired\n\n\nffbonded\ndict\nForce field ffbonded.itp file parsed through the rtp parser\nrequired\n\n\n\n\n\n\n\nutils.get_edissoc_from_atomnames(atomnames, edissoc, residue='_')\nReturns dissociation energy E_dissoc for a set of two atomnames.\n\n\n\n\n\nName\nType\nDescription\nDefault\n\n\n\n\natomnames\nlist[str]\nTwo atomnames as defined in the respective force field\nrequired\n\n\nedissoc\ndict\nParsed file with dissociation energies per bond between two atomtypes or elements\nrequired\n\n\nresidue\nstr\nResidue for which the atomnames are defined\n'_'\n\n\n\n\n\n\n\nutils.get_gmx_dir(gromacs_alias='gmx')\nReturns the path to the gromacs installation\n\n\n\nutils.get_shell_stdout(s)\nRun command in shell and capture stdout.\n\n\n\nutils.get_task_directories(dir, tasks='all')\ncreate list of subdirectories that match the tasks. If tasks is “all”, all subdirectories are returned.\n\n\n\n\n\nName\nType\nDescription\nDefault\n\n\n\n\ndir\nPath\nDirectory to search for subdirectories\nrequired\n\n\ntasks\nUnion[list[str], str]\nList of steps e.g. [“equilibrium”, “production”]. Or a string “all” to return all subdirectories\n'all'\n\n\n\n\n\n\n\nutils.morse_transition_rate(r_curr, r_0, dissociation_energy, k_f, frequency_factor=0.288, temperature=300)\nCalculates reaction rate constant for a bond breaking event.\nUses the Morse potential model for this calculation. For an array of bond distances of the same bond, first calculates the forces on the bond, then the minima and maxima of the shifted Morse potential to get an energy barrier and finally a reaction rate constant using the Arrhenius equation. For intramolecular reactions, the reaction rate constant is equal to the reaction rate.\nThe calculation should be according to the derivation in the original KIMMDY paper: DOI: 10.1021/acs.jctc.9b00786\n\n\n\n\n\nName\nType\nDescription\nDefault\n\n\n\n\nr_curr\nlist[float]\nBond distances for a single bond, typically from a time series.\nrequired\n\n\nr_0\nfloat\nEquilibrium bond length of the bond.\nrequired\n\n\ndissociation\n\nDissociation energy of the bond.\nrequired\n\n\nk_f\nfloat\nSpring constant of the bond.\nrequired\n\n\nfrequency_factor\nfloat\nPrefactor of the Arrhenius equation in [1/ps]. Default value from fitting averaged C_a - N data to gromacs data, see original KIMMDY paper Alternatively 1/2pi sqrt(k/m).\n0.288\n\n\ntemperature\nfloat\nTemperature for the Arrhenius equation in GROMACS units.\n300\n\n\n\n\n\n\n\nutils.run_gmx(s, cwd=None)\nRun GROMACS command in shell.\nAdds a ‘-quiet’ flag to the command and checks the return code.\n\n\n\nutils.run_shell_cmd(s, cwd=None)\nRun command in shell.\n\n\n\nutils.truncate_sim_files(files, time, keep_tail=True)\nTruncates latest trr, xtc, edr, and gro to the time to a previous point in time.\nThe files stay in place, the truncated tail is by default kept and renamed to ‘[…xtc].tail’\n\n\n\n\n\nName\nType\nDescription\nDefault\n\n\n\n\ntime\nOptional[float]\nTime in ps up to which the data should be truncated.\nrequired\n\n\nfiles\nTaskFiles\nTaskFiles to get the latest files.\nrequired",
-=======
+    "objectID": "guide/tutorials/modify-topology.html",
+    "href": "guide/tutorials/modify-topology.html",
+    "title": "Modify a Topology",
+    "section": "",
+    "text": "In this tutorial we will check out different ways to process GROMACS topology files with the command-line interface kimmdy-modify-top. Use kimmdy-modify-top -h to see the arguments you can pass to it for your kimmdy version. The python API can be found in the Reference. You need a GROMACS installation and an environment with kimmdy for the tutorial.\n\nParameterize a Molecule with Grappa\nTo parameterize a molecule with grappa using kimmdy-modify-top, you first need to have a GROMACS topology file for your system. Here, we will use a Ace-Ala-Nme peptide. First, download the peptide pdb and create a topology file using a grappa-compatible force field.\n# set up your directory\nmkdir &lt;tutorial-directory&gt;\ncd  &lt;tutorial-directory&gt;\n# use an environment with kimmdy\n# download files and create topology\nwget https://graeter-group.github.io/kimmdy/guide/tutorials/modify-topology-files/pep.pdb\ngmx pdb2gmx -f pep.pdb -ignh  # select an appropriate force field from which partial charges and LJ parameters will be taken, e.g. amber99sbildn\nNext, re-parameterize the peptide with grappa and check out the resulting topology file. Make sure to change the values for -grappa_tag and grappa_charge_model if the defaults are not applicable.\n# parameterize peptide with grappa\nkimmdy-modify-top topol.top topol_grappa.top -p\n# check out the output file; use a text editor of your choice\ngedit topol_grappa.top\nFor this task you can also use the command-line interface of grappa grappa-gmx. The same results as with the kimmdy-modify-top command above can be achieved with the command below.\ngrappa_gmx -f topol.top -o topol_grappa.top -t 'latest' -c 'amber99'\nYou will notice many changes compared to the topology file generated by gmx pdb2gmx. First, all includes were resolved to create a standalone topology file. That’s the reason for having the [ atomtypes ], [ bondtypes ] and other parameter definitions as well as ion and water topology definitions with [ moleculetype ], [atoms] and [bonds] sections.\nThe change through parameterization will become more apparent by comparing with a non-parameterized, converted topology file.\n# parameterize peptide\nkimmdy-modify-top topol.top topol_vanilla.top \n# compare results\nvimdiff topol_grappa.top topol_vanilla.top\nYou should see explicit parameters for bonds, angles dihedrals (e.g 2 1 5 6 9 180.0 1.5141575 1) in the grappa parameterized file while the non-parameterized file has implicit parameters which are defined in the interaction type section (2 1 5 6 9). If that’s the case, you have successfully parameterized a molecule with grappa and are finished with this section of the tutorial!\n\n\nRemove Hydrogens and parameterize for radical starting structures\nAn additional capability of the tool is to remove hydrogens to create radicals. Which hydrogen will be removed is defined by its atom nr in the topology file (first column). Additionally, the structure file has to be modified to get a compatible pair of structure and topology file. Look for the atom nr of the hydrogen connected to the Ala C-alpha and remove it. Keep the -p flag to reparameterize the molecule using grappa. Use a text editor or molecule visualization program to verify the successful removal of the hydrogen of choice. The nonbonded parameters all stay the same, except for the partial charge of the heavy atom from which the hydrogen is detached: The partial charge of the hydrogen will be added to the heavy atom upon removal of the hydrogen.\n# remove hydrogen and re-parameterize peptide with grappa\nkimmdy-modify-top topol.top topol_grappa_CA.top -p -c conf.gro -r &lt;hydrogen nr&gt;\n# look at the result\nTo see how removal of a hydrogen changes the minimum energy structure, run a minimization on both the native and radical peptide. Most strikingly, you should see the radical C-alpha become planar, as expected from QM calculations. Use the mdp file mentioned below. Both structures are also shown in molstar panels.\n\n\nGROMACS mdp file (minim.mdp)\n\n\n\nminim.mdp\n\n\n; minim.mdp - used as input into grompp to generate em.tpr\n; Parameters describing what to do, when to stop and what to save\nintegrator  = steep         ; Algorithm (steep = steepest descent minimization)\nemtol       = 10.0        ; Stop minimization when the maximum force &lt; 10.0 kJ/mol/nm\nemstep      = 0.01          ; Minimization step size\nnsteps      = 50000         ; Maximum number of (minimization) steps to perform\n\n; Parameters describing how to find the neighbors of each atom and how to calculate the interactions\nnstlist         = 1         ; Frequency to update the neighbor list and long range forces\ncutoff-scheme   = Verlet    ; Buffered neighbor searching\nns_type         = grid      ; Method to determine neighbor list (simple, grid)\ncoulombtype     = PME       ; Treatment of long range electrostatic interactions\nrcoulomb        = 1.0       ; Short-range electrostatic cut-off\nrvdw            = 1.0       ; Short-range Van der Waals cut-off\npbc             = xyz       ; Periodic Boundary Conditions in all 3 dimensions\n\n\n# minimize radical peptide\ngmx editconf -f topol_grappa_CA.gro -o topol_grappa_CA_box.gro -d 1 -bt cubic\ngmx grompp -f minim.mdp -c topol_grappa_CA_box.gro -p topol_grappa_CA.top -o minim.tpr\ngmx mdrun -deffnm minim\n# do the same for the native peptide\n# look at the result\n\nMinimized structure of native peptide\n    \n    \n    \n\n\nMinimized structure with deleted hydrogen\n    \n    \n    \n\n\n\n\n\n\nThis has only been validated for proteins but the implementation is designed to provide a general solution. Hence, non-verified and possibly wrong parameters can easily be generated. For further information, refer to appendix of the original grappa paper.\n\n\n\n\n\n\n\n\n\nWhen using the option to remove hydrogens, make sure to keep a distance of at least 16-20 bonds (corresponding to 2 times the field-of-view of the grappa model) between radicals because grappa is not trained on systems with multiple radicals.\n\n\n\n\n\n\nComplex Parameterization\n\n\n\n\n\n\nWhile parsing a topology file, molecules that are neither water nor ions (as identified by the molecule name) are grouped in the Reactive molecule. This Reactive molecule is passed to grappa for parameterization. For topologies with multiple solute components such as protein:DNA complexes or membrane proteins as well as files where the default recognition of water and ions does not work, you can explicitly define included and excluded moleculetypes in the topology. The includes and excludes are supplied as .csv files.\n\n\n\n\n\n\n\n Back to top",
+    "crumbs": [
+      "Getting Started",
+      "Tutorials",
+      "Modify a Topology"
+    ]
+  },
+  {
+    "objectID": "_reference/runmanager.html",
+    "href": "_reference/runmanager.html",
+    "title": "runmanager",
+    "section": "",
+    "text": "runmanager\nThe Runmanager is the main entry point of the program.\nIt manages the queue of tasks, communicates with the rest of the program and keeps track of global state.\n\n\n\n\n\nName\nDescription\n\n\n\n\nRunManager\nThe Runmanager is the main entry point of the program.\n\n\nState\nState of the system.\n\n\n\n\n\nrunmanager.RunManager(self, config)\nThe Runmanager is the main entry point of the program.\nManages the queue of tasks, communicates with the rest of the program and keeps track of global state.\n\n\n\n\n\nName\nType\nDescription\n\n\n\n\nconfig\nConfig\nThe configuration object.\n\n\ntasks\nqueue.Queue[Task]\nTasks from config.\n\n\npriority_tasks\nqueue.Queue[Task]\nAdditional tasks added during the run by other tasks.\n\n\niteration\nint\nCurrent iteration.\n\n\nstate\nState\nCurrent state of the system.\n\n\nrecipe_collections\ndict[str, RecipeCollection]\nDictionary of recipe collections. Keyed by the name of the reaction plugin.\n\n\nlatest_files\ndict[str, Path]\nDictionary of latest files.\n\n\nhistfile\nPath\nPath to history file.\n\n\ntop\n\nTopology object.\n\n\nfilehist\nlist[dict[str, TaskFiles]]\nList of dictionaries of TaskFiles.\n\n\ntask_mapping\n\nMapping of task names to runmanager methods.\n\n\nreaction_plugins\nlist[ReactionPlugin]\nList of initialized reaction plugins used in the sequence.\n\n\n\n\n\n\n\n\n\nName\nDescription\n\n\n\n\nget_latest\nReturns path to latest file of given type.\n\n\n\n\n\nrunmanager.RunManager.get_latest(suffix)\nReturns path to latest file of given type.\nFor .dat files (in general ambiguous extensions) use full file name. Errors if file is not found.\n\n\n\n\n\nrunmanager.State()\nState of the system. one of IDLE, MD, REACTION, SETUP, DONE.\n\n\n\n\n\n\n\nName\nDescription\n\n\n\n\nget_existing_files\nInitialize latest_files with every existing file defined in config\n\n\n\n\n\nrunmanager.get_existing_files(config)\nInitialize latest_files with every existing file defined in config",
+    "crumbs": [
+      "Getting Started",
+      "Reference",
+      "Python API",
+      "Other Modules",
+      "runmanager"
+    ]
+  },
+  {
+    "objectID": "_reference/runmanager.html#classes",
+    "href": "_reference/runmanager.html#classes",
+    "title": "runmanager",
+    "section": "",
+    "text": "Name\nDescription\n\n\n\n\nRunManager\nThe Runmanager is the main entry point of the program.\n\n\nState\nState of the system.\n\n\n\n\n\nrunmanager.RunManager(self, config)\nThe Runmanager is the main entry point of the program.\nManages the queue of tasks, communicates with the rest of the program and keeps track of global state.\n\n\n\n\n\nName\nType\nDescription\n\n\n\n\nconfig\nConfig\nThe configuration object.\n\n\ntasks\nqueue.Queue[Task]\nTasks from config.\n\n\npriority_tasks\nqueue.Queue[Task]\nAdditional tasks added during the run by other tasks.\n\n\niteration\nint\nCurrent iteration.\n\n\nstate\nState\nCurrent state of the system.\n\n\nrecipe_collections\ndict[str, RecipeCollection]\nDictionary of recipe collections. Keyed by the name of the reaction plugin.\n\n\nlatest_files\ndict[str, Path]\nDictionary of latest files.\n\n\nhistfile\nPath\nPath to history file.\n\n\ntop\n\nTopology object.\n\n\nfilehist\nlist[dict[str, TaskFiles]]\nList of dictionaries of TaskFiles.\n\n\ntask_mapping\n\nMapping of task names to runmanager methods.\n\n\nreaction_plugins\nlist[ReactionPlugin]\nList of initialized reaction plugins used in the sequence.\n\n\n\n\n\n\n\n\n\nName\nDescription\n\n\n\n\nget_latest\nReturns path to latest file of given type.\n\n\n\n\n\nrunmanager.RunManager.get_latest(suffix)\nReturns path to latest file of given type.\nFor .dat files (in general ambiguous extensions) use full file name. Errors if file is not found.\n\n\n\n\n\nrunmanager.State()\nState of the system. one of IDLE, MD, REACTION, SETUP, DONE.",
+    "crumbs": [
+      "Getting Started",
+      "Reference",
+      "Python API",
+      "Other Modules",
+      "runmanager"
+    ]
+  },
+  {
+    "objectID": "_reference/runmanager.html#functions",
+    "href": "_reference/runmanager.html#functions",
+    "title": "runmanager",
+    "section": "",
+    "text": "Name\nDescription\n\n\n\n\nget_existing_files\nInitialize latest_files with every existing file defined in config\n\n\n\n\n\nrunmanager.get_existing_files(config)\nInitialize latest_files with every existing file defined in config",
+    "crumbs": [
+      "Getting Started",
+      "Reference",
+      "Python API",
+      "Other Modules",
+      "runmanager"
+    ]
+  },
+  {
+    "objectID": "_reference/topology.ff.html",
+    "href": "_reference/topology.ff.html",
+    "title": "topology.ff",
+    "section": "",
+    "text": "topology.ff\n\n\n\n\n\nName\nDescription\n\n\n\n\nFF\nContainer for parsed forcefield data.\n\n\n\n\n\ntopology.ff.FF(self, top, residuetypes_path=None)\nContainer for parsed forcefield data.",
+    "crumbs": [
+      "Getting Started",
+      "Reference",
+      "Python API",
+      "Topology",
+      "topology.ff"
+    ]
+  },
+  {
+    "objectID": "_reference/topology.ff.html#classes",
+    "href": "_reference/topology.ff.html#classes",
+    "title": "topology.ff",
+    "section": "",
+    "text": "Name\nDescription\n\n\n\n\nFF\nContainer for parsed forcefield data.\n\n\n\n\n\ntopology.ff.FF(self, top, residuetypes_path=None)\nContainer for parsed forcefield data.",
+    "crumbs": [
+      "Getting Started",
+      "Reference",
+      "Python API",
+      "Topology",
+      "topology.ff"
+    ]
+  },
+  {
     "objectID": "_reference/coordinates.html",
     "href": "_reference/coordinates.html",
     "title": "coordinates",
@@ -597,79 +1056,164 @@
     ]
   },
   {
-    "objectID": "guide/tutorials/write-plugin.html",
-    "href": "guide/tutorials/write-plugin.html",
-    "title": "Write a Reaction Plugin",
-    "section": "",
-    "text": "By creating a GitHub repository, you have version control for your plugin and can share it with others. To set it up, follow these instructions.",
-    "crumbs": [
-      "Getting Started",
-      "Tutorials",
-      "Write a Reaction Plugin"
-    ]
-  },
-  {
-    "objectID": "guide/tutorials/write-plugin.html#creating-a-github-repository",
-    "href": "guide/tutorials/write-plugin.html#creating-a-github-repository",
-    "title": "Write a Reaction Plugin",
-    "section": "",
-    "text": "By creating a GitHub repository, you have version control for your plugin and can share it with others. To set it up, follow these instructions.",
-    "crumbs": [
-      "Getting Started",
-      "Tutorials",
-      "Write a Reaction Plugin"
-    ]
-  },
-  {
-    "objectID": "guide/tutorials/write-plugin.html#adding-the-functionality-of-the-plugin",
-    "href": "guide/tutorials/write-plugin.html#adding-the-functionality-of-the-plugin",
-    "title": "Write a Reaction Plugin",
-    "section": "Adding the functionality of the plugin",
-    "text": "Adding the functionality of the plugin\n\nMain code\nA reaction plugin has to be a derived class from the ReactionPlugin base class. Such a class has the attributes name, runmng and config and the method get_recipe_collection, which takes a TaskFiles object as argument and returns a RecipeCollection.\nThe name is a simple string and may be useful for logging. runmng is the central RunManager of a kimmdy run and has plenty of useful attributes for your plugin, especially the system Topology, which can be accessed via self.runmg.top. config contains the reaction plugin configuration as specified in the kimmdy configuration file (typically named kimmdy.yml). A RecipeCollection contains Recipes with predefined RecipeSteps that can be used to define the modification to the system for the reaction. A Recipe also contains the rates of the specified reaction and the timespans during which the corresponding rates are valid. An example plugin can be seen below.\n\n\nPlugin main code (reaction.py)\nfrom kimmdy.recipe import (\n    Bind,\n    Recipe,\n    RecipeCollection,\n)\nfrom kimmdy.plugins import ReactionPlugin\nfrom kimmdy.tasks import TaskFiles\nfrom kimmdy.utils import (\n    get_atomnrs_from_plumedid,\n)\nimport logging\nfrom kimmdy.parsing import (\n    read_plumed,\n    read_distances_dat,\n)\n\n# start the name of your logger with kimmdy.&lt;plugin name&gt;\n# such that it ends up in the kimmdy log file\nlogger = logging.getLogger(\"kimmdy.hydrolysis\")\n\nclass BindReaction(ReactionPlugin):\n    \"\"\"Reaction to bind two particles if they are in proximity\n    \"\"\"\n\n    def get_recipe_collection(self, files: TaskFiles):\n        logger = files.logger\n        logger.debug(\"Getting recipe for reaction: Bind\")\n\n        # get cutoff distance from config, unit is [nm]\n        cutoff = self.config.distance\n\n        # Initialization of objects from files\n        distances = read_distances_dat(files.input[\"plumed_out\"])\n        plumed = read_plumed(files.input[\"plumed\"])\n\n        recipes = []\n        # check distances file for values lower than the cutoff\n        for plumedid, dists in distances.items():\n            if plumedid == \"time\":\n                continue\n            # checks only last frame\n            if dists[-1] &lt; cutoff:\n                # get atomnrs from plumedid \n                atomnrs = get_atomnrs_from_plumedid(plumedid, plumed)\n                recipes.append(\n                    Recipe(\n                        recipe_steps=[\n                            Bind(atom_id_1=atomnrs[0], atom_id_2=atomnrs[1]),\n                        ],\n                        rates=[1],\n                        timespans=[(distances[\"time\"][0], distances[\"time\"][-1])],\n                    )\n                )\n\n        return RecipeCollection(recipes)\n\n\n\n\nConfiguration file schema\nA plugin defines which variables it needs in a schema. The schema can contain default values and types of these variables. For a Kimmdy run, reaction plugin variables are defined in the configuration file (kimmdy.yml). An example schema can be seen below.\n\n\nPlugin schema (kimmdy-yaml-schema.json)\n\n\n\nkimmdy-yaml-schema.json\n\n{\n  \"$schema\": \"https://json-schema.org/draft/2020-12/schema\",\n  \"type\": \"object\",\n  \"$id\": \"bind-config\",\n  \"description\": \"Settings for bind reactions\",\n  \"additionalProperties\": false,\n  \"properties\": {\n    \"distance\": {\n      \"description\": \"Cutoff distance for two particles to bind [nm]\",\n      \"type\": \"float\",\n      \"pytype\": \"float\"\n    },\n    \"kmc\": {\n      \"description\": \"KMC algorithm for this reaction.\",\n      \"type\": \"string\",\n      \"pytype\": \"str\",\n      \"enum\": [\"rfkmc\", \"frm\", \"extrande\"],\n      \"default\": \"rfkmc\"\n    }\n  },\n  \"required\": [\"distance\"]\n}",
-    "crumbs": [
-      "Getting Started",
-      "Tutorials",
-      "Write a Reaction Plugin"
-    ]
-  },
-  {
-    "objectID": "guide/tutorials/write-plugin.html#making-a-python-package",
-    "href": "guide/tutorials/write-plugin.html#making-a-python-package",
-    "title": "Write a Reaction Plugin",
-    "section": "Making a python package",
-    "text": "Making a python package\nIt is necessary to make the plugin a python package to interface with Kimmdy. For this, package setup configuration files are necessary, for example setup.py and setup.cfg. In setup.cfg dependencies can be specified, which will be installed alongside the plugin. The interface with kimmdy is specified in the [options.entry_points] section. This section needs to refer to the class we created in the plugin main code and assign it to kimmdy.reaction_plugins, i.e. kimmdy.reaction_plugins = bind = &lt;path&gt;.&lt;to&gt;.&lt;main file&gt;:&lt;ClassName&gt;. Also, the directory containing the source code (typically src) is defined in [options.packages.find]. An example for setup.py and setup.cfg can be found below.\n\n\nsetup.py\nfrom setuptools import setup\n\nsetup()\n\n\n\n\nsetup.cfg\n\n\n\nsetup.cfg\n\n[metadata]\nname = kimmdy-reactions\nversion = 0.1\nlicense = GPL-3.0 \ndescription = Reaction template for KIMMDY\nlong_description = file: README.md\nauthor = Eric Hartmann\nauthor_email = eric.Hartmann@h-its.org\nclassifiers=\n        Programming Language :: Python :: 3\n        License :: OSI Approved :: MIT License\n        Operating System :: OS Independent\n\n[options]\npackages = find:\npackage_dir =\n    =src\ninclude_package_data = True\ninstall_requires =\n    MDAnalysis\n\npython_requires = &gt;= 3.9\n\n[options.packages.find]\nwhere=src\n\n[options.entry_points]\nkimmdy.reaction_plugins =\n    bind = bind.reaction:BindReaction\n\n\nThe main code and configuration schema file should then be moved to the specified source directory in a directory that has the name of the reaction plugin, i.e. src/&lt;plugin name&gt;/.\n\n\n\n\n\n\nTip\n\n\n\nBy adding the kimmdy tag on GitHub you can make your plugin discoverable by other users. It will show up in this list",
-    "crumbs": [
-      "Getting Started",
-      "Tutorials",
-      "Write a Reaction Plugin"
-    ]
-  },
-  {
-    "objectID": "guide/tutorials/write-plugin.html#improving-code-quality-and-reproducibility",
-    "href": "guide/tutorials/write-plugin.html#improving-code-quality-and-reproducibility",
-    "title": "Write a Reaction Plugin",
-    "section": "Improving code quality and reproducibility",
-    "text": "Improving code quality and reproducibility\nAdding tests will help in ensuring the plugin is working as expected. An example would help users to understand what your plugin does.",
-    "crumbs": [
-      "Getting Started",
-      "Tutorials",
-      "Write a Reaction Plugin"
-    ]
-  },
-  {
-    "objectID": "_reference/analysis.html",
-    "href": "_reference/analysis.html",
-    "title": "analysis",
-    "section": "",
-    "text": "analysis\nAnalysis tools for KIMMDY runs. For command line usage, run kimmdy-analysis -h.\n\n\n\n\n\nName\nDescription\n\n\n\n\nconcat_traj\nFind and concatenate trajectories (.xtc files) from a KIMMDY run into one trajectory.\n\n\nentry_point_analysis\nAnalyse existing KIMMDY runs.\n\n\nget_analysis_cmdline_args\nParse command line arguments.\n\n\nget_analysis_dir\nGet analysis directory for a KIMMDY run.\n\n\nplot_energy\nPlot GROMACS energy for a KIMMDY run.\n\n\nplot_rates\nPlot rates of all possible reactions for each ‘decide_recipe’ step.\n\n\nradical_migration\nPlot population of radicals for a KIMMDY run.\n\n\nradical_population\nPlot population of radicals for a KIMMDY run.\n\n\nreaction_participation\nPlot which atoms participate in reactions.\n\n\nruntime_analysis\nPlot which atoms participate in reactions.\n\n\n\n\n\nanalysis.concat_traj(dir, filetype, steps, open_vmd=False, output_group=None)\nFind and concatenate trajectories (.xtc files) from a KIMMDY run into one trajectory. The concatenated trajectory is centered and pbc corrected.\n\n\n\n\n\nName\nType\nDescription\nDefault\n\n\n\n\ndir\nstr\nDirectory to search for subdirectories\nrequired\n\n\nsteps\nUnion[list[str], str]\nList of steps e.g. [“equilibrium”, “production”]. Or a string “all” to return all subdirectories\nrequired\n\n\nopen_vmd\nbool\nOpen concatenated trajectory in VMD\nFalse\n\n\noutput_group\nOptional[str]\nindex group for output. Default is “Protein” for xtc and “System” for trr.\nNone\n\n\n\n\n\n\n\nanalysis.entry_point_analysis()\nAnalyse existing KIMMDY runs.\n\n\n\nanalysis.get_analysis_cmdline_args()\nParse command line arguments.\n\n\n\n\n\nType\nDescription\n\n\n\n\nParsed command line arguments\n\n\n\n\n\n\n\n\nanalysis.get_analysis_dir(dir)\nGet analysis directory for a KIMMDY run.\nCreates the directory if it does not exist.\n\n\n\n\n\nName\nType\nDescription\nDefault\n\n\n\n\ndir\nPath\nDirectory of KIMMDY run\nrequired\n\n\n\n\n\n\n\n\n\nType\nDescription\n\n\n\n\nPath to analysis directory\n\n\n\n\n\n\n\n\nanalysis.plot_energy(dir, steps, terms, open_plot=False)\nPlot GROMACS energy for a KIMMDY run.\n\n\n\n\n\nName\nType\nDescription\nDefault\n\n\n\n\ndir\nstr\nDirectory to search for subdirectories\nrequired\n\n\nsteps\nUnion[list[str], str]\nList of steps e.g. [“equilibrium”, “production”]. Or a string “all” to return all subdirectories. Default is “all”.\nrequired\n\n\nterms\nlist[str]\nTerms from gmx energy that will be plotted. Uses ‘Potential’ by default.\nrequired\n\n\nopen_plot\nbool\nOpen plot in default system viewer.\nFalse\n\n\n\n\n\n\n\nanalysis.plot_rates(dir)\nPlot rates of all possible reactions for each ‘decide_recipe’ step.\n\n\n\n\n\nName\nType\nDescription\nDefault\n\n\n\n\ndir\nstr\nDirectory of KIMMDY run\nrequired\n\n\n\n\n\n\n\nanalysis.radical_migration(dirs, type='qualitative', cutoff=1)\nPlot population of radicals for a KIMMDY run.\n\n\n\n\n\nName\nType\nDescription\nDefault\n\n\n\n\ndirs\nlist[str]\nKIMMDY run directories to be analysed.\nrequired\n\n\ntype\nstr\nHow to analyse radical migration. Available are ‘qualitative’,‘occurence’ and ‘min_rate’“,\n'qualitative'\n\n\ncutoff\nint\nIgnore migration between two atoms if it happened less often than the specified value.\n1\n\n\n\n\n\n\n\nanalysis.radical_population(dir, population_type='frequency', steps='all', select_atoms='protein', open_plot=False, open_vmd=False)\nPlot population of radicals for a KIMMDY run.\n\n\n\n\n\nName\nType\nDescription\nDefault\n\n\n\n\ndir\nstr\nKIMMDY run directory to be analysed.\nrequired\n\n\npopulation_type\nstr\nHow to calculate the fractional radical occupancy. Available are ‘frequency’ and ‘time’\n'frequency'\n\n\nsteps\nUnion[list[str], str]\nList of steps e.g. [“equilibrium”, “production”]. Or a string “all” to return all subdirectories. Default is “all”.\n'all'\n\n\nselect_atoms\nstr\nAtoms chosen for radical population analysis, default is protein (uses MDAnalysis selection syntax)\n'protein'\n\n\nopen_plot\nbool\nOpen plot in default system viewer.\nFalse\n\n\nopen_vmd\nbool\nOpen a pdb in VMD with the radical occupation as B-factors.\nFalse\n\n\n\n\n\n\n\nanalysis.reaction_participation(dir, open_plot=False)\nPlot which atoms participate in reactions.\n\n\n\n\n\nName\nType\nDescription\nDefault\n\n\n\n\ndir\nstr\nDirectory of KIMMDY run\nrequired\n\n\nopen_plot\nbool\nOpen plot in default system viewer.\nFalse\n\n\n\n\n\n\n\nanalysis.runtime_analysis(dir, open_plot=False)\nPlot which atoms participate in reactions.\n\n\n\n\n\nName\nType\nDescription\nDefault\n\n\n\n\ndir\nstr\nDirectory of KIMMDY run\nrequired\n\n\nopen_plot\nbool\nOpen plot in default system viewer.\nFalse",
->>>>>>> 505c823a
-    "crumbs": [
-      "Getting Started",
-      "Reference",
-      "Python API",
-      "Other Modules",
-<<<<<<< HEAD
-      "utils"
+    "objectID": "_reference/schema.html",
+    "href": "_reference/schema.html",
+    "title": "schema",
+    "section": "",
+    "text": "schema\nHandle the schema for the config file. To be used by the config module to validate the config file and set defaults for the Config object.\nReserved keywords: - pytype - default - description - type - required\n\n\n\n\n\nName\nDescription\n\n\n\n\nSequence\nA sequence of tasks.\n\n\n\n\n\nschema.Sequence(self, tasks)\nA sequence of tasks.\nTasks can be grouped together by using a dictionary with the following keys: - mult: number of times to repeat the tasks - tasks: list of tasks to repeat\n\n\n\n\n\nName\nType\nDescription\n\n\n\n\ntasks\n\nlist of tasks\n\n\n\n\n\n\n\n\n\n\n\nName\nDescription\n\n\n\n\nconvert_schema_to_dict\nConvert a dictionary from a raw json schema to a nested dictionary\n\n\nflatten_scheme\nRecursively get properties and their desicripions from the scheme\n\n\ngenerate_markdown_table\nGenerate markdown table from scheme\n\n\nget_combined_scheme\nReturn the schema for the config file.\n\n\nload_kimmdy_schema\nReturn the schema for the config file\n\n\nload_plugin_schemas\nReturn the schemas for the reaction plugins known to kimmdy\n\n\nprune\nRemove empty dicts from a nested dict\n\n\n\n\n\nschema.convert_schema_to_dict(dictionary)\nConvert a dictionary from a raw json schema to a nested dictionary\n\n\n\n\n\nName\nType\nDescription\nDefault\n\n\n\n\ndictionary\ndict\ndictionary from a raw json schema\nrequired\n\n\n\n\n\n\n\n\n\n\n\n\n\nType\nDescription\n\n\n\n\nnested dictionary where each leaf entry is a dictionary with the\n“pytype”, “default” and “description” keys.\n\n\n\n\n\n\n\nschema.flatten_scheme(scheme, section='')\nRecursively get properties and their desicripions from the scheme\n\n\n\nschema.generate_markdown_table(scheme, append=False)\nGenerate markdown table from scheme\nUsed in documentation generation.\n\n\n\nschema.get_combined_scheme()\nReturn the schema for the config file.\nNested scheme where each leaf entry is a dictionary with the “pytype”, “default” and “description”. Contains the schema for the main kimmdy config file and all the plugins known at runtime.\n\n\n\nschema.load_kimmdy_schema()\nReturn the schema for the config file\n\n\n\nschema.load_plugin_schemas()\nReturn the schemas for the reaction plugins known to kimmdy\n\n\n\nschema.prune(d)\nRemove empty dicts from a nested dict"
+  },
+  {
+    "objectID": "_reference/schema.html#classes",
+    "href": "_reference/schema.html#classes",
+    "title": "schema",
+    "section": "",
+    "text": "Name\nDescription\n\n\n\n\nSequence\nA sequence of tasks.\n\n\n\n\n\nschema.Sequence(self, tasks)\nA sequence of tasks.\nTasks can be grouped together by using a dictionary with the following keys: - mult: number of times to repeat the tasks - tasks: list of tasks to repeat\n\n\n\n\n\nName\nType\nDescription\n\n\n\n\ntasks\n\nlist of tasks"
+  },
+  {
+    "objectID": "_reference/schema.html#functions",
+    "href": "_reference/schema.html#functions",
+    "title": "schema",
+    "section": "",
+    "text": "Name\nDescription\n\n\n\n\nconvert_schema_to_dict\nConvert a dictionary from a raw json schema to a nested dictionary\n\n\nflatten_scheme\nRecursively get properties and their desicripions from the scheme\n\n\ngenerate_markdown_table\nGenerate markdown table from scheme\n\n\nget_combined_scheme\nReturn the schema for the config file.\n\n\nload_kimmdy_schema\nReturn the schema for the config file\n\n\nload_plugin_schemas\nReturn the schemas for the reaction plugins known to kimmdy\n\n\nprune\nRemove empty dicts from a nested dict\n\n\n\n\n\nschema.convert_schema_to_dict(dictionary)\nConvert a dictionary from a raw json schema to a nested dictionary\n\n\n\n\n\nName\nType\nDescription\nDefault\n\n\n\n\ndictionary\ndict\ndictionary from a raw json schema\nrequired\n\n\n\n\n\n\n\n\n\n\n\n\n\nType\nDescription\n\n\n\n\nnested dictionary where each leaf entry is a dictionary with the\n“pytype”, “default” and “description” keys.\n\n\n\n\n\n\n\nschema.flatten_scheme(scheme, section='')\nRecursively get properties and their desicripions from the scheme\n\n\n\nschema.generate_markdown_table(scheme, append=False)\nGenerate markdown table from scheme\nUsed in documentation generation.\n\n\n\nschema.get_combined_scheme()\nReturn the schema for the config file.\nNested scheme where each leaf entry is a dictionary with the “pytype”, “default” and “description”. Contains the schema for the main kimmdy config file and all the plugins known at runtime.\n\n\n\nschema.load_kimmdy_schema()\nReturn the schema for the config file\n\n\n\nschema.load_plugin_schemas()\nReturn the schemas for the reaction plugins known to kimmdy\n\n\n\nschema.prune(d)\nRemove empty dicts from a nested dict"
+  },
+  {
+    "objectID": "_reference/kmc.html",
+    "href": "_reference/kmc.html",
+    "title": "kmc",
+    "section": "",
+    "text": "kmc\nKinetic Monte Carlo (KMC) classes and functions.\nIn our system, the reaction rate r = (deterministic) reaction constant k = stochastic reaction constant c (from gillespie 1977) = propensity a (from Anderson 2007) because of the fundamental premise of chemical kinetics and because we have one reactant molecule\n\n\n\n\n\nName\nDescription\n\n\n\n\nKMCAccept\nThe result of a KMC step. Similar to a Recipe but for the concrete realization of a reaction.\n\n\n\n\n\nkmc.KMCAccept(self, recipe, reaction_probability, time_delta, time_start, time_start_index, time_start_index_within_plugin=None)\nThe result of a KMC step. Similar to a Recipe but for the concrete realization of a reaction.\n\n\n\n\n\nName\nType\nDescription\n\n\n\n\nrecipe\nRecipe\nSingle sequence of RecipeSteps to build product\n\n\nreaction_probability\nlist[float] | None\nIntegral of reaction propensity with respect to time\n\n\ntime_delta\nfloat\nMC time jump during which the reaction occurs [ps]\n\n\ntime_start\nfloat\nTime, from which the reaction starts. The reaction changes the geometry/topology of this timestep and continues from there. [ps]\n\n\ntime_start_index\nint\nIndex into the list of timesteps or rates of the timestep where the reaction starts\n\n\n\n\n\n\n\n\n\n\n\nName\nDescription\n\n\n\n\nextrande\nExtrande KMC\n\n\nextrande_mod\nModified Extrande KMC\n\n\nfrm\nFirst Reaction Method variant of Kinetic Monte Carlo.\n\n\nrf_kmc\nRejection-Free Monte Carlo.\n\n\n\n\n\nkmc.extrande(recipe_collection, tau_scale, rng=default_rng())\nExtrande KMC\nImplemented as in Stochastic Simulation of Biomolecular Networks in Dynamic Environments 10.1371/journal.pcbi.1004923\n\n\n\n\n\nName\nType\nDescription\nDefault\n\n\n\n\nrecipe_collection\nRecipeCollection\nfrom which one will be choosen\nrequired\n\n\nrng\nnp.random.Generator\nfunction to generate random numbers in the KMC step\ndefault_rng()\n\n\ntau_scale\nfloat\nScaling factor for tau, by default 1.0\nrequired\n\n\n\n\n\n\n\n\n\nType\nDescription\n\n\n\n\nKMCResult\ntime delta set to 0\n\n\n\n\n\n\n\nkmc.extrande_mod(recipe_collection, tau_scale, rng=default_rng())\nModified Extrande KMC\nImproved implementation of Stochastic Simulation of Biomolecular Networks in Dynamic Environments 10.1371/journal.pcbi.1004923 Changes: The considered time window is chosen to be a window containing constant rates. This prevents very small tau caused by a spike in the rate at a later point. As a side effect, the upper rate bound b and current rate a0 are the same, and the ‘extra’ side channel can not be triggered anymore.\nThis should be more efficient given a limited number of time windows containing constant rates.\n\n\n\n\n\nName\nType\nDescription\nDefault\n\n\n\n\nrecipe_collection\nRecipeCollection\nfrom which one will be choosen\nrequired\n\n\nrng\nnp.random.Generator\nfunction to generate random numbers in the KMC step\ndefault_rng()\n\n\ntau_scale\nfloat\nScaling factor for tau, by default 1.0\nrequired\n\n\n\n\n\n\n\n\n\nType\nDescription\n\n\n\n\nKMCResult\ntime delta set to 0\n\n\n\n\n\n\n\nkmc.frm(recipe_collection, rng=default_rng(), MD_time=None)\nFirst Reaction Method variant of Kinetic Monte Carlo. takes RecipeCollection and choses a recipe based on which reaction would occur.\nCompare e.g. Wikipedia KMC - time dependent\n\n\n\n\n\nName\nType\nDescription\nDefault\n\n\n\n\nrecipe_collection\nRecipeCollection\nfrom which one will be choosen\nrequired\n\n\nrng\nnp.random.Generator\nto generate random numbers in the KMC step\ndefault_rng()\n\n\nMD_time\nOptional[float]\ntime [ps] to compare conformational events with reaction events in the time domain\nNone\n\n\n\n\n\n\n\nkmc.rf_kmc(recipe_collection, rng=default_rng())\nRejection-Free Monte Carlo. Takes RecipeCollection and choses a recipe based on the relative propensity of the events. The ‘start’ time of the reaction is the time of the highest rate of the accepted reaction.\nCompare e.g. Wikipedia KMC - rejection free\n\n\n\n\n\nName\nType\nDescription\nDefault\n\n\n\n\nrecipe_collection\nRecipeCollection\nfrom which one will be choosen\nrequired\n\n\nrng\nnp.random.Generator\nfunction to generate random numbers in the KMC step\ndefault_rng()",
+    "crumbs": [
+      "Getting Started",
+      "Reference",
+      "Python API",
+      "Other Modules",
+      "kmc"
+    ]
+  },
+  {
+    "objectID": "_reference/kmc.html#classes",
+    "href": "_reference/kmc.html#classes",
+    "title": "kmc",
+    "section": "",
+    "text": "Name\nDescription\n\n\n\n\nKMCAccept\nThe result of a KMC step. Similar to a Recipe but for the concrete realization of a reaction.\n\n\n\n\n\nkmc.KMCAccept(self, recipe, reaction_probability, time_delta, time_start, time_start_index, time_start_index_within_plugin=None)\nThe result of a KMC step. Similar to a Recipe but for the concrete realization of a reaction.\n\n\n\n\n\nName\nType\nDescription\n\n\n\n\nrecipe\nRecipe\nSingle sequence of RecipeSteps to build product\n\n\nreaction_probability\nlist[float] | None\nIntegral of reaction propensity with respect to time\n\n\ntime_delta\nfloat\nMC time jump during which the reaction occurs [ps]\n\n\ntime_start\nfloat\nTime, from which the reaction starts. The reaction changes the geometry/topology of this timestep and continues from there. [ps]\n\n\ntime_start_index\nint\nIndex into the list of timesteps or rates of the timestep where the reaction starts",
+    "crumbs": [
+      "Getting Started",
+      "Reference",
+      "Python API",
+      "Other Modules",
+      "kmc"
+    ]
+  },
+  {
+    "objectID": "_reference/kmc.html#functions",
+    "href": "_reference/kmc.html#functions",
+    "title": "kmc",
+    "section": "",
+    "text": "Name\nDescription\n\n\n\n\nextrande\nExtrande KMC\n\n\nextrande_mod\nModified Extrande KMC\n\n\nfrm\nFirst Reaction Method variant of Kinetic Monte Carlo.\n\n\nrf_kmc\nRejection-Free Monte Carlo.\n\n\n\n\n\nkmc.extrande(recipe_collection, tau_scale, rng=default_rng())\nExtrande KMC\nImplemented as in Stochastic Simulation of Biomolecular Networks in Dynamic Environments 10.1371/journal.pcbi.1004923\n\n\n\n\n\nName\nType\nDescription\nDefault\n\n\n\n\nrecipe_collection\nRecipeCollection\nfrom which one will be choosen\nrequired\n\n\nrng\nnp.random.Generator\nfunction to generate random numbers in the KMC step\ndefault_rng()\n\n\ntau_scale\nfloat\nScaling factor for tau, by default 1.0\nrequired\n\n\n\n\n\n\n\n\n\nType\nDescription\n\n\n\n\nKMCResult\ntime delta set to 0\n\n\n\n\n\n\n\nkmc.extrande_mod(recipe_collection, tau_scale, rng=default_rng())\nModified Extrande KMC\nImproved implementation of Stochastic Simulation of Biomolecular Networks in Dynamic Environments 10.1371/journal.pcbi.1004923 Changes: The considered time window is chosen to be a window containing constant rates. This prevents very small tau caused by a spike in the rate at a later point. As a side effect, the upper rate bound b and current rate a0 are the same, and the ‘extra’ side channel can not be triggered anymore.\nThis should be more efficient given a limited number of time windows containing constant rates.\n\n\n\n\n\nName\nType\nDescription\nDefault\n\n\n\n\nrecipe_collection\nRecipeCollection\nfrom which one will be choosen\nrequired\n\n\nrng\nnp.random.Generator\nfunction to generate random numbers in the KMC step\ndefault_rng()\n\n\ntau_scale\nfloat\nScaling factor for tau, by default 1.0\nrequired\n\n\n\n\n\n\n\n\n\nType\nDescription\n\n\n\n\nKMCResult\ntime delta set to 0\n\n\n\n\n\n\n\nkmc.frm(recipe_collection, rng=default_rng(), MD_time=None)\nFirst Reaction Method variant of Kinetic Monte Carlo. takes RecipeCollection and choses a recipe based on which reaction would occur.\nCompare e.g. Wikipedia KMC - time dependent\n\n\n\n\n\nName\nType\nDescription\nDefault\n\n\n\n\nrecipe_collection\nRecipeCollection\nfrom which one will be choosen\nrequired\n\n\nrng\nnp.random.Generator\nto generate random numbers in the KMC step\ndefault_rng()\n\n\nMD_time\nOptional[float]\ntime [ps] to compare conformational events with reaction events in the time domain\nNone\n\n\n\n\n\n\n\nkmc.rf_kmc(recipe_collection, rng=default_rng())\nRejection-Free Monte Carlo. Takes RecipeCollection and choses a recipe based on the relative propensity of the events. The ‘start’ time of the reaction is the time of the highest rate of the accepted reaction.\nCompare e.g. Wikipedia KMC - rejection free\n\n\n\n\n\nName\nType\nDescription\nDefault\n\n\n\n\nrecipe_collection\nRecipeCollection\nfrom which one will be choosen\nrequired\n\n\nrng\nnp.random.Generator\nfunction to generate random numbers in the KMC step\ndefault_rng()",
+    "crumbs": [
+      "Getting Started",
+      "Reference",
+      "Python API",
+      "Other Modules",
+      "kmc"
+    ]
+  },
+  {
+    "objectID": "_reference/plugins.html",
+    "href": "_reference/plugins.html",
+    "title": "plugins",
+    "section": "",
+    "text": "plugins\nPlugin base classes and basic instances thereof.\nAlso discovers and loads KIMMDY plugins.\n\n\n\n\n\nName\nDescription\n\n\n\n\nBasicParameterizer\nreconstruct base force field state\n\n\nReactionPlugin\nReaction base class\n\n\n\n\n\nplugins.BasicParameterizer(self, **kwargs)\nreconstruct base force field state\n\n\n\n\n\nName\nDescription\n\n\n\n\nparameterize_topology\nDo nothing,\n\n\n\n\n\nplugins.BasicParameterizer.parameterize_topology(current_topology, focus_nrs=None)\nDo nothing, all necessary actions should already have happened in bind_bond and break_bond of Topology\n\n\n\n\n\nplugins.ReactionPlugin(self, name, runmng)\nReaction base class\n\n\n\n\n\nName\nType\nDescription\nDefault\n\n\n\n\nname\nstr\nName of the reaction.\nrequired\n\n\nrunmng\nRunManager\nRunManager instance.\nrequired\n\n\nconfig\n\nSubconfig of the reaction (i.e. self.runmng.config.reactions.__getattribute__(self.name). Use this to access and pass settings to the reaction.\nrequired\n\n\n\n\n\n\n\n\n\nName\nDescription\n\n\n\n\nget_recipe_collection\nGet a RecipeCollection as a result of the reaction.\n\n\n\n\n\nplugins.ReactionPlugin.get_recipe_collection(files)\nGet a RecipeCollection as a result of the reaction.\nThis is run as a Task in the RunManager. How the RecipeCollection is built is up to the reaction. It has access to the current state of the system via the runmanager self.runmng and the files.\n\n\n\n\n\nName\nType\nDescription\nDefault\n\n\n\n\nfiles\nTaskFiles\nTaskFiles instance\nrequired",
+    "crumbs": [
+      "Getting Started",
+      "Reference",
+      "Python API",
+      "Other Modules",
+      "plugins"
+    ]
+  },
+  {
+    "objectID": "_reference/plugins.html#classes",
+    "href": "_reference/plugins.html#classes",
+    "title": "plugins",
+    "section": "",
+    "text": "Name\nDescription\n\n\n\n\nBasicParameterizer\nreconstruct base force field state\n\n\nReactionPlugin\nReaction base class\n\n\n\n\n\nplugins.BasicParameterizer(self, **kwargs)\nreconstruct base force field state\n\n\n\n\n\nName\nDescription\n\n\n\n\nparameterize_topology\nDo nothing,\n\n\n\n\n\nplugins.BasicParameterizer.parameterize_topology(current_topology, focus_nrs=None)\nDo nothing, all necessary actions should already have happened in bind_bond and break_bond of Topology\n\n\n\n\n\nplugins.ReactionPlugin(self, name, runmng)\nReaction base class\n\n\n\n\n\nName\nType\nDescription\nDefault\n\n\n\n\nname\nstr\nName of the reaction.\nrequired\n\n\nrunmng\nRunManager\nRunManager instance.\nrequired\n\n\nconfig\n\nSubconfig of the reaction (i.e. self.runmng.config.reactions.__getattribute__(self.name). Use this to access and pass settings to the reaction.\nrequired\n\n\n\n\n\n\n\n\n\nName\nDescription\n\n\n\n\nget_recipe_collection\nGet a RecipeCollection as a result of the reaction.\n\n\n\n\n\nplugins.ReactionPlugin.get_recipe_collection(files)\nGet a RecipeCollection as a result of the reaction.\nThis is run as a Task in the RunManager. How the RecipeCollection is built is up to the reaction. It has access to the current state of the system via the runmanager self.runmng and the files.\n\n\n\n\n\nName\nType\nDescription\nDefault\n\n\n\n\nfiles\nTaskFiles\nTaskFiles instance\nrequired",
+    "crumbs": [
+      "Getting Started",
+      "Reference",
+      "Python API",
+      "Other Modules",
+      "plugins"
+    ]
+  },
+  {
+    "objectID": "_reference/topology.atomic.html",
+    "href": "_reference/topology.atomic.html",
+    "title": "topology.atomic",
+    "section": "",
+    "text": "topology.atomic\nAtomic datatypes for the topology such as Atom, Bond, Angle, Dihedral, etc. The order of the fields comes from the gromacs topology file format. See gromacs manual\n\n\n\n\n\nName\nDescription\n\n\n\n\nAngle\nInformation about one angle\n\n\nAngleType\nInformation about one angletype\n\n\nAtom\nInformation about one atom\n\n\nAtomType\nInformation about one atom type\n\n\nBond\nInformation about one bond\n\n\nBondType\nInformation about one bondtype\n\n\nDihedral\nInformation about one proper or improper dihedral\n\n\nDihedralRestraint\nInformation about one dihedral restraint.\n\n\nDihedralType\nInformation about one dihedraltype\n\n\nExclusion\nInformation about one exclusion\n\n\nMultipleDihedralTypes\nMultiple DihedralTypess with the same ai, aj, ak, al\n\n\nMultipleDihedrals\nMultiple Dihedrals with the same ai, aj, ak, al\n\n\nNonbondParamType\nInformation about one nonbonded parameterize\n\n\nPair\nInformation about one pair\n\n\nPositionRestraint\nInformation about one position restraint.\n\n\nResidueAtomSpec\nInformation about one atom in a residue\n\n\nResidueBondSpec\nInformation about one bond in a residue\n\n\nResidueImproperSpec\nInformation about one improper dihedral in a residue\n\n\nResidueProperSpec\nInformation about one proper dihedral in a residue\n\n\nResidueType\nInformation about one residuetype from aminoacids.rtp\n\n\nSettle\nInformation about one settles\n\n\n\n\n\ntopology.atomic.Angle(self, ai, aj, ak, funct, c0=None, c1=None, c2=None, c3=None)\nInformation about one angle\nA class containing angle information as in the angles section of the topology.\nFrom gromacs topology: ; ai aj ak funct c0 c1 c2 c3 With aj &lt; ai &lt; ak\n\n\n\ntopology.atomic.AngleType(self, i, j, k, id, id_sym, funct, c0=None, c1=None, c2=None, c3=None)\nInformation about one angletype\nA class containing angle type information as in the angletypes section of the forcefield.\nFrom gromacs version of the amber* ff: ; i j k func th0 cth\n\n\n\ntopology.atomic.Atom(self, nr, type, resnr, residue, atom, cgnr, charge, mass=None, typeB=None, chargeB=None, massB=None, bound_to_nrs=list(), is_radical=False)\nInformation about one atom\nA class containing atom information as in the atoms section of the topology. An atom keeps a list of which atoms it is bound to and its radical state.\nFrom gromacs topology: ; nr type resnr residue atom cgnr charge mass typeB chargeB massB\n\n\n\ntopology.atomic.AtomType(self, type, id, id_sym, at_num, mass, charge, ptype, sigma, epsilon)\nInformation about one atom type\nA class containing atom type information as in the atomtypes section of the forcefield.\nFrom gromacs version of the amber* ff: ; name at.num mass charge ptype sigma epsilon\n\n\n\ntopology.atomic.Bond(self, ai, aj, funct, c0=None, c1=None, c2=None, c3=None, c4=None, c5=None)\nInformation about one bond\nA class containing bond information as in the bonds section of the topology.\nFrom gromacs topology: ; ai aj funct c0 c1 c2 c3 c4 c5 With ai &lt; aj\n\n\n\ntopology.atomic.BondType(self, i, j, id, id_sym, funct, c0=None, c1=None, c2=None, c3=None)\nInformation about one bondtype\nA class containing bond information as in the bondtype section of the forcefield.\nFrom gromacs version of the amber* ff: ; i j func b0 kb Where i and j are atomtypes\n\n\n\ntopology.atomic.Dihedral(self, ai, aj, ak, al, funct, c0=None, c1=None, periodicity='', c3=None, c4=None, c5=None)\nInformation about one proper or improper dihedral\nA class containing dihedral information as in the dihedrals section of the topology. Improper dihedrals have funct 4. Proper dihedrals have funct != 4, mostly funct 9.\nNote that proper dihedrals of type 9 can be defined multiple times, for different periodicities. This is why would-be parameter c2 is called periodicity.\nFrom gromacs topology: ; ai aj ak al funct c0 c1 c2 c3 c4 c5 For proper dihedrals (funct 9): aj &lt; ak\n\n\n\ntopology.atomic.DihedralRestraint(self, ai, aj, ak, al, type, phi, dphi, fc)\nInformation about one dihedral restraint.\nA class containing information as in the dihedral_restraints section of the topology.\nFrom gromacs topology: ; ai aj ak al type phi dphi fc\n\n\n\ntopology.atomic.DihedralType(self, i, j, k, l, id, id_sym, funct, c0, c1, periodicity, c3=None, c4=None, c5=None)\nInformation about one dihedraltype\nA class containing dihedral type information as in the dihedraltypes section of the forcefield. Improper dihedrals have funct 4. Proper dihedrals have funct 9.\nNote that proper dihedrals of type 9 can be defined multiple times, for different periodicities. This is why would-be parameter c2 is called periodicity and part of the id.\nFrom gromacs version of the amber* ff: ; i j k l func phase kd pn\n\n\n\ntopology.atomic.Exclusion(self, ai, aj=None, ak=None, al=None, am=None, an=None, ao=None, ap=None)\nInformation about one exclusion\nA class containing atom information as in the exclusions section of the topology.\nIt’s unlikey we need this many atomnumbers in a single exclusion, but just in case. Because the gromacs manuals just says\n\nEach line should start with one atom index, followed by one or more atom indices. All non-bonded interactions between the first atom and the other atoms will be excluded. – https://manual.gromacs.org/current/reference-manual/topologies/molecule-definition.html#exclusions\n\nFrom gromacs topology: ; ai aj ak al am an ao ap\n\n\n\ntopology.atomic.MultipleDihedralTypes(self, ai, aj, ak, al, funct, dihedral_types)\nMultiple DihedralTypess with the same ai, aj, ak, al but different periodicities. funct should always be “9” when the length of dihedrals is &gt; 1. The key of the dihedral_types dict is the periodicity (c2).\n\n\n\ntopology.atomic.MultipleDihedrals(self, ai, aj, ak, al, funct, dihedrals)\nMultiple Dihedrals with the same ai, aj, ak, al but different periodicities. funct should always be “9” when the length of dihedrals is &gt; 1. The key of the dihedrals dict is the periodicity (c2).\n\n\n\ntopology.atomic.NonbondParamType(self, i, j, id, id_sym, funct, c0=None, c1=None, c2=None)\nInformation about one nonbonded parameterize\ntypical in coarse grained models. A class containing nonbonded information as in the nonbond_params section of the forcefield.\nFrom gromacs: ; Lennard jones between beads ; i j funda sigma(nm) epsilon (kmol/mol) Where i and j are atomtypes\n\n\n\ntopology.atomic.Pair(self, ai, aj, funct, c0=None, c1=None, c2=None, c3=None)\nInformation about one pair\nA class containing pair information as in the pair section of the topology.\nFrom gromacs topology: ; ai aj funct c0 c1 c2 c3\n\n\n\ntopology.atomic.PositionRestraint(self, ai, funct, fc, condition=None)\nInformation about one position restraint.\nA class containing information as in the position_restraints section of the topology.\nFrom gromacs topology: ; ai funct fc(x,y,z)\n\n\n\ntopology.atomic.ResidueAtomSpec(self, name, type, charge, cgrp)\nInformation about one atom in a residue\n; name type charge chargegroup\n\n\n\ntopology.atomic.ResidueBondSpec(self, atom1, atom2, b0=None, kb=None)\nInformation about one bond in a residue\n; atom1 atom2 b0 kb\n\n\n\ntopology.atomic.ResidueImproperSpec(self, atom1, atom2, atom3, atom4, c0, c1, c2)\nInformation about one improper dihedral in a residue\n; atom1 atom2 atom3 atom4 c0(q0) c1(cp) c2(mult)\n\n\n\ntopology.atomic.ResidueProperSpec(self, atom1, atom2, atom3, atom4, c0, c1, c2)\nInformation about one proper dihedral in a residue\n; atom1 atom2 atom3 atom4 c0(q0) c1(cq) c2\n\n\n\ntopology.atomic.ResidueType(self, residue, atoms, bonds, proper_dihedrals, improper_dihedrals)\nInformation about one residuetype from aminoacids.rtp\n\n\n\ntopology.atomic.Settle(self, nr, funct, doh, dhh)\nInformation about one settles\nA class containing atom information as in the settle section of the topology.\nFrom gromacs topology: ; nr funct doh dhh",
+    "crumbs": [
+      "Getting Started",
+      "Reference",
+      "Python API",
+      "Topology",
+      "topology.atomic"
+    ]
+  },
+  {
+    "objectID": "_reference/topology.atomic.html#classes",
+    "href": "_reference/topology.atomic.html#classes",
+    "title": "topology.atomic",
+    "section": "",
+    "text": "Name\nDescription\n\n\n\n\nAngle\nInformation about one angle\n\n\nAngleType\nInformation about one angletype\n\n\nAtom\nInformation about one atom\n\n\nAtomType\nInformation about one atom type\n\n\nBond\nInformation about one bond\n\n\nBondType\nInformation about one bondtype\n\n\nDihedral\nInformation about one proper or improper dihedral\n\n\nDihedralRestraint\nInformation about one dihedral restraint.\n\n\nDihedralType\nInformation about one dihedraltype\n\n\nExclusion\nInformation about one exclusion\n\n\nMultipleDihedralTypes\nMultiple DihedralTypess with the same ai, aj, ak, al\n\n\nMultipleDihedrals\nMultiple Dihedrals with the same ai, aj, ak, al\n\n\nNonbondParamType\nInformation about one nonbonded parameterize\n\n\nPair\nInformation about one pair\n\n\nPositionRestraint\nInformation about one position restraint.\n\n\nResidueAtomSpec\nInformation about one atom in a residue\n\n\nResidueBondSpec\nInformation about one bond in a residue\n\n\nResidueImproperSpec\nInformation about one improper dihedral in a residue\n\n\nResidueProperSpec\nInformation about one proper dihedral in a residue\n\n\nResidueType\nInformation about one residuetype from aminoacids.rtp\n\n\nSettle\nInformation about one settles\n\n\n\n\n\ntopology.atomic.Angle(self, ai, aj, ak, funct, c0=None, c1=None, c2=None, c3=None)\nInformation about one angle\nA class containing angle information as in the angles section of the topology.\nFrom gromacs topology: ; ai aj ak funct c0 c1 c2 c3 With aj &lt; ai &lt; ak\n\n\n\ntopology.atomic.AngleType(self, i, j, k, id, id_sym, funct, c0=None, c1=None, c2=None, c3=None)\nInformation about one angletype\nA class containing angle type information as in the angletypes section of the forcefield.\nFrom gromacs version of the amber* ff: ; i j k func th0 cth\n\n\n\ntopology.atomic.Atom(self, nr, type, resnr, residue, atom, cgnr, charge, mass=None, typeB=None, chargeB=None, massB=None, bound_to_nrs=list(), is_radical=False)\nInformation about one atom\nA class containing atom information as in the atoms section of the topology. An atom keeps a list of which atoms it is bound to and its radical state.\nFrom gromacs topology: ; nr type resnr residue atom cgnr charge mass typeB chargeB massB\n\n\n\ntopology.atomic.AtomType(self, type, id, id_sym, at_num, mass, charge, ptype, sigma, epsilon)\nInformation about one atom type\nA class containing atom type information as in the atomtypes section of the forcefield.\nFrom gromacs version of the amber* ff: ; name at.num mass charge ptype sigma epsilon\n\n\n\ntopology.atomic.Bond(self, ai, aj, funct, c0=None, c1=None, c2=None, c3=None, c4=None, c5=None)\nInformation about one bond\nA class containing bond information as in the bonds section of the topology.\nFrom gromacs topology: ; ai aj funct c0 c1 c2 c3 c4 c5 With ai &lt; aj\n\n\n\ntopology.atomic.BondType(self, i, j, id, id_sym, funct, c0=None, c1=None, c2=None, c3=None)\nInformation about one bondtype\nA class containing bond information as in the bondtype section of the forcefield.\nFrom gromacs version of the amber* ff: ; i j func b0 kb Where i and j are atomtypes\n\n\n\ntopology.atomic.Dihedral(self, ai, aj, ak, al, funct, c0=None, c1=None, periodicity='', c3=None, c4=None, c5=None)\nInformation about one proper or improper dihedral\nA class containing dihedral information as in the dihedrals section of the topology. Improper dihedrals have funct 4. Proper dihedrals have funct != 4, mostly funct 9.\nNote that proper dihedrals of type 9 can be defined multiple times, for different periodicities. This is why would-be parameter c2 is called periodicity.\nFrom gromacs topology: ; ai aj ak al funct c0 c1 c2 c3 c4 c5 For proper dihedrals (funct 9): aj &lt; ak\n\n\n\ntopology.atomic.DihedralRestraint(self, ai, aj, ak, al, type, phi, dphi, fc)\nInformation about one dihedral restraint.\nA class containing information as in the dihedral_restraints section of the topology.\nFrom gromacs topology: ; ai aj ak al type phi dphi fc\n\n\n\ntopology.atomic.DihedralType(self, i, j, k, l, id, id_sym, funct, c0, c1, periodicity, c3=None, c4=None, c5=None)\nInformation about one dihedraltype\nA class containing dihedral type information as in the dihedraltypes section of the forcefield. Improper dihedrals have funct 4. Proper dihedrals have funct 9.\nNote that proper dihedrals of type 9 can be defined multiple times, for different periodicities. This is why would-be parameter c2 is called periodicity and part of the id.\nFrom gromacs version of the amber* ff: ; i j k l func phase kd pn\n\n\n\ntopology.atomic.Exclusion(self, ai, aj=None, ak=None, al=None, am=None, an=None, ao=None, ap=None)\nInformation about one exclusion\nA class containing atom information as in the exclusions section of the topology.\nIt’s unlikey we need this many atomnumbers in a single exclusion, but just in case. Because the gromacs manuals just says\n\nEach line should start with one atom index, followed by one or more atom indices. All non-bonded interactions between the first atom and the other atoms will be excluded. – https://manual.gromacs.org/current/reference-manual/topologies/molecule-definition.html#exclusions\n\nFrom gromacs topology: ; ai aj ak al am an ao ap\n\n\n\ntopology.atomic.MultipleDihedralTypes(self, ai, aj, ak, al, funct, dihedral_types)\nMultiple DihedralTypess with the same ai, aj, ak, al but different periodicities. funct should always be “9” when the length of dihedrals is &gt; 1. The key of the dihedral_types dict is the periodicity (c2).\n\n\n\ntopology.atomic.MultipleDihedrals(self, ai, aj, ak, al, funct, dihedrals)\nMultiple Dihedrals with the same ai, aj, ak, al but different periodicities. funct should always be “9” when the length of dihedrals is &gt; 1. The key of the dihedrals dict is the periodicity (c2).\n\n\n\ntopology.atomic.NonbondParamType(self, i, j, id, id_sym, funct, c0=None, c1=None, c2=None)\nInformation about one nonbonded parameterize\ntypical in coarse grained models. A class containing nonbonded information as in the nonbond_params section of the forcefield.\nFrom gromacs: ; Lennard jones between beads ; i j funda sigma(nm) epsilon (kmol/mol) Where i and j are atomtypes\n\n\n\ntopology.atomic.Pair(self, ai, aj, funct, c0=None, c1=None, c2=None, c3=None)\nInformation about one pair\nA class containing pair information as in the pair section of the topology.\nFrom gromacs topology: ; ai aj funct c0 c1 c2 c3\n\n\n\ntopology.atomic.PositionRestraint(self, ai, funct, fc, condition=None)\nInformation about one position restraint.\nA class containing information as in the position_restraints section of the topology.\nFrom gromacs topology: ; ai funct fc(x,y,z)\n\n\n\ntopology.atomic.ResidueAtomSpec(self, name, type, charge, cgrp)\nInformation about one atom in a residue\n; name type charge chargegroup\n\n\n\ntopology.atomic.ResidueBondSpec(self, atom1, atom2, b0=None, kb=None)\nInformation about one bond in a residue\n; atom1 atom2 b0 kb\n\n\n\ntopology.atomic.ResidueImproperSpec(self, atom1, atom2, atom3, atom4, c0, c1, c2)\nInformation about one improper dihedral in a residue\n; atom1 atom2 atom3 atom4 c0(q0) c1(cp) c2(mult)\n\n\n\ntopology.atomic.ResidueProperSpec(self, atom1, atom2, atom3, atom4, c0, c1, c2)\nInformation about one proper dihedral in a residue\n; atom1 atom2 atom3 atom4 c0(q0) c1(cq) c2\n\n\n\ntopology.atomic.ResidueType(self, residue, atoms, bonds, proper_dihedrals, improper_dihedrals)\nInformation about one residuetype from aminoacids.rtp\n\n\n\ntopology.atomic.Settle(self, nr, funct, doh, dhh)\nInformation about one settles\nA class containing atom information as in the settle section of the topology.\nFrom gromacs topology: ; nr funct doh dhh",
+    "crumbs": [
+      "Getting Started",
+      "Reference",
+      "Python API",
+      "Topology",
+      "topology.atomic"
+    ]
+  },
+  {
+    "objectID": "_reference/tasks.html",
+    "href": "_reference/tasks.html",
+    "title": "tasks",
+    "section": "",
+    "text": "tasks\nThe tasks module holds the TaskFiles class which organizes input and output paths and the Task class for tasks in the runmanager queue.\n\n\n\n\n\nName\nDescription\n\n\n\n\nAutoFillDict\nDictionary that gets populated by calling get_missing.\n\n\nTask\nA task to be performed as part of the RunManager Queue.\n\n\nTaskFiles\nClass for Task input and output files and directories.\n\n\n\n\n\ntasks.AutoFillDict(self, get_missing)\nDictionary that gets populated by calling get_missing.\n\n\n\ntasks.Task(self, runmng, f, kwargs=None, out=None)\nA task to be performed as part of the RunManager Queue.\nA task consists of a function and its keyword arguments. Calling a taks calls the stored function. The function must return a TaskFiles object.\n\n\n\n\n\nName\nType\nDescription\nDefault\n\n\n\n\nrunmng\n\nRunmanager instance from which the task is called\nrequired\n\n\nf\nCallable[…, Optional[TaskFiles]]\nFunction that will be called when the task is called\nrequired\n\n\nkwargs\nOptional[dict[str, Any]]\nkwargs to be passed to f\nNone\n\n\nout\nOptional[str]\nIf not None, an output dir will be created with this name\nNone\n\n\n\n\n\n\n\ntasks.TaskFiles(self, get_latest, input=dict(), output=dict(), outputdir=Path(), logger=logging.getLogger('kimmdy.basetask'))\nClass for Task input and output files and directories.\nHosts the input and output file paths belonging to a task. A function or method that wants to be callable as a Task has to return a TaskFiles object. The input defaultdict is populated on the fly using get_latest of the runmanager to find newest files. Files which can not be found by get_latest must be added manually.\n\n\n\n\n\nName\nType\nDescription\n\n\n\n\nget_latest\nCallable\nRunmanager.get_latest function that returns paths to the latest file of given type.\n\n\ninput\ndict[str, Path]\nInput file paths for a Task. Is populated by get_latest or manually.\n\n\noutput\ndict[str, Path]\nOutput file paths for a Task. Is populated by runmanager._discover_output_files or manually.\n\n\noutputdir\nPath\nOutput directory for a Task. Typically populated by create_task_directory called by Task.\n\n\nlogger\nlogging.Logger\nLogger for a Task. Initialized in create_task_directory.\n\n\n\n\n\n\n&gt;&gt;&gt; class run():\n&gt;&gt;&gt;     def get_latest(self, s):\n&gt;&gt;&gt;         return f\"latest {s}\"\n&gt;&gt;&gt; runmng = run()\n&gt;&gt;&gt; files = TaskFiles(runmng.get_latest)\n&gt;&gt;&gt; files.input\n&gt;&gt;&gt; files.input[\"top\"]\n{'top': 'latest top'}\n\n\n\n\n\n\n\n\nName\nDescription\n\n\n\n\ncreate_task_directory\nCreates TaskFiles object, output directory, logger and symlinks ff.\n\n\n\n\n\ntasks.create_task_directory(runmng, postfix)\nCreates TaskFiles object, output directory, logger and symlinks ff.\nGets called when a Task is called (from the runmanager.tasks queue).",
+    "crumbs": [
+      "Getting Started",
+      "Reference",
+      "Python API",
+      "Other Modules",
+      "tasks"
+    ]
+  },
+  {
+    "objectID": "_reference/tasks.html#classes",
+    "href": "_reference/tasks.html#classes",
+    "title": "tasks",
+    "section": "",
+    "text": "Name\nDescription\n\n\n\n\nAutoFillDict\nDictionary that gets populated by calling get_missing.\n\n\nTask\nA task to be performed as part of the RunManager Queue.\n\n\nTaskFiles\nClass for Task input and output files and directories.\n\n\n\n\n\ntasks.AutoFillDict(self, get_missing)\nDictionary that gets populated by calling get_missing.\n\n\n\ntasks.Task(self, runmng, f, kwargs=None, out=None)\nA task to be performed as part of the RunManager Queue.\nA task consists of a function and its keyword arguments. Calling a taks calls the stored function. The function must return a TaskFiles object.\n\n\n\n\n\nName\nType\nDescription\nDefault\n\n\n\n\nrunmng\n\nRunmanager instance from which the task is called\nrequired\n\n\nf\nCallable[…, Optional[TaskFiles]]\nFunction that will be called when the task is called\nrequired\n\n\nkwargs\nOptional[dict[str, Any]]\nkwargs to be passed to f\nNone\n\n\nout\nOptional[str]\nIf not None, an output dir will be created with this name\nNone\n\n\n\n\n\n\n\ntasks.TaskFiles(self, get_latest, input=dict(), output=dict(), outputdir=Path(), logger=logging.getLogger('kimmdy.basetask'))\nClass for Task input and output files and directories.\nHosts the input and output file paths belonging to a task. A function or method that wants to be callable as a Task has to return a TaskFiles object. The input defaultdict is populated on the fly using get_latest of the runmanager to find newest files. Files which can not be found by get_latest must be added manually.\n\n\n\n\n\nName\nType\nDescription\n\n\n\n\nget_latest\nCallable\nRunmanager.get_latest function that returns paths to the latest file of given type.\n\n\ninput\ndict[str, Path]\nInput file paths for a Task. Is populated by get_latest or manually.\n\n\noutput\ndict[str, Path]\nOutput file paths for a Task. Is populated by runmanager._discover_output_files or manually.\n\n\noutputdir\nPath\nOutput directory for a Task. Typically populated by create_task_directory called by Task.\n\n\nlogger\nlogging.Logger\nLogger for a Task. Initialized in create_task_directory.\n\n\n\n\n\n\n&gt;&gt;&gt; class run():\n&gt;&gt;&gt;     def get_latest(self, s):\n&gt;&gt;&gt;         return f\"latest {s}\"\n&gt;&gt;&gt; runmng = run()\n&gt;&gt;&gt; files = TaskFiles(runmng.get_latest)\n&gt;&gt;&gt; files.input\n&gt;&gt;&gt; files.input[\"top\"]\n{'top': 'latest top'}",
+    "crumbs": [
+      "Getting Started",
+      "Reference",
+      "Python API",
+      "Other Modules",
+      "tasks"
+    ]
+  },
+  {
+    "objectID": "_reference/tasks.html#functions",
+    "href": "_reference/tasks.html#functions",
+    "title": "tasks",
+    "section": "",
+    "text": "Name\nDescription\n\n\n\n\ncreate_task_directory\nCreates TaskFiles object, output directory, logger and symlinks ff.\n\n\n\n\n\ntasks.create_task_directory(runmng, postfix)\nCreates TaskFiles object, output directory, logger and symlinks ff.\nGets called when a Task is called (from the runmanager.tasks queue).",
+    "crumbs": [
+      "Getting Started",
+      "Reference",
+      "Python API",
+      "Other Modules",
+      "tasks"
     ]
   },
   {
@@ -678,90 +1222,12 @@
     "title": "parsing.TopologyDict",
     "section": "",
     "text": "parsing.TopologyDict\nparsing.TopologyDict\nA raw representation of a topology file returned by read_top.\n\n\n\n\n Back to top",
-=======
-      "analysis"
-    ]
-  },
-  {
-    "objectID": "_reference/analysis.html#functions",
-    "href": "_reference/analysis.html#functions",
-    "title": "analysis",
-    "section": "",
-    "text": "Name\nDescription\n\n\n\n\nconcat_traj\nFind and concatenate trajectories (.xtc files) from a KIMMDY run into one trajectory.\n\n\nentry_point_analysis\nAnalyse existing KIMMDY runs.\n\n\nget_analysis_cmdline_args\nParse command line arguments.\n\n\nget_analysis_dir\nGet analysis directory for a KIMMDY run.\n\n\nplot_energy\nPlot GROMACS energy for a KIMMDY run.\n\n\nplot_rates\nPlot rates of all possible reactions for each ‘decide_recipe’ step.\n\n\nradical_migration\nPlot population of radicals for a KIMMDY run.\n\n\nradical_population\nPlot population of radicals for a KIMMDY run.\n\n\nreaction_participation\nPlot which atoms participate in reactions.\n\n\nruntime_analysis\nPlot which atoms participate in reactions.\n\n\n\n\n\nanalysis.concat_traj(dir, filetype, steps, open_vmd=False, output_group=None)\nFind and concatenate trajectories (.xtc files) from a KIMMDY run into one trajectory. The concatenated trajectory is centered and pbc corrected.\n\n\n\n\n\nName\nType\nDescription\nDefault\n\n\n\n\ndir\nstr\nDirectory to search for subdirectories\nrequired\n\n\nsteps\nUnion[list[str], str]\nList of steps e.g. [“equilibrium”, “production”]. Or a string “all” to return all subdirectories\nrequired\n\n\nopen_vmd\nbool\nOpen concatenated trajectory in VMD\nFalse\n\n\noutput_group\nOptional[str]\nindex group for output. Default is “Protein” for xtc and “System” for trr.\nNone\n\n\n\n\n\n\n\nanalysis.entry_point_analysis()\nAnalyse existing KIMMDY runs.\n\n\n\nanalysis.get_analysis_cmdline_args()\nParse command line arguments.\n\n\n\n\n\nType\nDescription\n\n\n\n\nParsed command line arguments\n\n\n\n\n\n\n\n\nanalysis.get_analysis_dir(dir)\nGet analysis directory for a KIMMDY run.\nCreates the directory if it does not exist.\n\n\n\n\n\nName\nType\nDescription\nDefault\n\n\n\n\ndir\nPath\nDirectory of KIMMDY run\nrequired\n\n\n\n\n\n\n\n\n\nType\nDescription\n\n\n\n\nPath to analysis directory\n\n\n\n\n\n\n\n\nanalysis.plot_energy(dir, steps, terms, open_plot=False)\nPlot GROMACS energy for a KIMMDY run.\n\n\n\n\n\nName\nType\nDescription\nDefault\n\n\n\n\ndir\nstr\nDirectory to search for subdirectories\nrequired\n\n\nsteps\nUnion[list[str], str]\nList of steps e.g. [“equilibrium”, “production”]. Or a string “all” to return all subdirectories. Default is “all”.\nrequired\n\n\nterms\nlist[str]\nTerms from gmx energy that will be plotted. Uses ‘Potential’ by default.\nrequired\n\n\nopen_plot\nbool\nOpen plot in default system viewer.\nFalse\n\n\n\n\n\n\n\nanalysis.plot_rates(dir)\nPlot rates of all possible reactions for each ‘decide_recipe’ step.\n\n\n\n\n\nName\nType\nDescription\nDefault\n\n\n\n\ndir\nstr\nDirectory of KIMMDY run\nrequired\n\n\n\n\n\n\n\nanalysis.radical_migration(dirs, type='qualitative', cutoff=1)\nPlot population of radicals for a KIMMDY run.\n\n\n\n\n\nName\nType\nDescription\nDefault\n\n\n\n\ndirs\nlist[str]\nKIMMDY run directories to be analysed.\nrequired\n\n\ntype\nstr\nHow to analyse radical migration. Available are ‘qualitative’,‘occurence’ and ‘min_rate’“,\n'qualitative'\n\n\ncutoff\nint\nIgnore migration between two atoms if it happened less often than the specified value.\n1\n\n\n\n\n\n\n\nanalysis.radical_population(dir, population_type='frequency', steps='all', select_atoms='protein', open_plot=False, open_vmd=False)\nPlot population of radicals for a KIMMDY run.\n\n\n\n\n\nName\nType\nDescription\nDefault\n\n\n\n\ndir\nstr\nKIMMDY run directory to be analysed.\nrequired\n\n\npopulation_type\nstr\nHow to calculate the fractional radical occupancy. Available are ‘frequency’ and ‘time’\n'frequency'\n\n\nsteps\nUnion[list[str], str]\nList of steps e.g. [“equilibrium”, “production”]. Or a string “all” to return all subdirectories. Default is “all”.\n'all'\n\n\nselect_atoms\nstr\nAtoms chosen for radical population analysis, default is protein (uses MDAnalysis selection syntax)\n'protein'\n\n\nopen_plot\nbool\nOpen plot in default system viewer.\nFalse\n\n\nopen_vmd\nbool\nOpen a pdb in VMD with the radical occupation as B-factors.\nFalse\n\n\n\n\n\n\n\nanalysis.reaction_participation(dir, open_plot=False)\nPlot which atoms participate in reactions.\n\n\n\n\n\nName\nType\nDescription\nDefault\n\n\n\n\ndir\nstr\nDirectory of KIMMDY run\nrequired\n\n\nopen_plot\nbool\nOpen plot in default system viewer.\nFalse\n\n\n\n\n\n\n\nanalysis.runtime_analysis(dir, open_plot=False)\nPlot which atoms participate in reactions.\n\n\n\n\n\nName\nType\nDescription\nDefault\n\n\n\n\ndir\nstr\nDirectory of KIMMDY run\nrequired\n\n\nopen_plot\nbool\nOpen plot in default system viewer.\nFalse",
->>>>>>> 505c823a
-    "crumbs": [
-      "Getting Started",
-      "Reference",
-      "Python API",
-<<<<<<< HEAD
+    "crumbs": [
+      "Getting Started",
+      "Reference",
+      "Python API",
       "Topology",
       "parsing.TopologyDict"
-=======
-      "Other Modules",
-      "analysis"
->>>>>>> 505c823a
-    ]
-  },
-  {
-    "objectID": "_reference/runmanager.html",
-    "href": "_reference/runmanager.html",
-    "title": "runmanager",
-    "section": "",
-    "text": "runmanager\nThe Runmanager is the main entry point of the program.\nIt manages the queue of tasks, communicates with the rest of the program and keeps track of global state.\n\n\n\n\n\nName\nDescription\n\n\n\n\nRunManager\nThe Runmanager is the main entry point of the program.\n\n\nState\nState of the system.\n\n\n\n\n\nrunmanager.RunManager(self, config)\nThe Runmanager is the main entry point of the program.\nManages the queue of tasks, communicates with the rest of the program and keeps track of global state.\n\n\n\n\n\nName\nType\nDescription\n\n\n\n\nconfig\nConfig\nThe configuration object.\n\n\ntasks\nqueue.Queue[Task]\nTasks from config.\n\n\npriority_tasks\nqueue.Queue[Task]\nAdditional tasks added during the run by other tasks.\n\n\niteration\nint\nCurrent iteration.\n\n\nstate\nState\nCurrent state of the system.\n\n\nrecipe_collections\ndict[str, RecipeCollection]\nDictionary of recipe collections. Keyed by the name of the reaction plugin.\n\n\nlatest_files\ndict[str, Path]\nDictionary of latest files.\n\n\nhistfile\nPath\nPath to history file.\n\n\ntop\n\nTopology object.\n\n\nfilehist\nlist[dict[str, TaskFiles]]\nList of dictionaries of TaskFiles.\n\n\ntask_mapping\n\nMapping of task names to runmanager methods.\n\n\nreaction_plugins\nlist[ReactionPlugin]\nList of initialized reaction plugins used in the sequence.\n\n\n\n\n\n\n\n\n\nName\nDescription\n\n\n\n\nget_latest\nReturns path to latest file of given type.\n\n\n\n\n\nrunmanager.RunManager.get_latest(suffix)\nReturns path to latest file of given type.\nFor .dat files (in general ambiguous extensions) use full file name. Errors if file is not found.\n\n\n\n\n\nrunmanager.State()\nState of the system. one of IDLE, MD, REACTION, SETUP, DONE.\n\n\n\n\n\n\n\nName\nDescription\n\n\n\n\nget_existing_files\nInitialize latest_files with every existing file defined in config\n\n\n\n\n\nrunmanager.get_existing_files(config)\nInitialize latest_files with every existing file defined in config",
-    "crumbs": [
-      "Getting Started",
-      "Reference",
-      "Python API",
-      "Other Modules",
-      "runmanager"
-    ]
-  },
-  {
-    "objectID": "_reference/runmanager.html#classes",
-    "href": "_reference/runmanager.html#classes",
-    "title": "runmanager",
-    "section": "",
-    "text": "Name\nDescription\n\n\n\n\nRunManager\nThe Runmanager is the main entry point of the program.\n\n\nState\nState of the system.\n\n\n\n\n\nrunmanager.RunManager(self, config)\nThe Runmanager is the main entry point of the program.\nManages the queue of tasks, communicates with the rest of the program and keeps track of global state.\n\n\n\n\n\nName\nType\nDescription\n\n\n\n\nconfig\nConfig\nThe configuration object.\n\n\ntasks\nqueue.Queue[Task]\nTasks from config.\n\n\npriority_tasks\nqueue.Queue[Task]\nAdditional tasks added during the run by other tasks.\n\n\niteration\nint\nCurrent iteration.\n\n\nstate\nState\nCurrent state of the system.\n\n\nrecipe_collections\ndict[str, RecipeCollection]\nDictionary of recipe collections. Keyed by the name of the reaction plugin.\n\n\nlatest_files\ndict[str, Path]\nDictionary of latest files.\n\n\nhistfile\nPath\nPath to history file.\n\n\ntop\n\nTopology object.\n\n\nfilehist\nlist[dict[str, TaskFiles]]\nList of dictionaries of TaskFiles.\n\n\ntask_mapping\n\nMapping of task names to runmanager methods.\n\n\nreaction_plugins\nlist[ReactionPlugin]\nList of initialized reaction plugins used in the sequence.\n\n\n\n\n\n\n\n\n\nName\nDescription\n\n\n\n\nget_latest\nReturns path to latest file of given type.\n\n\n\n\n\nrunmanager.RunManager.get_latest(suffix)\nReturns path to latest file of given type.\nFor .dat files (in general ambiguous extensions) use full file name. Errors if file is not found.\n\n\n\n\n\nrunmanager.State()\nState of the system. one of IDLE, MD, REACTION, SETUP, DONE.",
-    "crumbs": [
-      "Getting Started",
-      "Reference",
-      "Python API",
-      "Other Modules",
-      "runmanager"
-    ]
-  },
-  {
-<<<<<<< HEAD
-    "objectID": "_reference/runmanager.html#functions",
-    "href": "_reference/runmanager.html#functions",
-    "title": "runmanager",
-    "section": "",
-    "text": "Name\nDescription\n\n\n\n\nget_existing_files\nInitialize latest_files with every existing file defined in config\n\n\n\n\n\nrunmanager.get_existing_files(config)\nInitialize latest_files with every existing file defined in config",
-=======
-    "objectID": "guide/tutorials/colbuilder.html#equilibration",
-    "href": "guide/tutorials/colbuilder.html#equilibration",
-    "title": "Run KIMMDY from Colbuilder fibril",
-    "section": "Equilibration",
-    "text": "Equilibration\nmdp files for the following steps are located in &lt;kimmdy root&gt;/www/colbuilder_files.\ngmx editconf -f fibril.gro -o fibril_x.gro -c -princ  &lt;&lt;&lt;1\n\ngmx editconf -f fibril_x.gro -o fibril_z.gro -rotate 0 270 0 -c\n\ngmx editconf -f fibril_z.gro -o fibril_box.gro -c -box 16.3 17.7 95.0 -bt triclinic\n\ngmx solvate -cp fibril_box.gro -p topol.top -o fibril_solv.gro\n\ntouch ions.mdp\n\ngmx grompp -f ions.mdp -c fibril_solv.gro -p topol.top -o fibril_genion.tpr\n\ngmx genion -s fibril_genion.tpr -p topol.top -o fibril_ion.gro -conc 0.15 -neutral &lt; SOL\n\ngmx grompp -f minim.mdp -c fibril_ion.gro -p topol.top -o fibril_min.tpr\n\ngmx mdrun -deffnm fibril_min -v\n\n\n\n\n\n\nCaution\n\n\n\nHeavy computational load from here on.\n\n\ngmx grompp -f nvt.mdp -c fibril_min.gro -r fibril_min.gro -p topol.top -o fibril_nvt.tpr\n\ngmx mdrun -deffnm fibril_nvt -v -dlb yes -ntomp 4 -ntmpi 10  -pme gpu -bonded gpu -npme 1\n\ngmx grompp -f npt.mdp -c fibril_nvt.gro -r fibril_nvt.gro -p topol.top -o fibril_npt.tpr\n\ngmx mdrun -deffnm fibril_npt -v -dlb yes -ntomp 4 -ntmpi 10  -pme gpu -bonded gpu -npme 1\n\n\n\n\n\n\nTip\n\n\n\nThe equilibration process can take up to 4 days. An equilibrated system will be provided in the release assets.",
-    "crumbs": [
-      "Getting Started",
-      "Tutorials",
-      "Run KIMMDY from Colbuilder fibril"
-    ]
-  },
-  {
-    "objectID": "guide/tutorials/colbuilder.html#kimmdy-run-preparation-and-simulation",
-    "href": "guide/tutorials/colbuilder.html#kimmdy-run-preparation-and-simulation",
-    "title": "Run KIMMDY from Colbuilder fibril",
-    "section": "KIMMDY Run Preparation and Simulation",
-    "text": "KIMMDY Run Preparation and Simulation\n\nConfiguration File Template\nFor a KIMMDY run, some additional setup is required. A suitable KIMMDY config file for homolysis can be found in the hexalanine_homolysis example:\n\n\nKIMMDY config file (kimmdy.yml)\n\n\n\nkimmdy.yml\n\ndryrun: false\nname: 'hexalanine_homolysis_000'\nmax_tasks: 100\ngromacs_alias: 'gmx'\ngmx_mdrun_flags: -maxh 24 -dlb yes -nt 8\nff: 'amber99sb-star-ildnp.ff'\ntop: 'hexala_out.top'\ngro: 'npt.gro'\nndx: 'index.ndx'\nplumed: 'plumed.dat'\nmds:\n  pull:\n    mdp: 'pull_fibril.mdp'\n  pull:\n    mdp: 'md.mdp'\n    use_plumed: true\n  relax:\n    mdp: 'md_slow_growth.mdp'\nchanger:\n  coordinates:\n    md: 'relax'\n    slow_growth: True\n  topology:\n    parameterization: 'basic' \nreactions:\n  homolysis:\n    edis: 'edissoc.dat'\n    itp: 'ffbonded.itp'\nsequence:\n  - equilibrium\n  - pull  \n  - reactions\n  - equilibrium\n  - pull\n\n\n\n\nGromacs index file v1\nThe config file mentions three important gromacs file for your system: top, gro, idx. We have the top and gro file from the equilibration and can update the file names in the config file. A basic index file can be generated with\necho 'q' | gmx make_ndx -f fibril_npt.gro -o index.ndx\n\n\nPlumed.dat and index file v2\nThe next entry in the config file is plumed and references a plumed configuration file (plumed.dat) which we don’t yet have. This file is needed for the homolysis reaction plugin.\nFor homolysis, the plumed.dat file should contain instructions to sample distances between bonds. Homolysis can then occur for the bonds mentioned in this file. To create the input file, kimmdy provides the command line interface kimmdy-create-plumed.\nWe want to sample homolysis in the backbone and in crosslinks. By providing a gromacs index file with all backbone and crosslink atoms, the script generates the necessary plumed.dat file. Our initial index file does not contain those sections, so we have to create them ourselves. Such a index file can be generated with\necho -ne \"\\\"Backbone\\\"| r LY2 LY3 L4Y L5Y LYX\\nq\\n\"| gmx make_ndx -f fibril_npt.gro -o index.ndx\nNow run the python script to generate a plumed.dat file and check its contents.\n\n\nHomolysis Plugin Files: edissoc.dat and ffbonded.itp\nIn the reactions section, other files which are necessary for the homolysis reaction can also be seen: edissoc.dat and ffbonded.itp. The ffbonded.itp file is specific to the force field and can be copied from the force field directory. Edissoc.dat contains a table of bond dissociation energies by atom name and can be taken from the hexalanine_homolysis example if only standard amino acids and the HLKNL and PYD crosslinks are part of the system. The file should be separated into sections with bracketed headings.\nFor other crosslinks, the bond dissociation energy has to be provided by the user.\n\n\nKIMMDY Run Sequence: mdp files\nNow let’s look at the sequence. It mentions the reactions, which we have taken care of, and the names of different md runs. A good first Kimmdy run would include a first pulling simulation to stretch the fibril followed by a pulling simulation with distance sampling for the subsequent reaction and a final pulling simulation. For both types of pulling simulation the same mdp file can be used from the tutorial files. The pulling simulations also need torque restraints to prevent unphysiological unwinding of the fibrils. The torque restraints can be set in the mdp file and are applied to the capping groups of a tripelhelix.\nRunning the script prepare_enforced_rotation.py creates mdp and index files that only have to be appended to the current file of the respective type to use torque restraints. However, you will get an error saying that some index group is missing. Use gmx make_ndx to add these groups to your file and then run the script.\nBond distance sampling can be turned on for a md run by the tag use_plumed. You want to use this option for the MD run before checking for homolysis reactions. Another md run, in this case called relax, is mentioned under changer.coordinates.md. It is used after the homolysis reaction to interpolate between new and old parameters. An example mdp file is included in the tutorial files.\nIn a mdp file you would also define temperature coupling groups. To separate between protein and solvent, you might have to create new index groups to include the crosslinks in the protein group:\necho -ne \"r ACE & a CH3\\nr NME & a CH3\\n\\\"Protein\\\"|\\\"Other\\\"\\n\\\"Backbone\\\"| r LY2 LY3 L4Y L5Y LYX\\nq\\n\"| gmx make_ndx -f fibril_npt.gro -o index.ndx\nFinally, the KIMMDY run name and gmx_mdrun_flags can be adjusted. For large systems, writing checkpoints takes considerable time. This is why the write_checkpoint setting is on False for our tutorial run. A final KIMMDY config file could look like this:\n\n\nKIMMDY config file (kimmdy.yml)\n\n\n\nkimmdy.yml\n\n# yaml-language-server: $schema=../../src/kimmdy/kimmdy-yaml-schema.json\n\ndryrun: false\nname: 'fibril_000'\nmax_tasks: 100\nwrite_checkpoint: False\ngromacs_alias: 'gmx'\ngmx_mdrun_flags: -maxh 24 -dlb yes -ntomp 4 -ntmpi 10  -pme gpu -bonded gpu -npme 1\nff: 'amber99sb-star-ildnp.ff'\ntop: 'topol.top'\ngro: 'fibril_npt.gro'\nndx: 'index.ndx'\nplumed: 'plumed.dat'\nmds:\n  pull:\n    mdp: 'pull_fibril.mdp'\n  sample:\n    mdp: 'pull_fibril.mdp'\n    use_plumed: true\n  relax:\n    mdp: 'pull_fibril_slow_growth.mdp'\nchanger:\n  coordinates:\n    md: 'relax'\n    slow_growth: True\n  topology:\n    parameterization: 'basic' \nreactions:\n  homolysis:\n    edis: 'edissoc.dat'\n    itp: 'ffbonded.itp'\nsequence:\n  - pull\n  - sample  \n  - reactions\n  - pull\n\n\nThe run can be started by typing kimmdy in the command line. The output files are located in fibril_000",
->>>>>>> 505c823a
-    "crumbs": [
-      "Getting Started",
-      "Reference",
-      "Python API",
-      "Other Modules",
-      "runmanager"
     ]
   },
   {
@@ -779,7 +1245,6 @@
     ]
   },
   {
-<<<<<<< HEAD
     "objectID": "_reference/recipe.html#classes",
     "href": "_reference/recipe.html#classes",
     "title": "recipe",
@@ -791,1342 +1256,6 @@
       "Python API",
       "Other Modules",
       "recipe"
-    ]
-  },
-  {
-    "objectID": "_reference/hat_naive.reaction.NaiveHAT.html",
-    "href": "_reference/hat_naive.reaction.NaiveHAT.html",
-    "title": "hat_naive.reaction.NaiveHAT",
-    "section": "",
-    "text": "hat_naive.reaction.NaiveHAT\nreaction.NaiveHAT(self, name, runmng)\nNaive HAT reaction, selects hydrogens at random\n\n\n\n\n Back to top",
-    "crumbs": [
-      "Getting Started",
-      "Reference",
-      "Python API",
-      "Reaction Plugins",
-      "hat_naive.reaction.NaiveHAT"
-    ]
-  },
-  {
-    "objectID": "_reference/constants.html",
-    "href": "_reference/constants.html",
-    "title": "constants",
-    "section": "",
-    "text": "constants\nConstants used throughout KIMMDY\n\n\n\n\n\nName\nDescription\n\n\n\n\nATOMTYPE_BONDORDER\nTo determin if an atom is a radical.\n\n\nATOMTYPE_BONDORDER_FLAT\nTo determin if an atom is a radical.",
-    "crumbs": [
-      "Getting Started",
-      "Reference",
-      "Python API",
-      "Other Modules",
-      "constants"
-    ]
-  },
-  {
-    "objectID": "_reference/constants.html#attributes",
-    "href": "_reference/constants.html#attributes",
-    "title": "constants",
-    "section": "",
-    "text": "Name\nDescription\n\n\n\n\nATOMTYPE_BONDORDER\nTo determin if an atom is a radical.\n\n\nATOMTYPE_BONDORDER_FLAT\nTo determin if an atom is a radical.",
-    "crumbs": [
-      "Getting Started",
-      "Reference",
-      "Python API",
-      "Other Modules",
-      "constants"
-    ]
-  },
-  {
-    "objectID": "_reference/schema.html",
-    "href": "_reference/schema.html",
-    "title": "schema",
-    "section": "",
-    "text": "schema\nHandle the schema for the config file. To be used by the config module to validate the config file and set defaults for the Config object.\nReserved keywords: - pytype - default - description - type - required\n\n\n\n\n\nName\nDescription\n\n\n\n\nSequence\nA sequence of tasks.\n\n\n\n\n\nschema.Sequence(self, tasks)\nA sequence of tasks.\nTasks can be grouped together by using a dictionary with the following keys: - mult: number of times to repeat the tasks - tasks: list of tasks to repeat\n\n\n\n\n\nName\nType\nDescription\n\n\n\n\ntasks\n\nlist of tasks\n\n\n\n\n\n\n\n\n\n\n\nName\nDescription\n\n\n\n\nconvert_schema_to_dict\nConvert a dictionary from a raw json schema to a nested dictionary\n\n\nflatten_scheme\nRecursively get properties and their desicripions from the scheme\n\n\ngenerate_markdown_table\nGenerate markdown table from scheme\n\n\nget_combined_scheme\nReturn the schema for the config file.\n\n\nload_kimmdy_schema\nReturn the schema for the config file\n\n\nload_plugin_schemas\nReturn the schemas for the reaction plugins known to kimmdy\n\n\nprune\nRemove empty dicts from a nested dict\n\n\n\n\n\nschema.convert_schema_to_dict(dictionary)\nConvert a dictionary from a raw json schema to a nested dictionary\n\n\n\n\n\nName\nType\nDescription\nDefault\n\n\n\n\ndictionary\ndict\ndictionary from a raw json schema\nrequired\n\n\n\n\n\n\n\n\n\n\n\n\n\nType\nDescription\n\n\n\n\nnested dictionary where each leaf entry is a dictionary with the\n“pytype”, “default” and “description” keys.\n\n\n\n\n\n\n\nschema.flatten_scheme(scheme, section='')\nRecursively get properties and their desicripions from the scheme\n\n\n\nschema.generate_markdown_table(scheme, append=False)\nGenerate markdown table from scheme\nUsed in documentation generation.\n\n\n\nschema.get_combined_scheme()\nReturn the schema for the config file.\nNested scheme where each leaf entry is a dictionary with the “pytype”, “default” and “description”. Contains the schema for the main kimmdy config file and all the plugins known at runtime.\n\n\n\nschema.load_kimmdy_schema()\nReturn the schema for the config file\n\n\n\nschema.load_plugin_schemas()\nReturn the schemas for the reaction plugins known to kimmdy\n\n\n\nschema.prune(d)\nRemove empty dicts from a nested dict"
-  },
-  {
-    "objectID": "_reference/schema.html#classes",
-    "href": "_reference/schema.html#classes",
-    "title": "schema",
-    "section": "",
-    "text": "Name\nDescription\n\n\n\n\nSequence\nA sequence of tasks.\n\n\n\n\n\nschema.Sequence(self, tasks)\nA sequence of tasks.\nTasks can be grouped together by using a dictionary with the following keys: - mult: number of times to repeat the tasks - tasks: list of tasks to repeat\n\n\n\n\n\nName\nType\nDescription\n\n\n\n\ntasks\n\nlist of tasks"
-  },
-  {
-    "objectID": "_reference/schema.html#functions",
-    "href": "_reference/schema.html#functions",
-    "title": "schema",
-    "section": "",
-    "text": "Name\nDescription\n\n\n\n\nconvert_schema_to_dict\nConvert a dictionary from a raw json schema to a nested dictionary\n\n\nflatten_scheme\nRecursively get properties and their desicripions from the scheme\n\n\ngenerate_markdown_table\nGenerate markdown table from scheme\n\n\nget_combined_scheme\nReturn the schema for the config file.\n\n\nload_kimmdy_schema\nReturn the schema for the config file\n\n\nload_plugin_schemas\nReturn the schemas for the reaction plugins known to kimmdy\n\n\nprune\nRemove empty dicts from a nested dict\n\n\n\n\n\nschema.convert_schema_to_dict(dictionary)\nConvert a dictionary from a raw json schema to a nested dictionary\n\n\n\n\n\nName\nType\nDescription\nDefault\n\n\n\n\ndictionary\ndict\ndictionary from a raw json schema\nrequired\n\n\n\n\n\n\n\n\n\n\n\n\n\nType\nDescription\n\n\n\n\nnested dictionary where each leaf entry is a dictionary with the\n“pytype”, “default” and “description” keys.\n\n\n\n\n\n\n\nschema.flatten_scheme(scheme, section='')\nRecursively get properties and their desicripions from the scheme\n\n\n\nschema.generate_markdown_table(scheme, append=False)\nGenerate markdown table from scheme\nUsed in documentation generation.\n\n\n\nschema.get_combined_scheme()\nReturn the schema for the config file.\nNested scheme where each leaf entry is a dictionary with the “pytype”, “default” and “description”. Contains the schema for the main kimmdy config file and all the plugins known at runtime.\n\n\n\nschema.load_kimmdy_schema()\nReturn the schema for the config file\n\n\n\nschema.load_plugin_schemas()\nReturn the schemas for the reaction plugins known to kimmdy\n\n\n\nschema.prune(d)\nRemove empty dicts from a nested dict"
-  },
-  {
-    "objectID": "index.html",
-    "href": "index.html",
-    "title": "KIMMDY",
-    "section": "",
-    "text": "test latest release\n\n\nReactive MD pipeline for GROMACS using Kinetic Monte Carlo / Molecular Dynamics (KIMMDY)\n\n\nNote: KIMMDY requires GROMACS to be installed. Some reactions need a GROMACS version patched with PLUMED. The gromacs version name should then contain MODIFIED or plumed.\npip install kimmdy\nThis installation includes only the most basic functionality as no plugins and analysis tools are installed.\nTo install the builtin reaction plugins, use\npip install kimmdy[reactions]\nTo install the builtin reactions and analysis tools use\npip install kimmdy[reactions,analysis]\nHowever, this is only half the fun!\nKIMMDY has two exciting plugins in the making, which properly parameterize your molecules for radicals using GrAPPa (Graph Attentional Protein Parametrization) and predict Hydrogen Atom Transfer (HAT) rates.\nFull installation instructions are available here\n\n\n\nThe documentation is available here.\n\n\nHead over to the getting started tutorial.\n\n\n\n\n\n\nClone kimmdy and the default reaction and parameterization plugins and install requirements and kimmdy as editable via\ngit clone git@github.com:graeter-group/kimmdy.git\ngit clone git@github.com:graeter-group/kimmdy-reactions.git\ngit clone git@github.com:graeter-group/kimmdy-grappa.git\ncd kimmdy\npython -m venv .venv\nsource ./venv/bin/activate\npip install -r requirements.txt\nConventions:\n\ncode style: black\ndocstrings: numpy\nConventional commit messages when possible for pretty release notes.\n\n\n\n\nFor developoment, we provide a docker image containing gromacs and multiple python versions to test against.\nTo run the test locally, you must:\n\ninstall docker\ninstall act, the easiest option is with github cli via gh extension install https://github.com/nektos/gh-act\nrun tests with gh extension exec act -j test --artifact-server-path ./artifacts\nhtml coverage report is exported into artifacts",
-=======
-    "objectID": "guide/tutorials/getting-started.html",
-    "href": "guide/tutorials/getting-started.html",
-    "title": "Get Started",
-    "section": "",
-    "text": "In this tutorial we will be simulating hydrogen atom transfer in a simple ACE/NME-capped Alanine molecule in a box of water.",
-    "crumbs": [
-      "Getting Started",
-      "Tutorials",
-      "Get Started"
-    ]
-  },
-  {
-    "objectID": "guide/tutorials/getting-started.html#installation",
-    "href": "guide/tutorials/getting-started.html#installation",
-    "title": "Get Started",
-    "section": "Installation",
-    "text": "Installation\n\nPrerequisites\n\npython3.10 or higher\ngromacs&gt;=2023.2\n\nVersion 2021.4 works with everything except slow-growth.\n\n\nOptional:\n\nplumed-patched version of gromacs (for the homolysis reaction).\n\n\n\n\n\n\n\nIf you plan to use our machine-learning plugins, take a look at the full installation instruction\n\n\n\nLet’s first create a directory and a virtual environment for kimmdy:\nmkdir kimmdy-tutorial\ncd kimmdy-tutorial\npython -m venv .venv\nsource .venv/bin/activate\nTo install KIMMDY, the builtin reaction plugins and the analysis tools use\npip install kimmdy[reactions,analysis]",
-    "crumbs": [
-      "Getting Started",
-      "Tutorials",
-      "Get Started"
-    ]
-  },
-  {
-    "objectID": "guide/tutorials/getting-started.html#setup-the-simulation",
-    "href": "guide/tutorials/getting-started.html#setup-the-simulation",
-    "title": "Get Started",
-    "section": "Setup the Simulation",
-    "text": "Setup the Simulation\nDownload and unzip the input files to this directory.\nwget https://graeter-group.github.io/kimmdy/guide/tutorials/getting-started-files/setup.zip\nunzip setup.zip\nThe kimmdy.yml file should look like this:\n\n\nkimmdy.yml\n\ndryrun: false\nmax_tasks: 100\nname: 'hat_tf_000'\ngromacs_alias: 'gmx'\ntop: 'Ala_out.top'\ngro: 'npt.gro'\nndx: 'index.ndx'\nmds:\n  equilibrium:\n    mdp: 'md.mdp'\n  relax:\n    mdp: 'md_slow.mdp'\nchanger:\n  coordinates:\n    md: 'relax'      \nreactions:\n  hat_reaction:\n    frequency_factor: 100000000\n    h_cutoff: 3\n    polling_rate: 1\n\nsequence:\n- equilibrium\n- mult: 2\n  tasks:\n  - equilibrium\n  - reactions\n\nOur starting structure is a simple ACE/NME-capped Alanine molecule in a box of water. Note, how it has a missing hydrogen atom on the alpha carbon. This is a radical. We will use the builtin hat_reaction to simulate hydrogen atom transfer reactions from nearby hydrogens to the radical position.\n    \n    \n    \nStart the KIMMDY run with the kimmdy command:",
-    "crumbs": [
-      "Getting Started",
-      "Tutorials",
-      "Get Started"
-    ]
-  },
-  {
-    "objectID": "guide/tutorials/getting-started.html#run-the-simulation",
-    "href": "guide/tutorials/getting-started.html#run-the-simulation",
-    "title": "Get Started",
-    "section": "Run the Simulation",
-    "text": "Run the Simulation\nkimmdy\nYou can also run kimmdy directly from python with\nfrom kimmdy.cmd import kimmdy_run\nkimmdy_run()\n\n\n\n\n\n\nTip\n\n\n\nKIMMDY parses your topology to generate its internal representation and writes out a new topology to be used in future steps. This topology includes everything gromacs needs to run the simulation, including forcefield parameters. KIMMDY combines all moleculetypes that are meant to take part in reactions into one moleculetype named “Reactive”. It also makes multiples explicit (e.g. 10 molecules of a peptide), such that each reactive atom has a unique representation. You can always find this topology in the output directory for the kimmdy setup task, e.g. alanine_hat_000/0_setup/&lt;name-of-your-top.top. By default, everything that is not a solvent or ion is considered reactive. To exclude or include certain moleculetypes from this (e.g. in a lipid bilayer simulation), check out the topology.reactive options in the input file documentation. You can find another example of merging topologies in the topology explanation.",
-    "crumbs": [
-      "Getting Started",
-      "Tutorials",
-      "Get Started"
-    ]
-  },
-  {
-    "objectID": "guide/tutorials/getting-started.html#analyse-the-simulation",
-    "href": "guide/tutorials/getting-started.html#analyse-the-simulation",
-    "title": "Get Started",
-    "section": "Analyse the Simulation",
-    "text": "Analyse the Simulation\nConcatenate the trajectories from the individual steps into one for viewing:\nkimmdy-analysis trjcat alanine_hat_000 --open-vmd\nCheck the energy of the system:\nkimmdy-analysis energy alanine_hat_000 --open-plot --terms Potential Kinetic\n\n\n\nEnergy plot\n\n\nVisualize where the radicals end up:\nkimmdy-analysis radical_population alanine_hat_000 --open-plot --open-vmd\nIn VMD, color the atoms by beta factor to show the radical occupancy.\n\n\n\nVMD representation settings\n\n\n\n\n\nRadical population plot\n\n\nPlot the reaction rates:\nkimmdy-analysis rates alanine_hat_000\nIn the alanine_hat_000/analysis directory you will then find a plot of rates for each possible reaction at every step they were queried, e.g.\n\n\n\nReaction rates plot\n\n\nOr do all of the above directly from python:\nfrom kimmdy.analysis import concat_trj, plot_energy, radical_population, plot_rates\nconcat_trj('alanine_hat_000', open_vmd=True)\nplot_energy('alanine_hat_000', terms=['Potential', 'Kinetic'], open_plot=True)\nradical_population('alanine_hat_000', open_plot=True, open_vmd=True)\nplot_rates('alanine_hat_000')\nCongratulations, you have successfully run your first KIMMDY simulation!",
->>>>>>> 505c823a
-    "crumbs": [
-      "Getting Started",
-      "Tutorials",
-      "Get Started"
-    ]
-  },
-  {
-    "objectID": "guide/tutorials/getting-started.html#next-steps",
-    "href": "guide/tutorials/getting-started.html#next-steps",
-    "title": "Get Started",
-    "section": "Next steps",
-    "text": "Next steps\n\nLearn more about the kimmdy.yml input file\nRun KIMMDY with a collagen fibril from Colbuilder\nWrite your own reaction plugin\nDiscover more plugins by looking for the kimmdy tag on GitHub",
-    "crumbs": [
-      "Getting Started",
-      "Tutorials",
-      "Get Started"
-    ]
-  },
-  {
-    "objectID": "_reference/runmanager.html",
-    "href": "_reference/runmanager.html",
-    "title": "runmanager",
-    "section": "",
-    "text": "runmanager\nThe Runmanager is the main entry point of the program.\nIt manages the queue of tasks, communicates with the rest of the program and keeps track of global state.\n\n\n\n\n\nName\nDescription\n\n\n\n\nRunManager\nThe Runmanager is the main entry point of the program.\n\n\nState\nState of the system.\n\n\n\n\n\nrunmanager.RunManager(self, config)\nThe Runmanager is the main entry point of the program.\nManages the queue of tasks, communicates with the rest of the program and keeps track of global state.\n\n\n\n\n\nName\nType\nDescription\n\n\n\n\nconfig\nConfig\nThe configuration object.\n\n\ntasks\nqueue.Queue[Task]\nTasks from config.\n\n\npriority_tasks\nqueue.Queue[Task]\nAdditional tasks added during the run by other tasks.\n\n\niteration\nint\nCurrent iteration.\n\n\nstate\nState\nCurrent state of the system.\n\n\nrecipe_collections\ndict[str, RecipeCollection]\nDictionary of recipe collections. Keyed by the name of the reaction plugin.\n\n\nlatest_files\ndict[str, Path]\nDictionary of latest files.\n\n\nhistfile\nPath\nPath to history file.\n\n\ntop\n\nTopology object.\n\n\nfilehist\nlist[dict[str, TaskFiles]]\nList of dictionaries of TaskFiles.\n\n\ntask_mapping\n\nMapping of task names to runmanager methods.\n\n\nreaction_plugins\nlist[ReactionPlugin]\nList of initialized reaction plugins used in the sequence.\n\n\n\n\n\n\n\n\n\nName\nDescription\n\n\n\n\nget_latest\nReturns path to latest file of given type.\n\n\n\n\n\nrunmanager.RunManager.get_latest(suffix)\nReturns path to latest file of given type.\nFor .dat files (in general ambiguous extensions) use full file name. Errors if file is not found.\n\n\n\n\n\nrunmanager.State()\nState of the system. one of IDLE, MD, REACTION, SETUP, DONE.\n\n\n\n\n\n\n\nName\nDescription\n\n\n\n\nget_existing_files\nInitialize latest_files with every existing file defined in config\n\n\n\n\n\nrunmanager.get_existing_files(config)\nInitialize latest_files with every existing file defined in config",
-    "crumbs": [
-      "Getting Started",
-      "Reference",
-      "Python API",
-      "Other Modules",
-      "runmanager"
-    ]
-  },
-  {
-    "objectID": "_reference/runmanager.html#classes",
-    "href": "_reference/runmanager.html#classes",
-    "title": "runmanager",
-    "section": "",
-    "text": "Name\nDescription\n\n\n\n\nRunManager\nThe Runmanager is the main entry point of the program.\n\n\nState\nState of the system.\n\n\n\n\n\nrunmanager.RunManager(self, config)\nThe Runmanager is the main entry point of the program.\nManages the queue of tasks, communicates with the rest of the program and keeps track of global state.\n\n\n\n\n\nName\nType\nDescription\n\n\n\n\nconfig\nConfig\nThe configuration object.\n\n\ntasks\nqueue.Queue[Task]\nTasks from config.\n\n\npriority_tasks\nqueue.Queue[Task]\nAdditional tasks added during the run by other tasks.\n\n\niteration\nint\nCurrent iteration.\n\n\nstate\nState\nCurrent state of the system.\n\n\nrecipe_collections\ndict[str, RecipeCollection]\nDictionary of recipe collections. Keyed by the name of the reaction plugin.\n\n\nlatest_files\ndict[str, Path]\nDictionary of latest files.\n\n\nhistfile\nPath\nPath to history file.\n\n\ntop\n\nTopology object.\n\n\nfilehist\nlist[dict[str, TaskFiles]]\nList of dictionaries of TaskFiles.\n\n\ntask_mapping\n\nMapping of task names to runmanager methods.\n\n\nreaction_plugins\nlist[ReactionPlugin]\nList of initialized reaction plugins used in the sequence.\n\n\n\n\n\n\n\n\n\nName\nDescription\n\n\n\n\nget_latest\nReturns path to latest file of given type.\n\n\n\n\n\nrunmanager.RunManager.get_latest(suffix)\nReturns path to latest file of given type.\nFor .dat files (in general ambiguous extensions) use full file name. Errors if file is not found.\n\n\n\n\n\nrunmanager.State()\nState of the system. one of IDLE, MD, REACTION, SETUP, DONE.",
-    "crumbs": [
-      "Getting Started",
-      "Reference",
-      "Python API",
-      "Other Modules",
-      "runmanager"
-    ]
-  },
-  {
-<<<<<<< HEAD
-    "objectID": "guide/references/input.html",
-    "href": "guide/references/input.html",
-    "title": "Input File",
-    "section": "",
-    "text": "KIMMDY comes with autocompletion and tooltips inside your editor for its configuration file kimmdy.yml.\nAll you need to do is activate a yaml-language-server in your editor (e.g. VS Code via the YAML extension or Neovim via lspconfig).\nActivating this is very much recommended, as it prevents many typos, missaligned braces and especially incorrect indentation (people love YAML for its readability, but hate it for its whitespace sensitivity).\n\n\n\n\n\n\nThis only works, if your config file is called kimmdy.yml and the Scheme Store hasn’t been disabled in your editor settings (e.g. Yaml &gt; Schema Store: Enable.",
-    "crumbs": [
-      "Getting Started",
-      "Reference",
-      "Input File"
-    ]
-  },
-  {
-    "objectID": "guide/references/input.html#autocompletion",
-    "href": "guide/references/input.html#autocompletion",
-    "title": "Input File",
-    "section": "",
-    "text": "KIMMDY comes with autocompletion and tooltips inside your editor for its configuration file kimmdy.yml.\nAll you need to do is activate a yaml-language-server in your editor (e.g. VS Code via the YAML extension or Neovim via lspconfig).\nActivating this is very much recommended, as it prevents many typos, missaligned braces and especially incorrect indentation (people love YAML for its readability, but hate it for its whitespace sensitivity).\n\n\n\n\n\n\nThis only works, if your config file is called kimmdy.yml and the Scheme Store hasn’t been disabled in your editor settings (e.g. Yaml &gt; Schema Store: Enable.",
-    "crumbs": [
-      "Getting Started",
-      "Reference",
-      "Input File"
-    ]
-  },
-  {
-    "objectID": "guide/references/input.html#all-options",
-    "href": "guide/references/input.html#all-options",
-    "title": "Input File",
-    "section": "All Options",
-    "text": "All Options\nThe following is a list of the options that can be set in the kimmdy.yml file. It includes reactions currently available in KIMMDY as plugins. Nested options are separated by a .. * denotes an arbitrary name for a section.\nThus, documentation for the following options in a kimmdy.yml file:\ncwd: 'path/to/working/directory'\ntopology:\n  reactive:\n    exclude: POPC\nAre found in this list under the headings cwd and topology.reactive.exclude respectively.\n\nslurm\nSLURM HPC options\n\n\ndryrun\nDon’t run the actual simulations, just print the tasks\nType: bool\nDefault: False\n\n\nparameterize_at_setup\nparameterize the topology during the setup task\nType: bool\nDefault: True\n\n\ncwd\nWorking directory. Default is current working directory\nType: Path\n\n\nname\nUsed for output folder if out is not specified\nType: str\nDefault: kimmdy\n\n\nout\nOutput folder\nType: Path\n\n\nlog\nSettings for logging\n\n\nmax_tasks\nMaximum number of tasks to run. This is useful when a task in the sequence can dymanically add more tasks. 0 means no limit.\nType: int\nDefault: 0\n\n\nmax_hours\nStop KIMMDY after max_hours hours. Set this lower than the limit of your HPC cluster for use with a re-submit jobscript. 0 Means no limit.\nType: int\nDefault: 0\n\n\nkmc\nKMC algorithm overwrite. Should be set by the reactions, but can be changed here. Not all reactions may support all algorithms.\nType: str\nOptions: [’‘, ’rfkmc’, ‘frm’, ‘extrande’, ‘extrande_mod’]\n\n\ntau_scale\nScaling parameter for tau in the extrande kmc algorithm.\nType: float\nDefault: 1.0\n\n\ntop\nTopology file\nType: Path\nDefault: topol.top\n\n\ntopology\nSettings for handling the topology file.\n\n\ntopology.reactive.include\nExplicitly include a moleculetype or list of moleculetypes as a space-separated string.\nType: str\n\n\ntopology.reactive.exclude\nExplicitly exclude a moleculetype or a list as a space-separated string. For example the lipid moleculetype in a bilayer simulation e.g. DPPC POPC'\nType: str\n\n\ntopology.reactive.nrexcl\nExplictly set the nrexcl value for the Reactive moleculetype. By default the value is taken from the first found reactive moleculetype.\nType: int\n\n\ngro\nCoordinate file\nType: Path\nDefault: conf.gro\n\n\nndx\nGromaxs index file\nType: Path\nDefault: index.ndx\n\n\ngromacs_alias\nGromacs alias. e.g. gmx or mpirun gmx_mpi\nType: str\nDefault: gmx\n\n\ngmx_mdrun_flags\nFlags passed to gmx mdrun. Default -maxh 24 -dlb yes\nType: str\nDefault: -maxh 24 -dlb yes\n\n\nff\nForce field directory (looks for .ff in cwd if not set)\nType: Path\nDefault: *.ff\n\n\nresiduetypes\nGROMACS rtp file that contains residuetypes. Looks for aminoacids.rtp it not set. KIMMDY will first look in the current working directory and then relative to the forecfield directory.\nType: Path\n\n\nradicals\nspace-separated string of radical atom ids, can be empty\nType: str\n\n\nplumed\n.dat file containing plumed config\nType: Path\n\n\ntpr\n.tpr file of a finished simulation for starting directly with a reaction\nType: Path\n\n\ntrr\n.trr file of a finished simulation for starting directly with a reaction\nType: Path\n\n\nrestart\nRestart from a previous run.\n\n\nmds\nSettings for MD steps, e.g. mdp files, plumed files, etc.\n\n\nmds.*.mdp\nMDP file for the MD step\nType: Path\n\n\nmds.*.use_plumed\nWhether plumed should be used for this run or not\nType: bool\nDefault: False\n\n\nchanger\nSettings for applying a reaction recipe\n\n\nchanger.coordinates.md\nMD step from the ‘mds’ section that is used for relaxation MDs\nType: str\n\n\nchanger.coordinates.slow_growth\nWhether the chosen MD step is a slow growth/free-energy simulation\nType: bool\nDefault: False\n\n\nchanger.topology.parameterization\nParameterization scheme that is used on the topology file after changes to it\nType: str\nOptions: [‘grappa’, ‘basic’]\nDefault: basic\n\n\nchanger.topology.parameterization_kwargs\nKeyword argument container for the selected parameterization scheme\n\n\nsequence\nList of tasks. Each task can be a string (the name of the task) or an object with the task name and a multiplicity mult: &lt;int&gt;\nType: Sequence\n\n\nreactions\nSettings for reactions\n\n\nreactions.homolysis.edis\nDissociation energies data file\nType: Path\nDefault: edissoc.dat\n\n\nreactions.homolysis.itp\nAdditional itp file with bonded parameters\nType: Path\nDefault: ffbonded.itp\n\n\nreactions.homolysis.kmc\nKMC algorithm for this reaction.\nType: str\nOptions: [‘rfkmc’, ‘frm’, ‘extrande’, ‘extrande_mod’]\nDefault: rfkmc\n\n\nreactions.hat_naive.frequency_factor\nFrequency factor\nType: float\nDefault: 1\n\n\nreactions.hat_naive.h_cutoff\nCutoff for H atom\nType: float\nDefault: 4\n\n\nreactions.hat_naive.polling_rate\nPolling rate\nType: float\nDefault: 1\n\n\nreactions.hat_naive.kmc\nKMC algorithm for this reaction.\nType: str\nOptions: [‘rfkmc’, ‘frm’, ‘extrande’, ‘extrande_mod’]\nDefault: extrande_mod\n\n\nreactions.dummyreaction.example\nThis is an example of an option for a reaction.\nType: float\nDefault: 0.0\n\n\nreactions.dummyreaction.example2\nThis is another example of an option for a reaction.\nType: str\nDefault: hello\n\n\nreactions.dummyreaction.kmc\nKMC algorithm for this reaction.\nType: str\nOptions: [‘rfkmc’, ‘frm’, ‘extrande’, ‘extrande_mod’]\nDefault: extrande_mod\n\n\nreactions.hydrolysis_naive.cutoff\nCutoff distance [nm] for the reaction. Water within this distance from the peptide bond will be considered for hydrolysis.\nType: float\nDefault: 1\n\n\nreactions.hydrolysis_naive.kmc\nKMC algorithm for this reaction.\nType: str\nOptions: [‘rfkmc’, ‘frm’, ‘extrande’]\nDefault: rfkmc\n\n\nplot_rates\nPlot the reaction rates during the reactions step\nType: bool\nDefault: True\n\n\nsave_recipes\nSave recipes as csv during the reactions step\nType: bool\nDefault: True",
-    "crumbs": [
-      "Getting Started",
-      "Reference",
-      "Input File"
-    ]
-  },
-  {
-    "objectID": "guide/references/input.html#example-kimmdy.yml-files",
-    "href": "guide/references/input.html#example-kimmdy.yml-files",
-    "title": "Input File",
-    "section": "Example kimmdy.yml Files",
-    "text": "Example kimmdy.yml Files\n\n\nkimmdy.yml\n\ndryrun: false\nmax_tasks: 100\nname: 'hat_tf_000'\ngromacs_alias: 'gmx'\ntop: 'Ala_out.top'\ngro: 'npt.gro'\nndx: 'index.ndx'\nmds:\n  equilibrium:\n    mdp: 'md.mdp'\n  relax:\n    mdp: 'md_slow.mdp'\nchanger:\n  coordinates:\n    md: 'relax'\nreactions:\n  hat_reaction:\n    frequency_factor: 100000000\n    h_cutoff: 3\n    polling_rate: 1\n\nsequence:\n- equilibrium\n- mult: 2\n  tasks:\n  - equilibrium\n  - reactions",
-    "crumbs": [
-      "Getting Started",
-      "Reference",
-      "Input File"
-    ]
-  },
-  {
-    "objectID": "_reference/dummyreaction.reaction.DummyReaction.html",
-    "href": "_reference/dummyreaction.reaction.DummyReaction.html",
-    "title": "dummyreaction.reaction.DummyReaction",
-    "section": "",
-    "text": "dummyreaction.reaction.DummyReaction\nreaction.DummyReaction(self, name, runmng)\nDummy reaction, returns empty RecipeCollection\n\n\n\n\n Back to top",
-=======
-    "objectID": "_reference/runmanager.html#functions",
-    "href": "_reference/runmanager.html#functions",
-    "title": "runmanager",
-    "section": "",
-    "text": "Name\nDescription\n\n\n\n\nget_existing_files\nInitialize latest_files with every existing file defined in config\n\n\n\n\n\nrunmanager.get_existing_files(config)\nInitialize latest_files with every existing file defined in config",
-    "crumbs": [
-      "Getting Started",
-      "Reference",
-      "Python API",
-      "Other Modules",
-      "runmanager"
-    ]
-  },
-  {
-    "objectID": "_reference/recipe.html",
-    "href": "_reference/recipe.html",
-    "title": "recipe",
-    "section": "",
-    "text": "recipe\nContains the Reaction Recipe, RecipeStep and RecipeCollection.\n\n\n\n\n\nName\nDescription\n\n\n\n\nBind\nChange topology to form a bond\n\n\nBondOperation\nHandle a bond operation on the recipe step.\n\n\nBreak\nChange topology to break a bond\n\n\nCustomTopMod\nA custom recipe step that can be used to define a custom topology modification.\n\n\nPlace\nChange topology and/or coordinates to place an atom.\n\n\nRecipe\nA reaction path defined by one series of RecipeSteps.\n\n\nRecipeCollection\nA RecipeCollection encompasses a list of reaction paths.\n\n\nRecipeStep\nBase class for all RecipeSteps.\n\n\nRelax\nStart a relaxation MD.\n\n\n\n\n\nrecipe.Bind(self, atom_ix_1=None, atom_ix_2=None, atom_id_1=None, atom_id_2=None)\nChange topology to form a bond\n\n\n\n\n\nName\nType\nDescription\nDefault\n\n\n\n\natom_ix_1\nint\nThe index of the first atom. zero-based, by default None\nNone\n\n\natom_ix_2\nint\nThe index of the second atom. zero-based, by default None\nNone\n\n\natom_id_1\nstr\nThe ID of the first atom. one-based, by default None\nNone\n\n\natom_id_2\nstr\nThe ID of the second atom. one-based, by default None\nNone\n\n\n\n\n\n\n\nrecipe.BondOperation(self, atom_ix_1=None, atom_ix_2=None, atom_id_1=None, atom_id_2=None)\nHandle a bond operation on the recipe step.\nThis class takes in either zero-based indices or one-base IDs for two atoms.\n\n\n\n\n\nName\nType\nDescription\nDefault\n\n\n\n\natom_ix_1\nint\nThe index of the first atom. zero-based, by default None\nNone\n\n\natom_ix_2\nint\nThe index of the second atom. zero-based, by default None\nNone\n\n\natom_id_1\nstr\nThe ID of the first atom. one-based, by default None\nNone\n\n\natom_id_2\nstr\nThe ID of the second atom. one-based, by default None\nNone\n\n\n\n\n\n\n\n\n\nType\nDescription\n\n\n\n\nValueError\nIf neither an index nor an ID is provided for any of the atoms.\n\n\n\n\n\n\nInternally, this class stores the atom indices and converts IDs to indices as needed.\n\n\n\n\nrecipe.Break(self, atom_ix_1=None, atom_ix_2=None, atom_id_1=None, atom_id_2=None)\nChange topology to break a bond\n\n\n\n\n\nName\nType\nDescription\nDefault\n\n\n\n\natom_ix_1\nint\nThe index of the first atom. zero-based, by default None\nNone\n\n\natom_ix_2\nint\nThe index of the second atom. zero-based, by default None\nNone\n\n\natom_id_1\nstr\nThe ID of the first atom. one-based, by default None\nNone\n\n\natom_id_2\nstr\nThe ID of the second atom. one-based, by default None\nNone\n\n\n\n\n\n\n\nrecipe.CustomTopMod(self, f)\nA custom recipe step that can be used to define a custom topology modification.\n\n\n\n\n\nName\nType\nDescription\nDefault\n\n\n\n\nf\nCallable[[Topology], Topology]\nA function that takes a Topology object and modifies it in place.\nrequired\n\n\n\n\n\n\n\nrecipe.Place(self, new_coords, ix_to_place=None, id_to_place=None)\nChange topology and/or coordinates to place an atom.\nEither provide the index (ix_to_place) or the ID (id_to_place) of the atom to place.\n\n\n\n\n\nName\nType\nDescription\nDefault\n\n\n\n\nnew_coords\ntuple[float, float, float]\nNew xyz coordinates for atom to place to. Valid for the end point of the recipe timespan.\nrequired\n\n\nix_to_place\nint\nIndex of atom to place. 0-based.\nNone\n\n\nid_to_place\nstr\nIndex of atom to place. 1-based\nNone\n\n\n\n\n\n\n\nrecipe.Recipe(self, recipe_steps, rates, timespans)\nA reaction path defined by one series of RecipeSteps. Defines everything necessart to build the product state from the educt state.\n\n\n\n\n\nName\nType\nDescription\nDefault\n\n\n\n\nrecipe_steps\nlist[RecipeStep] | DeferredRecipeSteps\nCan be a single sequence of RecipeSteps to modify the topology or a tuple with a key and a function that takes said key to generate the RecipeSteps once it has been choosen. It is up to the ReactionPlugins to choose how to match the key to the their internal state and return the RecipeSteps.\nrequired\n\n\nrates\nlist[float]\nReaction rates corresponding 1:1 to timespans.\nrequired\n\n\ntimespans\nlist[list[float, float]]\nList of half-open timespans (t1, t2] in ps, at which this rate is valid. Recipe steps which change the coordinates only need to be applicable at the first time in the interval. Must have same number of timespans as rates. t1 can equal t2 for the last frame.\nrequired\n\n\n\n\n\n\n\n\n\nName\nDescription\n\n\n\n\ncheck_consistency\nRun consistency checks for correct size of variables\n\n\ncombine_with\nCombines this Recipe with another with the same RecipeSteps.\n\n\nget_vmd_selection\nGet a VMD selection string\n\n\n\n\n\nrecipe.Recipe.check_consistency()\nRun consistency checks for correct size of variables\n\n\n\nrecipe.Recipe.combine_with(other)\nCombines this Recipe with another with the same RecipeSteps.\n\n\n\n\n\nName\nType\nDescription\nDefault\n\n\n\n\nother\nRecipe\n\nrequired\n\n\n\n\n\n\n\nrecipe.Recipe.get_vmd_selection()\nGet a VMD selection string\nfor the atoms involved in the recipe steps.\n\n\n\n\n\nrecipe.RecipeCollection(self, recipes)\nA RecipeCollection encompasses a list of reaction paths. They can originate from multiple reaction plugins, but do not need to.\n\n\n\n\n\nName\nType\nDescription\nDefault\n\n\n\n\nrecipes\nlist[Recipe]\nList of Recipe objects.\nrequired\n\n\n\n\n\n\n\n\n\nName\nDescription\n\n\n\n\naggregate_reactions\nCombines reactions having the same sequence of RecipeSteps.\n\n\ncalc_cumprob\nCalculate cumulative probability of all contained recipe steps.\n\n\ncalc_ratesum\nCalculate the sum of rates over all timesteps\n\n\nfrom_csv\nCreate a RecipeCollection object from a CSV file\n\n\nplot\nPlot reaction rates over time\n\n\nto_csv\nWrite a ReactionResult as defined in the reaction module to a csv file\n\n\n\n\n\nrecipe.RecipeCollection.aggregate_reactions()\nCombines reactions having the same sequence of RecipeSteps.\n\n\n\n\n\n\n\n\n\nType\nDescription\n\n\n\n\nunique_recipes_ixs\nList of lists binning the old recipe indices and maps to the new recipes list.\n\n\n\n\n\n\n\nrecipe.RecipeCollection.calc_cumprob()\nCalculate cumulative probability of all contained recipe steps. Sums up to 1 over all recipes. Assumes constant rate for given timespan and rate zero otherwise.\n\n\n\nrecipe.RecipeCollection.calc_ratesum()\nCalculate the sum of rates over all timesteps\n\n\n\n\n\n\n\n\n\nType\nDescription\n\n\n\n\nboarders\nflat list containing times of rate changes marking the boarders of the windows\n\n\nrate_windows\nflat list containing all rates in between the boarders. Each window is orderd as in recipe_windows\n\n\nrecipe_windows\nflat list containing the recipes of the corresponding window. Each window is orderd as in rate_windows\n\n\n\n\n\n\n\nrecipe.RecipeCollection.from_csv(path)\nCreate a RecipeCollection object from a CSV file Returns the recipe collection and a single recipe that was picked, otherwise None\n\n\n\nrecipe.RecipeCollection.plot(outfile, highlight_r=None, highlight_t=None)\nPlot reaction rates over time\n\n\n\n\n\nName\nType\nDescription\nDefault\n\n\n\n\noutfile\nPath\nWhere to save the plot, must have compatible suffix.\nrequired\n\n\nhighlight_r\nRecipe\nRecipe to highlight, by default None\nNone\n\n\nhighlight_t\nfloat\nTime at which the reactions starts\nNone\n\n\n\n\n\n\n\nrecipe.RecipeCollection.to_csv(path, picked_recipe=None)\nWrite a ReactionResult as defined in the reaction module to a csv file\n\n\n\n\n\nrecipe.RecipeStep()\nBase class for all RecipeSteps. Indices can be accessed as 0-based or 1-based. ix: 0-based, int id: 1-based, str\n\n\n\n\n\nName\nDescription\n\n\n\n\nfrom_str\nParses expressions of the following forms into RecipeStep objects:\n\n\n\n\n\nrecipe.RecipeStep.from_str(s)\nParses expressions of the following forms into RecipeStep objects:\n\nPlace: Place(ix_to_place=0, new_coords=(0.0, 0.0, 0.0))\nBreak: Break(atom_ix_1=0, atom_ix_2=1)\nBind: Bind(atom_ix_1=0, atom_ix_2=1)\nRelax: Relax()\nCustomTopMod: CustomTopMod(f=&lt;function f at 0x7f7f7f7f7f7f&gt;)\n\n\n\n\n\n\nName\nType\nDescription\nDefault\n\n\n\n\ns\nstr\nString representation of a RecipeStep object.\nrequired\n\n\n\n\n\n\n\n\n\nrecipe.Relax(self)\nStart a relaxation MD.\nThe molecular system coordinates are far out of equilibrium after most topology changes. A relaxtion MD simulation using for example the slow growth method helps to reach the new equilibrium.",
-    "crumbs": [
-      "Getting Started",
-      "Reference",
-      "Python API",
-      "Other Modules",
-      "recipe"
-    ]
-  },
-  {
-    "objectID": "_reference/recipe.html#classes",
-    "href": "_reference/recipe.html#classes",
-    "title": "recipe",
-    "section": "",
-    "text": "Name\nDescription\n\n\n\n\nBind\nChange topology to form a bond\n\n\nBondOperation\nHandle a bond operation on the recipe step.\n\n\nBreak\nChange topology to break a bond\n\n\nCustomTopMod\nA custom recipe step that can be used to define a custom topology modification.\n\n\nPlace\nChange topology and/or coordinates to place an atom.\n\n\nRecipe\nA reaction path defined by one series of RecipeSteps.\n\n\nRecipeCollection\nA RecipeCollection encompasses a list of reaction paths.\n\n\nRecipeStep\nBase class for all RecipeSteps.\n\n\nRelax\nStart a relaxation MD.\n\n\n\n\n\nrecipe.Bind(self, atom_ix_1=None, atom_ix_2=None, atom_id_1=None, atom_id_2=None)\nChange topology to form a bond\n\n\n\n\n\nName\nType\nDescription\nDefault\n\n\n\n\natom_ix_1\nint\nThe index of the first atom. zero-based, by default None\nNone\n\n\natom_ix_2\nint\nThe index of the second atom. zero-based, by default None\nNone\n\n\natom_id_1\nstr\nThe ID of the first atom. one-based, by default None\nNone\n\n\natom_id_2\nstr\nThe ID of the second atom. one-based, by default None\nNone\n\n\n\n\n\n\n\nrecipe.BondOperation(self, atom_ix_1=None, atom_ix_2=None, atom_id_1=None, atom_id_2=None)\nHandle a bond operation on the recipe step.\nThis class takes in either zero-based indices or one-base IDs for two atoms.\n\n\n\n\n\nName\nType\nDescription\nDefault\n\n\n\n\natom_ix_1\nint\nThe index of the first atom. zero-based, by default None\nNone\n\n\natom_ix_2\nint\nThe index of the second atom. zero-based, by default None\nNone\n\n\natom_id_1\nstr\nThe ID of the first atom. one-based, by default None\nNone\n\n\natom_id_2\nstr\nThe ID of the second atom. one-based, by default None\nNone\n\n\n\n\n\n\n\n\n\nType\nDescription\n\n\n\n\nValueError\nIf neither an index nor an ID is provided for any of the atoms.\n\n\n\n\n\n\nInternally, this class stores the atom indices and converts IDs to indices as needed.\n\n\n\n\nrecipe.Break(self, atom_ix_1=None, atom_ix_2=None, atom_id_1=None, atom_id_2=None)\nChange topology to break a bond\n\n\n\n\n\nName\nType\nDescription\nDefault\n\n\n\n\natom_ix_1\nint\nThe index of the first atom. zero-based, by default None\nNone\n\n\natom_ix_2\nint\nThe index of the second atom. zero-based, by default None\nNone\n\n\natom_id_1\nstr\nThe ID of the first atom. one-based, by default None\nNone\n\n\natom_id_2\nstr\nThe ID of the second atom. one-based, by default None\nNone\n\n\n\n\n\n\n\nrecipe.CustomTopMod(self, f)\nA custom recipe step that can be used to define a custom topology modification.\n\n\n\n\n\nName\nType\nDescription\nDefault\n\n\n\n\nf\nCallable[[Topology], Topology]\nA function that takes a Topology object and modifies it in place.\nrequired\n\n\n\n\n\n\n\nrecipe.Place(self, new_coords, ix_to_place=None, id_to_place=None)\nChange topology and/or coordinates to place an atom.\nEither provide the index (ix_to_place) or the ID (id_to_place) of the atom to place.\n\n\n\n\n\nName\nType\nDescription\nDefault\n\n\n\n\nnew_coords\ntuple[float, float, float]\nNew xyz coordinates for atom to place to. Valid for the end point of the recipe timespan.\nrequired\n\n\nix_to_place\nint\nIndex of atom to place. 0-based.\nNone\n\n\nid_to_place\nstr\nIndex of atom to place. 1-based\nNone\n\n\n\n\n\n\n\nrecipe.Recipe(self, recipe_steps, rates, timespans)\nA reaction path defined by one series of RecipeSteps. Defines everything necessart to build the product state from the educt state.\n\n\n\n\n\nName\nType\nDescription\nDefault\n\n\n\n\nrecipe_steps\nlist[RecipeStep] | DeferredRecipeSteps\nCan be a single sequence of RecipeSteps to modify the topology or a tuple with a key and a function that takes said key to generate the RecipeSteps once it has been choosen. It is up to the ReactionPlugins to choose how to match the key to the their internal state and return the RecipeSteps.\nrequired\n\n\nrates\nlist[float]\nReaction rates corresponding 1:1 to timespans.\nrequired\n\n\ntimespans\nlist[list[float, float]]\nList of half-open timespans (t1, t2] in ps, at which this rate is valid. Recipe steps which change the coordinates only need to be applicable at the first time in the interval. Must have same number of timespans as rates. t1 can equal t2 for the last frame.\nrequired\n\n\n\n\n\n\n\n\n\nName\nDescription\n\n\n\n\ncheck_consistency\nRun consistency checks for correct size of variables\n\n\ncombine_with\nCombines this Recipe with another with the same RecipeSteps.\n\n\nget_vmd_selection\nGet a VMD selection string\n\n\n\n\n\nrecipe.Recipe.check_consistency()\nRun consistency checks for correct size of variables\n\n\n\nrecipe.Recipe.combine_with(other)\nCombines this Recipe with another with the same RecipeSteps.\n\n\n\n\n\nName\nType\nDescription\nDefault\n\n\n\n\nother\nRecipe\n\nrequired\n\n\n\n\n\n\n\nrecipe.Recipe.get_vmd_selection()\nGet a VMD selection string\nfor the atoms involved in the recipe steps.\n\n\n\n\n\nrecipe.RecipeCollection(self, recipes)\nA RecipeCollection encompasses a list of reaction paths. They can originate from multiple reaction plugins, but do not need to.\n\n\n\n\n\nName\nType\nDescription\nDefault\n\n\n\n\nrecipes\nlist[Recipe]\nList of Recipe objects.\nrequired\n\n\n\n\n\n\n\n\n\nName\nDescription\n\n\n\n\naggregate_reactions\nCombines reactions having the same sequence of RecipeSteps.\n\n\ncalc_cumprob\nCalculate cumulative probability of all contained recipe steps.\n\n\ncalc_ratesum\nCalculate the sum of rates over all timesteps\n\n\nfrom_csv\nCreate a RecipeCollection object from a CSV file\n\n\nplot\nPlot reaction rates over time\n\n\nto_csv\nWrite a ReactionResult as defined in the reaction module to a csv file\n\n\n\n\n\nrecipe.RecipeCollection.aggregate_reactions()\nCombines reactions having the same sequence of RecipeSteps.\n\n\n\n\n\n\n\n\n\nType\nDescription\n\n\n\n\nunique_recipes_ixs\nList of lists binning the old recipe indices and maps to the new recipes list.\n\n\n\n\n\n\n\nrecipe.RecipeCollection.calc_cumprob()\nCalculate cumulative probability of all contained recipe steps. Sums up to 1 over all recipes. Assumes constant rate for given timespan and rate zero otherwise.\n\n\n\nrecipe.RecipeCollection.calc_ratesum()\nCalculate the sum of rates over all timesteps\n\n\n\n\n\n\n\n\n\nType\nDescription\n\n\n\n\nboarders\nflat list containing times of rate changes marking the boarders of the windows\n\n\nrate_windows\nflat list containing all rates in between the boarders. Each window is orderd as in recipe_windows\n\n\nrecipe_windows\nflat list containing the recipes of the corresponding window. Each window is orderd as in rate_windows\n\n\n\n\n\n\n\nrecipe.RecipeCollection.from_csv(path)\nCreate a RecipeCollection object from a CSV file Returns the recipe collection and a single recipe that was picked, otherwise None\n\n\n\nrecipe.RecipeCollection.plot(outfile, highlight_r=None, highlight_t=None)\nPlot reaction rates over time\n\n\n\n\n\nName\nType\nDescription\nDefault\n\n\n\n\noutfile\nPath\nWhere to save the plot, must have compatible suffix.\nrequired\n\n\nhighlight_r\nRecipe\nRecipe to highlight, by default None\nNone\n\n\nhighlight_t\nfloat\nTime at which the reactions starts\nNone\n\n\n\n\n\n\n\nrecipe.RecipeCollection.to_csv(path, picked_recipe=None)\nWrite a ReactionResult as defined in the reaction module to a csv file\n\n\n\n\n\nrecipe.RecipeStep()\nBase class for all RecipeSteps. Indices can be accessed as 0-based or 1-based. ix: 0-based, int id: 1-based, str\n\n\n\n\n\nName\nDescription\n\n\n\n\nfrom_str\nParses expressions of the following forms into RecipeStep objects:\n\n\n\n\n\nrecipe.RecipeStep.from_str(s)\nParses expressions of the following forms into RecipeStep objects:\n\nPlace: Place(ix_to_place=0, new_coords=(0.0, 0.0, 0.0))\nBreak: Break(atom_ix_1=0, atom_ix_2=1)\nBind: Bind(atom_ix_1=0, atom_ix_2=1)\nRelax: Relax()\nCustomTopMod: CustomTopMod(f=&lt;function f at 0x7f7f7f7f7f7f&gt;)\n\n\n\n\n\n\nName\nType\nDescription\nDefault\n\n\n\n\ns\nstr\nString representation of a RecipeStep object.\nrequired\n\n\n\n\n\n\n\n\n\nrecipe.Relax(self)\nStart a relaxation MD.\nThe molecular system coordinates are far out of equilibrium after most topology changes. A relaxtion MD simulation using for example the slow growth method helps to reach the new equilibrium.",
-    "crumbs": [
-      "Getting Started",
-      "Reference",
-      "Python API",
-      "Other Modules",
-      "recipe"
-    ]
-  },
-  {
-    "objectID": "_reference/hat_naive.reaction.NaiveHAT.html",
-    "href": "_reference/hat_naive.reaction.NaiveHAT.html",
-    "title": "hat_naive.reaction.NaiveHAT",
-    "section": "",
-    "text": "hat_naive.reaction.NaiveHAT\nreaction.NaiveHAT(self, name, runmng)\nNaive HAT reaction, selects hydrogens at random\n\n\n\n\n Back to top",
->>>>>>> 505c823a
-    "crumbs": [
-      "Getting Started",
-      "Reference",
-      "Python API",
-      "Reaction Plugins",
-<<<<<<< HEAD
-      "dummyreaction.reaction.DummyReaction"
-    ]
-  },
-  {
-    "objectID": "guide/references/cmd_ref.html",
-    "href": "guide/references/cmd_ref.html",
-    "title": "CLI Arguments",
-    "section": "",
-    "text": "The prefered method of starting a KIMMDY run is via the command line, though Python entry points are supported as well.",
-    "crumbs": [
-      "Getting Started",
-      "Reference",
-      "CLI Arguments"
-    ]
-  },
-  {
-    "objectID": "guide/references/cmd_ref.html#kimmdy",
-    "href": "guide/references/cmd_ref.html#kimmdy",
-    "title": "CLI Arguments",
-    "section": "KIMMDY",
-    "text": "KIMMDY\n\n!kimmdy --help\n\nusage: kimmdy [-h] [--input INPUT] [--checkpoint CHECKPOINT]\n              [--loglevel LOGLEVEL] [--logfile LOGFILE] [--show-plugins]\n              [--generate-jobscript] [--version] [--debug] [--callgraph]\n\nWelcome to KIMMDY. `kimmdy` runs KIMMDY, further tools are available as\n`kimmdy-...` commands. These are `-analysis`, `-modify-top` and `-build-\nexamples`. Access their help with `kimmdy-... -h.`\n\noptions:\n  -h, --help            show this help message and exit\n  --input INPUT, -i INPUT\n                        Kimmdy input file. Default `kimmdy.yml`\n  --checkpoint CHECKPOINT, -c CHECKPOINT\n                        File path of a kimmdy.cpt file to restart KIMMDY from\n                        a checkpoint. If a directory is given, the file\n                        kimmdy.cpt in that directory is used.\n  --loglevel LOGLEVEL, -l LOGLEVEL\n                        logging level (CRITICAL, ERROR, WARNING, INFO, DEBUG)\n  --logfile LOGFILE, -f LOGFILE\n                        logfile\n  --show-plugins        List available plugins\n  --generate-jobscript  Instead of running KIMMDY directly, generate at\n                        jobscript.sh for slurm HPC clusters.You can then run\n                        this jobscript with sbatch jobscript.sh\n  --version             show program's version number and exit\n  --debug               on error, drop into debugger\n  --callgraph           Generate visualization of function calls. Mostly\n                        useful for debugging and documentation.",
-    "crumbs": [
-      "Getting Started",
-      "Reference",
-      "CLI Arguments"
-    ]
-  },
-  {
-    "objectID": "guide/references/cmd_ref.html#analysis",
-    "href": "guide/references/cmd_ref.html#analysis",
-    "title": "CLI Arguments",
-    "section": "Analysis",
-    "text": "Analysis\n\n!kimmdy-analysis --help\n\nusage: kimmdy-analysis [-h] module ...\n\nWelcome to the KIMMDY analysis module. Use this module to analyse existing\nKIMMDY runs.\n\npositional arguments:\n  module\n    trjcat            Concatenate trajectories of a KIMMDY run\n    energy            Plot GROMACS energy for a KIMMDY run\n    radical_population\n                      Plot population of radicals for one or multiple KIMMDY\n                      run(s)\n    rates             Plot rates of all possible reactions after a MD run.\n                      Rates must have been saved!\n    runtime           Plot runtime of the tasks of a kimmdy run.\n\noptions:\n  -h, --help          show this help message and exit",
-    "crumbs": [
-      "Getting Started",
-      "Reference",
-      "CLI Arguments"
-    ]
-  },
-  {
-    "objectID": "guide/references/cmd_ref.html#remove-hydrogen",
-    "href": "guide/references/cmd_ref.html#remove-hydrogen",
-    "title": "CLI Arguments",
-    "section": "Remove Hydrogen",
-    "text": "Remove Hydrogen\nThis module builds or restores the example directory in the package.\n\n!kimmdy-modify-top --help\n\nusage: kimmdy-modify-top [-h] [-p] [-r REMOVEH [REMOVEH ...]] [-c GROFILE]\n                         [-t RESIDUETYPES] [-x RADICALS]\n                         top out\n\nWelcome to the KIMMDY modify top module\n\npositional arguments:\n  top                   GROMACS top file\n  out                   Output top file name\n\noptions:\n  -h, --help            show this help message and exit\n  -p, --parameterize    Parameterize topology with grappa. (default: False)\n  -r REMOVEH [REMOVEH ...], --removeH REMOVEH [REMOVEH ...]\n                        Remove one or more hydrogens by atom nrs in the top\n                        file. (default: None)\n  -c GROFILE, --grofile GROFILE\n                        If necessary, also apply actions on gro file to create\n                        a compatible gro/top file pair. (default: None)\n  -t RESIDUETYPES, --residuetypes RESIDUETYPES\n                        GROMACS style residuetypes file. Necessary for\n                        parameterization with non-amber atom types. (default:\n                        None)\n  -x RADICALS, --radicals RADICALS\n                        Radicals in the system PRIOR to removing hydrogens\n                        with the removeH option. (default: )",
-    "crumbs": [
-      "Getting Started",
-      "Reference",
-      "CLI Arguments"
-    ]
-  },
-  {
-    "objectID": "guide/references/cmd_ref.html#examples",
-    "href": "guide/references/cmd_ref.html#examples",
-    "title": "CLI Arguments",
-    "section": "Examples",
-    "text": "Examples\nThis module builds or restores the example directory in the package.\n\n!kimmdy-build-examples --help\n\nusage: kimmdy-build-examples [-h] [-r [RESTORE]]\n\nBuild examples for KIMMDY.\n\noptions:\n  -h, --help            show this help message and exit\n  -r [RESTORE], --restore [RESTORE]\n                        Overwrite input files in existing example directories,\n                        use keyword 'hard' to also delete output files.",
-    "crumbs": [
-      "Getting Started",
-      "Reference",
-      "CLI Arguments"
-    ]
-  },
-  {
-    "objectID": "guide/tutorials/getting-started.html",
-    "href": "guide/tutorials/getting-started.html",
-    "title": "Get Started",
-    "section": "",
-    "text": "In this tutorial we will be simulating hydrogen atom transfer in a simple ACE/NME-capped Alanine molecule in a box of water.",
-    "crumbs": [
-      "Getting Started",
-      "Tutorials",
-      "Get Started"
-    ]
-  },
-  {
-    "objectID": "guide/tutorials/getting-started.html#installation",
-    "href": "guide/tutorials/getting-started.html#installation",
-    "title": "Get Started",
-    "section": "Installation",
-    "text": "Installation\n\nPrerequisites\n\npython3.10 or higher\ngromacs&gt;=2023.2\n\nVersion 2021.4 works with everything except slow-growth.\n\n\nOptional:\n\nplumed-patched version of gromacs (for the homolysis reaction).\n\n\n\n\n\n\n\nIf you plan to use our machine-learning plugins, take a look at the full installation instruction\n\n\n\nLet’s first create a directory and a virtual environment for kimmdy:\nmkdir kimmdy-tutorial\ncd kimmdy-tutorial\npython -m venv .venv\nsource .venv/bin/activate\nTo install KIMMDY, the builtin reaction plugins and the analysis tools use\npip install kimmdy[reactions,analysis]",
-    "crumbs": [
-      "Getting Started",
-      "Tutorials",
-      "Get Started"
-    ]
-  },
-  {
-    "objectID": "guide/tutorials/getting-started.html#setup-the-simulation",
-    "href": "guide/tutorials/getting-started.html#setup-the-simulation",
-    "title": "Get Started",
-    "section": "Setup the Simulation",
-    "text": "Setup the Simulation\nDownload and unzip the input files to this directory.\nwget https://graeter-group.github.io/kimmdy/guide/tutorials/getting-started-files/setup.zip\nunzip setup.zip\nThe kimmdy.yml file should look like this:\n\n\nkimmdy.yml\n\ndryrun: false\nmax_tasks: 100\nname: 'hat_tf_000'\ngromacs_alias: 'gmx'\ntop: 'Ala_out.top'\ngro: 'npt.gro'\nndx: 'index.ndx'\nmds:\n  equilibrium:\n    mdp: 'md.mdp'\n  relax:\n    mdp: 'md_slow.mdp'\nchanger:\n  coordinates:\n    md: 'relax'      \nreactions:\n  hat_reaction:\n    frequency_factor: 100000000\n    h_cutoff: 3\n    polling_rate: 1\n\nsequence:\n- equilibrium\n- mult: 2\n  tasks:\n  - equilibrium\n  - reactions\n\nOur starting structure is a simple ACE/NME-capped Alanine molecule in a box of water. Note, how it has a missing hydrogen atom on the alpha carbon. This is a radical. We will use the builtin hat_reaction to simulate hydrogen atom transfer reactions from nearby hydrogens to the radical position.\n    \n    \n    \nStart the KIMMDY run with the kimmdy command:",
-    "crumbs": [
-      "Getting Started",
-      "Tutorials",
-      "Get Started"
-    ]
-  },
-  {
-    "objectID": "guide/tutorials/getting-started.html#run-the-simulation",
-    "href": "guide/tutorials/getting-started.html#run-the-simulation",
-    "title": "Get Started",
-    "section": "Run the Simulation",
-    "text": "Run the Simulation\nkimmdy\nYou can also run kimmdy directly from python with\nfrom kimmdy.cmd import kimmdy_run\nkimmdy_run()\n\n\n\n\n\n\nTip\n\n\n\nKIMMDY parses your topology to generate its internal representation and writes out a new topology to be used in future steps. This topology includes everything gromacs needs to run the simulation, including forcefield parameters. KIMMDY combines all moleculetypes that are meant to take part in reactions into one moleculetype named “Reactive”. It also makes multiples explicit (e.g. 10 molecules of a peptide), such that each reactive atom has a unique representation. You can always find this topology in the output directory for the kimmdy setup task, e.g. alanine_hat_000/0_setup/&lt;name-of-your-top.top. By default, everything that is not a solvent or ion is considered reactive. To exclude or include certain moleculetypes from this (e.g. in a lipid bilayer simulation), check out the topology.reactive options in the input file documentation. You can find another example of merging topologies in the topology explanation.",
-    "crumbs": [
-      "Getting Started",
-      "Tutorials",
-      "Get Started"
-    ]
-  },
-  {
-    "objectID": "guide/tutorials/getting-started.html#analyse-the-simulation",
-    "href": "guide/tutorials/getting-started.html#analyse-the-simulation",
-    "title": "Get Started",
-    "section": "Analyse the Simulation",
-    "text": "Analyse the Simulation\nConcatenate the trajectories from the individual steps into one for viewing:\nkimmdy-analysis trjcat alanine_hat_000 --open-vmd\nCheck the energy of the system:\nkimmdy-analysis energy alanine_hat_000 --open-plot --terms Potential Kinetic\n\n\n\nEnergy plot\n\n\nVisualize where the radicals end up:\nkimmdy-analysis radical_population alanine_hat_000 --open-plot --open-vmd\nIn VMD, color the atoms by beta factor to show the radical occupancy.\n\n\n\nVMD representation settings\n\n\n\n\n\nRadical population plot\n\n\nPlot the reaction rates:\nkimmdy-analysis rates alanine_hat_000\nIn the alanine_hat_000/analysis directory you will then find a plot of rates for each possible reaction at every step they were queried, e.g.\n\n\n\nReaction rates plot\n\n\nOr do all of the above directly from python:\nfrom kimmdy.analysis import concat_trj, plot_energy, radical_population, plot_rates\nconcat_trj('alanine_hat_000', open_vmd=True)\nplot_energy('alanine_hat_000', terms=['Potential', 'Kinetic'], open_plot=True)\nradical_population('alanine_hat_000', open_plot=True, open_vmd=True)\nplot_rates('alanine_hat_000')\nCongratulations, you have successfully run your first KIMMDY simulation!",
-    "crumbs": [
-      "Getting Started",
-      "Tutorials",
-      "Get Started"
-    ]
-  },
-  {
-    "objectID": "guide/tutorials/getting-started.html#next-steps",
-    "href": "guide/tutorials/getting-started.html#next-steps",
-    "title": "Get Started",
-    "section": "Next steps",
-    "text": "Next steps\n\nLearn more about the kimmdy.yml input file\nRun KIMMDY with a collagen fibril from Colbuilder\nWrite your own reaction plugin\nDiscover more plugins by looking for the kimmdy tag on GitHub",
-    "crumbs": [
-      "Getting Started",
-      "Tutorials",
-      "Get Started"
-    ]
-  },
-  {
-    "objectID": "guide/tutorials/colbuilder.html",
-    "href": "guide/tutorials/colbuilder.html",
-    "title": "Run KIMMDY from Colbuilder fibril",
-    "section": "",
-    "text": "In this tutorial we will download a collagen fibril from colbuilder and run a KIMMDY simulation on it.",
-    "crumbs": [
-      "Getting Started",
-      "Tutorials",
-      "Run KIMMDY from Colbuilder fibril"
-    ]
-  },
-  {
-    "objectID": "guide/tutorials/colbuilder.html#preparation",
-    "href": "guide/tutorials/colbuilder.html#preparation",
-    "title": "Run KIMMDY from Colbuilder fibril",
-    "section": "Preparation",
-    "text": "Preparation\n\nDownload the desired model and the ff parameters for gromacs from colbuilder\nClean the force field files by moving amber99sb-star-ildnp.ff up to the working directory, adding residuetypes.dat and specbond.dat to the working directory, removing temporary files ._* and deleting the rest of collagen.ff\nConvert the pdb file to .gro format and create a unified topology file\n\n\n\n\n\n\n\nCaution\n\n\n\nDue to some issues in GROMACS, pdb2gmx may take a while (~16 hours). The majority of the time is actually spend on checks that happen just before the final lines are written to the file. It is possible to stop the process early and add the final lines manually.\n\n\ngmx pdb2gmx -f Homo_sapiens_aln_N_HLKNL_12_C_PYD_2_fibril.pdb -o fibril2.gro -ignh -water tip3p -merge all &lt;&lt;&lt;1",
-    "crumbs": [
-      "Getting Started",
-      "Tutorials",
-      "Run KIMMDY from Colbuilder fibril"
-    ]
-  },
-  {
-    "objectID": "guide/tutorials/colbuilder.html#equilibration",
-    "href": "guide/tutorials/colbuilder.html#equilibration",
-    "title": "Run KIMMDY from Colbuilder fibril",
-    "section": "Equilibration",
-    "text": "Equilibration\nmdp files for the following steps are located in &lt;kimmdy root&gt;/www/colbuilder_files.\ngmx editconf -f fibril.gro -o fibril_x.gro -c -princ  &lt;&lt;&lt;1\n\ngmx editconf -f fibril_x.gro -o fibril_z.gro -rotate 0 270 0 -c\n\ngmx editconf -f fibril_z.gro -o fibril_box.gro -c -box 16.3 17.7 95.0 -bt triclinic\n\ngmx solvate -cp fibril_box.gro -p topol.top -o fibril_solv.gro\n\ntouch ions.mdp\n\ngmx grompp -f ions.mdp -c fibril_solv.gro -p topol.top -o fibril_genion.tpr\n\ngmx genion -s fibril_genion.tpr -p topol.top -o fibril_ion.gro -conc 0.15 -neutral &lt; SOL\n\ngmx grompp -f minim.mdp -c fibril_ion.gro -p topol.top -o fibril_min.tpr\n\ngmx mdrun -deffnm fibril_min -v\n\n\n\n\n\n\nCaution\n\n\n\nHeavy computational load from here on.\n\n\ngmx grompp -f nvt.mdp -c fibril_min.gro -r fibril_min.gro -p topol.top -o fibril_nvt.tpr\n\ngmx mdrun -deffnm fibril_nvt -v -dlb yes -ntomp 4 -ntmpi 10  -pme gpu -bonded gpu -npme 1\n\ngmx grompp -f npt.mdp -c fibril_nvt.gro -r fibril_nvt.gro -p topol.top -o fibril_npt.tpr\n\ngmx mdrun -deffnm fibril_npt -v -dlb yes -ntomp 4 -ntmpi 10  -pme gpu -bonded gpu -npme 1\n\n\n\n\n\n\nTip\n\n\n\nThe equilibration process can take up to 4 days. An equilibrated system will be provided in the release assets.",
-    "crumbs": [
-      "Getting Started",
-      "Tutorials",
-      "Run KIMMDY from Colbuilder fibril"
-    ]
-  },
-  {
-    "objectID": "guide/tutorials/colbuilder.html#kimmdy-run-preparation-and-simulation",
-    "href": "guide/tutorials/colbuilder.html#kimmdy-run-preparation-and-simulation",
-    "title": "Run KIMMDY from Colbuilder fibril",
-    "section": "KIMMDY Run Preparation and Simulation",
-    "text": "KIMMDY Run Preparation and Simulation\n\nConfiguration File Template\nFor a KIMMDY run, some additional setup is required. A suitable KIMMDY config file for homolysis can be found in the hexalanine_homolysis example:\n\n\nKIMMDY config file (kimmdy.yml)\n\n\n\nkimmdy.yml\n\ndryrun: false\nname: 'hexalanine_homolysis_000'\nmax_tasks: 100\ngromacs_alias: 'gmx'\ngmx_mdrun_flags: -maxh 24 -dlb yes -nt 8\nff: 'amber99sb-star-ildnp.ff'\ntop: 'hexala_out.top'\ngro: 'npt.gro'\nndx: 'index.ndx'\nplumed: 'plumed.dat'\nmds:\n  pull:\n    mdp: 'pull_fibril.mdp'\n  pull:\n    mdp: 'md.mdp'\n    use_plumed: true\n  relax:\n    mdp: 'md_slow_growth.mdp'\nchanger:\n  coordinates:\n    md: 'relax'\n    slow_growth: True\n  topology:\n    parameterization: 'basic' \nreactions:\n  homolysis:\n    edis: 'edissoc.dat'\n    itp: 'ffbonded.itp'\nsequence:\n  - equilibrium\n  - pull  \n  - reactions\n  - equilibrium\n  - pull\n\n\n\n\nGromacs index file v1\nThe config file mentions three important gromacs file for your system: top, gro, idx. We have the top and gro file from the equilibration and can update the file names in the config file. A basic index file can be generated with\necho 'q' | gmx make_ndx -f fibril_npt.gro -o index.ndx\n\n\nPlumed.dat and index file v2\nThe next entry in the config file is plumed and references a plumed configuration file (plumed.dat) which we don’t yet have. This file is needed for the homolysis reaction plugin.\nFor homolysis, the plumed.dat file should contain instructions to sample distances between bonds. Homolysis can then occur for the bonds mentioned in this file. A script to create a plumed.dat file (create_plumed_config.py) can be found in the tutorial files. Check out the script to understand its input and output!\nWe want to sample homolysis in the backbone and in crosslinks. By providing a gromacs index file with all backbone and crosslink atoms, the script generates the necessary plumed.dat file. Our initial index file does not contain those sections, so we have to create them ourselves. Such a index file can be generated with\necho -ne \"\\\"Backbone\\\"| r LY2 LY3 L4Y L5Y LYX\\nq\\n\"| gmx make_ndx -f fibril_npt.gro -o index.ndx\nNow run the python script to generate a plumed.dat file and check its contents.\n\n\nHomolysis Plugin Files: edissoc.dat and ffbonded.itp\nIn the reactions section, other files which are necessary for the homolysis reaction can also be seen: edissoc.dat and ffbonded.itp. The ffbonded.itp file is specific to the force field and can be copied from the force field directory. Edissoc.dat contains a table of bond dissociation energies by atom name and can be taken from the hexalanine_homolysis example if only standard amino acids and the HLKNL and PYD crosslinks are part of the system. The file should be separated into sections with bracketed headings.\nFor other crosslinks, the bond dissociation energy has to be provided by the user.\n\n\nKIMMDY Run Sequence: mdp files\nNow let’s look at the sequence. It mentions the reactions, which we have taken care of, and the names of different md runs. A good first Kimmdy run would include a first pulling simulation to stretch the fibril followed by a pulling simulation with distance sampling for the subsequent reaction and a final pulling simulation. For both types of pulling simulation the same mdp file can be used from the tutorial files. The pulling simulations also need torque restraints to prevent unphysiological unwinding of the fibrils. The torque restraints can be set in the mdp file and are applied to the capping groups of a tripelhelix.\nRunning the script prepare_enforced_rotation.py creates mdp and index files that only have to be appended to the current file of the respective type to use torque restraints. However, you will get an error saying that some index group is missing. Use gmx make_ndx to add these groups to your file and then run the script.\nBond distance sampling can be turned on for a md run by the tag use_plumed. You want to use this option for the MD run before checking for homolysis reactions. Another md run, in this case called relax, is mentioned under changer.coordinates.md. It is used after the homolysis reaction to interpolate between new and old parameters. An example mdp file is included in the tutorial files.\nIn a mdp file you would also define temperature coupling groups. To separate between protein and solvent, you might have to create new index groups to include the crosslinks in the protein group:\necho -ne \"r ACE & a CH3\\nr NME & a CH3\\n\\\"Protein\\\"|\\\"Other\\\"\\n\\\"Backbone\\\"| r LY2 LY3 L4Y L5Y LYX\\nq\\n\"| gmx make_ndx -f fibril_npt.gro -o index.ndx\nFinally, the KIMMDY run name and gmx_mdrun_flags can be adjusted. For large systems, writing checkpoints takes considerable time. This is why the write_checkpoint setting is on False for our tutorial run. A final KIMMDY config file could look like this:\n\n\nKIMMDY config file (kimmdy.yml)\n\n\n\nkimmdy.yml\n\n# yaml-language-server: $schema=../../src/kimmdy/kimmdy-yaml-schema.json\n\ndryrun: false\nname: 'fibril_000'\nmax_tasks: 100\nwrite_checkpoint: False\ngromacs_alias: 'gmx'\ngmx_mdrun_flags: -maxh 24 -dlb yes -ntomp 4 -ntmpi 10  -pme gpu -bonded gpu -npme 1\nff: 'amber99sb-star-ildnp.ff'\ntop: 'topol.top'\ngro: 'fibril_npt.gro'\nndx: 'index.ndx'\nplumed: 'plumed.dat'\nmds:\n  pull:\n    mdp: 'pull_fibril.mdp'\n  sample:\n    mdp: 'pull_fibril.mdp'\n    use_plumed: true\n  relax:\n    mdp: 'pull_fibril_slow_growth.mdp'\nchanger:\n  coordinates:\n    md: 'relax'\n    slow_growth: True\n  topology:\n    parameterization: 'basic' \nreactions:\n  homolysis:\n    edis: 'edissoc.dat'\n    itp: 'ffbonded.itp'\nsequence:\n  - pull\n  - sample  \n  - reactions\n  - pull\n\n\nThe run can be started by typing kimmdy in the command line. The output files are located in fibril_000",
-    "crumbs": [
-      "Getting Started",
-      "Tutorials",
-      "Run KIMMDY from Colbuilder fibril"
-    ]
-  },
-  {
-    "objectID": "guide/tutorials/colbuilder.html#analysis",
-    "href": "guide/tutorials/colbuilder.html#analysis",
-    "title": "Run KIMMDY from Colbuilder fibril",
-    "section": "Analysis",
-    "text": "Analysis\nTry the options in kimmdy-analysis to visualize your kimmdy run.",
-    "crumbs": [
-      "Getting Started",
-      "Tutorials",
-      "Run KIMMDY from Colbuilder fibril"
-    ]
-  },
-  {
-    "objectID": "_reference/homolysis.reaction.Homolysis.html",
-    "href": "_reference/homolysis.reaction.Homolysis.html",
-    "title": "homolysis.reaction.Homolysis",
-    "section": "",
-    "text": "homolysis.reaction.Homolysis\nreaction.Homolysis(self, name, runmng)\nHomolytic bond breaking leading to 2 radicals. Implementation for time-varying rates\n\n\n\n\n Back to top",
-=======
-      "hat_naive.reaction.NaiveHAT"
-    ]
-  },
-  {
-    "objectID": "_reference/constants.html",
-    "href": "_reference/constants.html",
-    "title": "constants",
-    "section": "",
-    "text": "constants\nConstants used throughout KIMMDY\n\n\n\n\n\nName\nDescription\n\n\n\n\nATOMTYPE_BONDORDER\nTo determin if an atom is a radical.\n\n\nATOMTYPE_BONDORDER_FLAT\nTo determin if an atom is a radical.",
-    "crumbs": [
-      "Getting Started",
-      "Reference",
-      "Python API",
-      "Other Modules",
-      "constants"
-    ]
-  },
-  {
-    "objectID": "_reference/constants.html#attributes",
-    "href": "_reference/constants.html#attributes",
-    "title": "constants",
-    "section": "",
-    "text": "Name\nDescription\n\n\n\n\nATOMTYPE_BONDORDER\nTo determin if an atom is a radical.\n\n\nATOMTYPE_BONDORDER_FLAT\nTo determin if an atom is a radical.",
-    "crumbs": [
-      "Getting Started",
-      "Reference",
-      "Python API",
-      "Other Modules",
-      "constants"
-    ]
-  },
-  {
-    "objectID": "_reference/schema.html",
-    "href": "_reference/schema.html",
-    "title": "schema",
-    "section": "",
-    "text": "schema\nHandle the schema for the config file. To be used by the config module to validate the config file and set defaults for the Config object.\nReserved keywords: - pytype - default - description - type - required\n\n\n\n\n\nName\nDescription\n\n\n\n\nSequence\nA sequence of tasks.\n\n\n\n\n\nschema.Sequence(self, tasks)\nA sequence of tasks.\nTasks can be grouped together by using a dictionary with the following keys: - mult: number of times to repeat the tasks - tasks: list of tasks to repeat\n\n\n\n\n\nName\nType\nDescription\n\n\n\n\ntasks\n\nlist of tasks\n\n\n\n\n\n\n\n\n\n\n\nName\nDescription\n\n\n\n\nconvert_schema_to_dict\nConvert a dictionary from a raw json schema to a nested dictionary\n\n\nflatten_scheme\nRecursively get properties and their desicripions from the scheme\n\n\ngenerate_markdown_table\nGenerate markdown table from scheme\n\n\nget_combined_scheme\nReturn the schema for the config file.\n\n\nload_kimmdy_schema\nReturn the schema for the config file\n\n\nload_plugin_schemas\nReturn the schemas for the reaction plugins known to kimmdy\n\n\nprune\nRemove empty dicts from a nested dict\n\n\n\n\n\nschema.convert_schema_to_dict(dictionary)\nConvert a dictionary from a raw json schema to a nested dictionary\n\n\n\n\n\nName\nType\nDescription\nDefault\n\n\n\n\ndictionary\ndict\ndictionary from a raw json schema\nrequired\n\n\n\n\n\n\n\n\n\n\n\n\n\nType\nDescription\n\n\n\n\nnested dictionary where each leaf entry is a dictionary with the\n“pytype”, “default” and “description” keys.\n\n\n\n\n\n\n\nschema.flatten_scheme(scheme, section='')\nRecursively get properties and their desicripions from the scheme\n\n\n\nschema.generate_markdown_table(scheme, append=False)\nGenerate markdown table from scheme\nUsed in documentation generation.\n\n\n\nschema.get_combined_scheme()\nReturn the schema for the config file.\nNested scheme where each leaf entry is a dictionary with the “pytype”, “default” and “description”. Contains the schema for the main kimmdy config file and all the plugins known at runtime.\n\n\n\nschema.load_kimmdy_schema()\nReturn the schema for the config file\n\n\n\nschema.load_plugin_schemas()\nReturn the schemas for the reaction plugins known to kimmdy\n\n\n\nschema.prune(d)\nRemove empty dicts from a nested dict"
-  },
-  {
-    "objectID": "_reference/schema.html#classes",
-    "href": "_reference/schema.html#classes",
-    "title": "schema",
-    "section": "",
-    "text": "Name\nDescription\n\n\n\n\nSequence\nA sequence of tasks.\n\n\n\n\n\nschema.Sequence(self, tasks)\nA sequence of tasks.\nTasks can be grouped together by using a dictionary with the following keys: - mult: number of times to repeat the tasks - tasks: list of tasks to repeat\n\n\n\n\n\nName\nType\nDescription\n\n\n\n\ntasks\n\nlist of tasks"
-  },
-  {
-    "objectID": "_reference/schema.html#functions",
-    "href": "_reference/schema.html#functions",
-    "title": "schema",
-    "section": "",
-    "text": "Name\nDescription\n\n\n\n\nconvert_schema_to_dict\nConvert a dictionary from a raw json schema to a nested dictionary\n\n\nflatten_scheme\nRecursively get properties and their desicripions from the scheme\n\n\ngenerate_markdown_table\nGenerate markdown table from scheme\n\n\nget_combined_scheme\nReturn the schema for the config file.\n\n\nload_kimmdy_schema\nReturn the schema for the config file\n\n\nload_plugin_schemas\nReturn the schemas for the reaction plugins known to kimmdy\n\n\nprune\nRemove empty dicts from a nested dict\n\n\n\n\n\nschema.convert_schema_to_dict(dictionary)\nConvert a dictionary from a raw json schema to a nested dictionary\n\n\n\n\n\nName\nType\nDescription\nDefault\n\n\n\n\ndictionary\ndict\ndictionary from a raw json schema\nrequired\n\n\n\n\n\n\n\n\n\n\n\n\n\nType\nDescription\n\n\n\n\nnested dictionary where each leaf entry is a dictionary with the\n“pytype”, “default” and “description” keys.\n\n\n\n\n\n\n\nschema.flatten_scheme(scheme, section='')\nRecursively get properties and their desicripions from the scheme\n\n\n\nschema.generate_markdown_table(scheme, append=False)\nGenerate markdown table from scheme\nUsed in documentation generation.\n\n\n\nschema.get_combined_scheme()\nReturn the schema for the config file.\nNested scheme where each leaf entry is a dictionary with the “pytype”, “default” and “description”. Contains the schema for the main kimmdy config file and all the plugins known at runtime.\n\n\n\nschema.load_kimmdy_schema()\nReturn the schema for the config file\n\n\n\nschema.load_plugin_schemas()\nReturn the schemas for the reaction plugins known to kimmdy\n\n\n\nschema.prune(d)\nRemove empty dicts from a nested dict"
-  },
-  {
-    "objectID": "index.html",
-    "href": "index.html",
-    "title": "KIMMDY",
-    "section": "",
-    "text": "test latest release\n\n\nReactive MD pipeline for GROMACS using Kinetic Monte Carlo / Molecular Dynamics (KIMMDY)\n\n\nNote: KIMMDY requires GROMACS to be installed. Some reactions need a GROMACS version patched with PLUMED. The gromacs version name should then contain MODIFIED or plumed.\npip install kimmdy\nThis installation includes only the most basic functionality as no plugins and analysis tools are installed.\nTo install the builtin reaction plugins, use\npip install kimmdy[reactions]\nTo install the builtin reactions and analysis tools use\npip install kimmdy[reactions,analysis]\nHowever, this is only half the fun!\nKIMMDY has two exciting plugins in the making, which properly parameterize your molecules for radicals using GrAPPa (Graph Attentional Protein Parametrization) and predict Hydrogen Atom Transfer (HAT) rates.\nFull installation instructions are available here\n\n\n\nThe documentation is available here.\n\n\nHead over to the getting started tutorial.\n\n\n\n\n\n\nClone kimmdy and the default reaction and parameterization plugins and install requirements and kimmdy as editable via\ngit clone git@github.com:graeter-group/kimmdy.git\ngit clone git@github.com:graeter-group/kimmdy-reactions.git\ngit clone git@github.com:graeter-group/kimmdy-grappa.git\ncd kimmdy\npython -m venv .venv\nsource ./venv/bin/activate\npip install -r requirements.txt\nConventions:\n\ncode style: black\ndocstrings: numpy\nConventional commit messages when possible for pretty release notes.\n\n\n\n\nFor developoment, we provide a docker image containing gromacs and multiple python versions to test against.\nTo run the test locally, you must:\n\ninstall docker\ninstall act, the easiest option is with github cli via gh extension install https://github.com/nektos/gh-act\nrun tests with gh extension exec act -j test --artifact-server-path ./artifacts\nhtml coverage report is exported into artifacts",
-    "crumbs": [
-      "Getting Started",
-      "KIMMDY"
-    ]
-  },
-  {
-    "objectID": "index.html#installation",
-    "href": "index.html#installation",
-    "title": "KIMMDY",
-    "section": "",
-    "text": "Note: KIMMDY requires GROMACS to be installed. Some reactions need a GROMACS version patched with PLUMED. The gromacs version name should then contain MODIFIED or plumed.\npip install kimmdy\nThis installation includes only the most basic functionality as no plugins and analysis tools are installed.\nTo install the builtin reaction plugins, use\npip install kimmdy[reactions]\nTo install the builtin reactions and analysis tools use\npip install kimmdy[reactions,analysis]\nHowever, this is only half the fun!\nKIMMDY has two exciting plugins in the making, which properly parameterize your molecules for radicals using GrAPPa (Graph Attentional Protein Parametrization) and predict Hydrogen Atom Transfer (HAT) rates.\nFull installation instructions are available here",
-    "crumbs": [
-      "Getting Started",
-      "KIMMDY"
-    ]
-  },
-  {
-    "objectID": "index.html#documentation",
-    "href": "index.html#documentation",
-    "title": "KIMMDY",
-    "section": "",
-    "text": "The documentation is available here.\n\n\nHead over to the getting started tutorial.",
-    "crumbs": [
-      "Getting Started",
-      "KIMMDY"
-    ]
-  },
-  {
-    "objectID": "index.html#development",
-    "href": "index.html#development",
-    "title": "KIMMDY",
-    "section": "",
-    "text": "Clone kimmdy and the default reaction and parameterization plugins and install requirements and kimmdy as editable via\ngit clone git@github.com:graeter-group/kimmdy.git\ngit clone git@github.com:graeter-group/kimmdy-reactions.git\ngit clone git@github.com:graeter-group/kimmdy-grappa.git\ncd kimmdy\npython -m venv .venv\nsource ./venv/bin/activate\npip install -r requirements.txt\nConventions:\n\ncode style: black\ndocstrings: numpy\nConventional commit messages when possible for pretty release notes.\n\n\n\n\nFor developoment, we provide a docker image containing gromacs and multiple python versions to test against.\nTo run the test locally, you must:\n\ninstall docker\ninstall act, the easiest option is with github cli via gh extension install https://github.com/nektos/gh-act\nrun tests with gh extension exec act -j test --artifact-server-path ./artifacts\nhtml coverage report is exported into artifacts",
-    "crumbs": [
-      "Getting Started",
-      "KIMMDY"
-    ]
-  },
-  {
-    "objectID": "guide/references/input.html",
-    "href": "guide/references/input.html",
-    "title": "Input File",
-    "section": "",
-    "text": "KIMMDY comes with autocompletion and tooltips inside your editor for its configuration file kimmdy.yml.\nAll you need to do is activate a yaml-language-server in your editor (e.g. VS Code via the YAML extension or Neovim via lspconfig).\nActivating this is very much recommended, as it prevents many typos, missaligned braces and especially incorrect indentation (people love YAML for its readability, but hate it for its whitespace sensitivity).\n\n\n\n\n\n\nThis only works, if your config file is called kimmdy.yml and the Scheme Store hasn’t been disabled in your editor settings (e.g. Yaml &gt; Schema Store: Enable.",
-    "crumbs": [
-      "Getting Started",
-      "Reference",
-      "Input File"
-    ]
-  },
-  {
-    "objectID": "guide/references/input.html#autocompletion",
-    "href": "guide/references/input.html#autocompletion",
-    "title": "Input File",
-    "section": "",
-    "text": "KIMMDY comes with autocompletion and tooltips inside your editor for its configuration file kimmdy.yml.\nAll you need to do is activate a yaml-language-server in your editor (e.g. VS Code via the YAML extension or Neovim via lspconfig).\nActivating this is very much recommended, as it prevents many typos, missaligned braces and especially incorrect indentation (people love YAML for its readability, but hate it for its whitespace sensitivity).\n\n\n\n\n\n\nThis only works, if your config file is called kimmdy.yml and the Scheme Store hasn’t been disabled in your editor settings (e.g. Yaml &gt; Schema Store: Enable.",
-    "crumbs": [
-      "Getting Started",
-      "Reference",
-      "Input File"
-    ]
-  },
-  {
-    "objectID": "guide/references/input.html#all-options",
-    "href": "guide/references/input.html#all-options",
-    "title": "Input File",
-    "section": "All Options",
-    "text": "All Options\nThe following is a list of the options that can be set in the kimmdy.yml file. It includes reactions currently available in KIMMDY as plugins. Nested options are separated by a .. * denotes an arbitrary name for a section.\nThus, documentation for the following options in a kimmdy.yml file:\ncwd: 'path/to/working/directory'\ntopology:\n  reactive:\n    exclude: POPC\nAre found in this list under the headings cwd and topology.reactive.exclude respectively.\n\nslurm\nSLURM HPC options\n\n\ndryrun\nDon’t run the actual simulations, just print the tasks\nType: bool\nDefault: False\n\n\nparameterize_at_setup\nparameterize the topology during the setup task\nType: bool\nDefault: True\n\n\ncwd\nWorking directory. Default is current working directory\nType: Path\n\n\nname\nUsed for output folder if out is not specified\nType: str\nDefault: kimmdy\n\n\nout\nOutput folder\nType: Path\n\n\nlog\nSettings for logging\n\n\nmax_tasks\nMaximum number of tasks to run. This is useful when a task in the sequence can dymanically add more tasks. 0 means no limit.\nType: int\nDefault: 0\n\n\nmax_hours\nStop KIMMDY after max_hours hours. Set this lower than the limit of your HPC cluster for use with a re-submit jobscript. 0 Means no limit.\nType: int\nDefault: 0\n\n\nkmc\nKMC algorithm overwrite. Should be set by the reactions, but can be changed here. Not all reactions may support all algorithms.\nType: str\nOptions: [’‘, ’rfkmc’, ‘frm’, ‘extrande’, ‘extrande_mod’]\n\n\ntau_scale\nScaling parameter for tau in the extrande kmc algorithm.\nType: float\nDefault: 1.0\n\n\ntop\nTopology file\nType: Path\nDefault: topol.top\n\n\ntopology\nSettings for handling the topology file.\n\n\ntopology.reactive.include\nExplicitly include a moleculetype or list of moleculetypes as a space-separated string.\nType: str\n\n\ntopology.reactive.exclude\nExplicitly exclude a moleculetype or a list as a space-separated string. For example the lipid moleculetype in a bilayer simulation e.g. DPPC POPC'\nType: str\n\n\ntopology.reactive.nrexcl\nExplictly set the nrexcl value for the Reactive moleculetype. By default the value is taken from the first found reactive moleculetype.\nType: int\n\n\ngro\nCoordinate file\nType: Path\nDefault: conf.gro\n\n\nndx\nGromaxs index file\nType: Path\nDefault: index.ndx\n\n\ngromacs_alias\nGromacs alias. e.g. gmx or mpirun gmx_mpi\nType: str\nDefault: gmx\n\n\ngmx_mdrun_flags\nFlags passed to gmx mdrun. Default -maxh 24 -dlb yes\nType: str\nDefault: -maxh 24 -dlb yes\n\n\nff\nForce field directory (looks for .ff in cwd if not set)\nType: Path\nDefault: *.ff\n\n\nresiduetypes\nGROMACS rtp file that contains residuetypes. Looks for aminoacids.rtp it not set. KIMMDY will first look in the current working directory and then relative to the forecfield directory.\nType: Path\n\n\nradicals\nspace-separated string of radical atom ids, can be empty\nType: str\n\n\nplumed\n.dat file containing plumed config\nType: Path\n\n\ntpr\n.tpr file of a finished simulation for starting directly with a reaction\nType: Path\n\n\ntrr\n.trr file of a finished simulation for starting directly with a reaction\nType: Path\n\n\nrestart\nRestart from a previous run.\n\n\nmds\nSettings for MD steps, e.g. mdp files, plumed files, etc.\n\n\nmds.*.mdp\nMDP file for the MD step\nType: Path\n\n\nmds.*.use_plumed\nWhether plumed should be used for this run or not\nType: bool\nDefault: False\n\n\nchanger\nSettings for applying a reaction recipe\n\n\nchanger.coordinates.md\nMD step from the ‘mds’ section that is used for relaxation MDs\nType: str\n\n\nchanger.coordinates.slow_growth\nWhether the chosen MD step is a slow growth/free-energy simulation\nType: bool\nDefault: False\n\n\nchanger.topology.parameterization\nParameterization scheme that is used on the topology file after changes to it\nType: str\nOptions: [‘grappa’, ‘basic’]\nDefault: basic\n\n\nchanger.topology.parameterization_kwargs\nKeyword argument container for the selected parameterization scheme\n\n\nsequence\nList of tasks. Each task can be a string (the name of the task) or an object with the task name and a multiplicity mult: &lt;int&gt;\nType: Sequence\n\n\nreactions\nSettings for reactions\n\n\nreactions.homolysis.edis\nDissociation energies data file\nType: Path\nDefault: edissoc.dat\n\n\nreactions.homolysis.itp\nAdditional itp file with bonded parameters\nType: Path\nDefault: ffbonded.itp\n\n\nreactions.homolysis.kmc\nKMC algorithm for this reaction.\nType: str\nOptions: [‘rfkmc’, ‘frm’, ‘extrande’, ‘extrande_mod’]\nDefault: rfkmc\n\n\nreactions.hat_naive.frequency_factor\nFrequency factor\nType: float\nDefault: 1\n\n\nreactions.hat_naive.h_cutoff\nCutoff for H atom\nType: float\nDefault: 4\n\n\nreactions.hat_naive.polling_rate\nPolling rate\nType: float\nDefault: 1\n\n\nreactions.hat_naive.kmc\nKMC algorithm for this reaction.\nType: str\nOptions: [‘rfkmc’, ‘frm’, ‘extrande’, ‘extrande_mod’]\nDefault: extrande_mod\n\n\nreactions.dummyreaction.example\nThis is an example of an option for a reaction.\nType: float\nDefault: 0.0\n\n\nreactions.dummyreaction.example2\nThis is another example of an option for a reaction.\nType: str\nDefault: hello\n\n\nreactions.dummyreaction.kmc\nKMC algorithm for this reaction.\nType: str\nOptions: [‘rfkmc’, ‘frm’, ‘extrande’, ‘extrande_mod’]\nDefault: extrande_mod\n\n\nreactions.hydrolysis_naive.cutoff\nCutoff distance [nm] for the reaction. Water within this distance from the peptide bond will be considered for hydrolysis.\nType: float\nDefault: 1\n\n\nreactions.hydrolysis_naive.kmc\nKMC algorithm for this reaction.\nType: str\nOptions: [‘rfkmc’, ‘frm’, ‘extrande’]\nDefault: rfkmc\n\n\nplot_rates\nPlot the reaction rates during the reactions step\nType: bool\nDefault: True\n\n\nsave_recipes\nSave recipes as csv during the reactions step\nType: bool\nDefault: True",
-    "crumbs": [
-      "Getting Started",
-      "Reference",
-      "Input File"
-    ]
-  },
-  {
-    "objectID": "guide/references/input.html#example-kimmdy.yml-files",
-    "href": "guide/references/input.html#example-kimmdy.yml-files",
-    "title": "Input File",
-    "section": "Example kimmdy.yml Files",
-    "text": "Example kimmdy.yml Files\n\n\nkimmdy.yml\n\ndryrun: false\nmax_tasks: 100\nname: 'hat_tf_000'\ngromacs_alias: 'gmx'\ntop: 'Ala_out.top'\ngro: 'npt.gro'\nndx: 'index.ndx'\nmds:\n  equilibrium:\n    mdp: 'md.mdp'\n  relax:\n    mdp: 'md_slow.mdp'\nchanger:\n  coordinates:\n    md: 'relax'\nreactions:\n  hat_reaction:\n    frequency_factor: 100000000\n    h_cutoff: 3\n    polling_rate: 1\n\nsequence:\n- equilibrium\n- mult: 2\n  tasks:\n  - equilibrium\n  - reactions",
-    "crumbs": [
-      "Getting Started",
-      "Reference",
-      "Input File"
-    ]
-  },
-  {
-    "objectID": "_reference/dummyreaction.reaction.DummyReaction.html",
-    "href": "_reference/dummyreaction.reaction.DummyReaction.html",
-    "title": "dummyreaction.reaction.DummyReaction",
-    "section": "",
-    "text": "dummyreaction.reaction.DummyReaction\nreaction.DummyReaction(self, name, runmng)\nDummy reaction, returns empty RecipeCollection\n\n\n\n\n Back to top",
-    "crumbs": [
-      "Getting Started",
-      "Reference",
-      "Python API",
-      "Reaction Plugins",
-      "dummyreaction.reaction.DummyReaction"
-    ]
-  },
-  {
-    "objectID": "guide/references/cmd_ref.html",
-    "href": "guide/references/cmd_ref.html",
-    "title": "Analysis",
-    "section": "",
-    "text": "The prefered method of starting a KIMMDY run is via the command line, though Python entry points are supported as well.\n\n\n\n!kimmdy --help\n\nusage: kimmdy [-h] [--input INPUT] [--loglevel LOGLEVEL] [--logfile LOGFILE]\n              [--show-plugins] [--generate-jobscript] [--version] [--debug]\n              [--callgraph]\n\nWelcome to KIMMDY. `kimmdy` runs KIMMDY, further tools are available as\n`kimmdy-...` commands. These are `-analysis`, `-modify-top` and `-build-\nexamples`. Access their help with `kimmdy-... -h.`\n\noptions:\n  -h, --help            show this help message and exit\n  --input INPUT, -i INPUT\n                        Kimmdy input file. Default `kimmdy.yml`\n  --loglevel LOGLEVEL, -l LOGLEVEL\n                        logging level (CRITICAL, ERROR, WARNING, INFO, DEBUG)\n  --logfile LOGFILE, -f LOGFILE\n                        logfile\n  --show-plugins        List available plugins\n  --generate-jobscript  Instead of running KIMMDY directly, generate at\n                        jobscript.sh for slurm HPC clusters.You can then run\n                        this jobscript with sbatch jobscript.sh\n  --version             show program's version number and exit\n  --debug               on error, drop into debugger\n  --callgraph           Generate visualization of function calls. Mostly\n                        useful for debugging and documentation.\n\n\n\n!kimmdy-analysis --help\n\nusage: kimmdy-analysis [-h] module ...\n\nWelcome to the KIMMDY analysis module. Use this module to analyse existing\nKIMMDY runs.\n\npositional arguments:\n  module\n    trjcat              Concatenate trajectories of a KIMMDY run\n    energy              Plot GROMACS energy for a KIMMDY run\n    radical_population  Plot population of radicals for one or multiple KIMMDY\n                        run(s)\n    radical_migration   Create a json of radical migration events for further\n                        analysis.\n    rates               Plot rates of all possible reactions after a MD run.\n                        Rates must have been saved!\n    runtime             Plot runtime of the tasks of a kimmdy run.\n    reaction_participation\n                        Plot counts of reaction participation per atom id\n\noptions:\n  -h, --help            show this help message and exit\n\n\n\n\n\nThis module creates input files for plumed based on a topology and index file.\n\n!kimmdy-create-plumed --help\n\nusage: kimmdy-create-plumed [-h] [--entries-to-remove [ENTRIES_TO_REMOVE ...]]\n                            [--stride STRIDE] -p TOP -i INDEX --indexgroup\n                            INDEXGROUP\n\nBuild plumed input file. Requires a topology file and a gromacs index file.\n\noptions:\n  -h, --help            show this help message and exit\n  --entries-to-remove [ENTRIES_TO_REMOVE ...]\n                        Either atomnames or bonds, i.e. atomnames separated by\n                        a hyphen that should not be written to the plumed\n                        configuration file. Default: C-N H* O*\n  --stride STRIDE       Frequency of plumed output as multiple of the md\n                        timestep. Default: 100\n  -p TOP, --top TOP     Gromacs topology file path.\n  -i INDEX, --index INDEX\n                        Gromacs index file path.\n  --indexgroup INDEXGROUP\n                        Index group name out of which bonds will be written to\n                        the plumed configuration file.\n\n\n\n\n\nThis module builds or restores the example directory in the package.\n\n!kimmdy-modify-top --help\n\nusage: kimmdy-modify-top [-h] [-p] [--grappa_tag GRAPPA_TAG]\n                         [--grappa_charge_model GRAPPA_CHARGE_MODEL]\n                         [-r REMOVEH [REMOVEH ...]] [-c GRO] [-a]\n                         [-t RESIDUETYPES] [-x RADICALS [RADICALS ...]]\n                         [-w INCLUDE] [-b EXCLUDE]\n                         top out\n\nWelcome to the KIMMDY modify top module\n\npositional arguments:\n  top                   GROMACS top file\n  out                   Output top file name. Stem reused for gro if\n                        applicabel.\n\noptions:\n  -h, --help            show this help message and exit\n  -p, --parameterize    Parameterize topology with grappa. (default: False)\n  --grappa_tag GRAPPA_TAG\n                        Set grappa model tag for parameterization. (default:\n                        latest)\n  --grappa_charge_model GRAPPA_CHARGE_MODEL\n                        Set grappa charge model for parameterization.\n                        (default: amber99)\n  -r REMOVEH [REMOVEH ...], --removeH REMOVEH [REMOVEH ...]\n                        Remove one or more hydrogens by atom nrs in the top\n                        file. (default: None)\n  -c GRO, --gro GRO     If necessary, also apply actions on gro file to create\n                        a compatible gro/top file pair. Output analog to top.\n                        (default: None)\n  -a, --search_amber_rad\n                        Automatic radical search only implemented for amber.\n                        If you douse another ff, set this to false, and\n                        provide a list of radicalsmanually, if necessary.\n                        (default: False)\n  -t RESIDUETYPES, --residuetypes RESIDUETYPES\n                        GROMACS style residuetypes file. Necessary for\n                        parameterization with non-amber atom types. (default:\n                        None)\n  -x RADICALS [RADICALS ...], --radicals RADICALS [RADICALS ...]\n                        Radicals in the system PRIOR to removing hydrogens\n                        with the removeH option. (default: None)\n  -w INCLUDE, --include INCLUDE\n                        Include certain GROMACS topology molecules in\n                        `Reactive` molecule. Reads molecule names from a csv\n                        file. (default: None)\n  -b EXCLUDE, --exclude EXCLUDE\n                        Exclude certain GROMACS topology molecules in\n                        `Reactive` molecule. Reads molecule names from a csv\n                        file. (default: None)\n\n\n\n\n\nThis module builds or restores the example directory in the package.\n\n!kimmdy-build-examples --help\n\nusage: kimmdy-build-examples [-h] [-r [RESTORE]]\n\nBuild examples for KIMMDY.\n\noptions:\n  -h, --help            show this help message and exit\n  -r [RESTORE], --restore [RESTORE]\n                        Overwrite input files in existing example directories,\n                        use keyword 'hard' to also delete output files.",
-    "crumbs": [
-      "Getting Started",
-      "Reference",
-      "CLI Arguments"
-    ]
-  },
-  {
-    "objectID": "guide/references/cmd_ref.html#kimmdy",
-    "href": "guide/references/cmd_ref.html#kimmdy",
-    "title": "Analysis",
-    "section": "",
-    "text": "!kimmdy --help\n\nusage: kimmdy [-h] [--input INPUT] [--loglevel LOGLEVEL] [--logfile LOGFILE]\n              [--show-plugins] [--generate-jobscript] [--version] [--debug]\n              [--callgraph]\n\nWelcome to KIMMDY. `kimmdy` runs KIMMDY, further tools are available as\n`kimmdy-...` commands. These are `-analysis`, `-modify-top` and `-build-\nexamples`. Access their help with `kimmdy-... -h.`\n\noptions:\n  -h, --help            show this help message and exit\n  --input INPUT, -i INPUT\n                        Kimmdy input file. Default `kimmdy.yml`\n  --loglevel LOGLEVEL, -l LOGLEVEL\n                        logging level (CRITICAL, ERROR, WARNING, INFO, DEBUG)\n  --logfile LOGFILE, -f LOGFILE\n                        logfile\n  --show-plugins        List available plugins\n  --generate-jobscript  Instead of running KIMMDY directly, generate at\n                        jobscript.sh for slurm HPC clusters.You can then run\n                        this jobscript with sbatch jobscript.sh\n  --version             show program's version number and exit\n  --debug               on error, drop into debugger\n  --callgraph           Generate visualization of function calls. Mostly\n                        useful for debugging and documentation.\n\n\n\n!kimmdy-analysis --help\n\nusage: kimmdy-analysis [-h] module ...\n\nWelcome to the KIMMDY analysis module. Use this module to analyse existing\nKIMMDY runs.\n\npositional arguments:\n  module\n    trjcat              Concatenate trajectories of a KIMMDY run\n    energy              Plot GROMACS energy for a KIMMDY run\n    radical_population  Plot population of radicals for one or multiple KIMMDY\n                        run(s)\n    radical_migration   Create a json of radical migration events for further\n                        analysis.\n    rates               Plot rates of all possible reactions after a MD run.\n                        Rates must have been saved!\n    runtime             Plot runtime of the tasks of a kimmdy run.\n    reaction_participation\n                        Plot counts of reaction participation per atom id\n\noptions:\n  -h, --help            show this help message and exit",
-    "crumbs": [
-      "Getting Started",
-      "Reference",
-      "CLI Arguments"
-    ]
-  },
-  {
-    "objectID": "guide/references/cmd_ref.html#create-plumed-input",
-    "href": "guide/references/cmd_ref.html#create-plumed-input",
-    "title": "Analysis",
-    "section": "",
-    "text": "This module creates input files for plumed based on a topology and index file.\n\n!kimmdy-create-plumed --help\n\nusage: kimmdy-create-plumed [-h] [--entries-to-remove [ENTRIES_TO_REMOVE ...]]\n                            [--stride STRIDE] -p TOP -i INDEX --indexgroup\n                            INDEXGROUP\n\nBuild plumed input file. Requires a topology file and a gromacs index file.\n\noptions:\n  -h, --help            show this help message and exit\n  --entries-to-remove [ENTRIES_TO_REMOVE ...]\n                        Either atomnames or bonds, i.e. atomnames separated by\n                        a hyphen that should not be written to the plumed\n                        configuration file. Default: C-N H* O*\n  --stride STRIDE       Frequency of plumed output as multiple of the md\n                        timestep. Default: 100\n  -p TOP, --top TOP     Gromacs topology file path.\n  -i INDEX, --index INDEX\n                        Gromacs index file path.\n  --indexgroup INDEXGROUP\n                        Index group name out of which bonds will be written to\n                        the plumed configuration file.",
-    "crumbs": [
-      "Getting Started",
-      "Reference",
-      "CLI Arguments"
-    ]
-  },
-  {
-    "objectID": "guide/references/cmd_ref.html#remove-hydrogen",
-    "href": "guide/references/cmd_ref.html#remove-hydrogen",
-    "title": "Analysis",
-    "section": "",
-    "text": "This module builds or restores the example directory in the package.\n\n!kimmdy-modify-top --help\n\nusage: kimmdy-modify-top [-h] [-p] [--grappa_tag GRAPPA_TAG]\n                         [--grappa_charge_model GRAPPA_CHARGE_MODEL]\n                         [-r REMOVEH [REMOVEH ...]] [-c GRO] [-a]\n                         [-t RESIDUETYPES] [-x RADICALS [RADICALS ...]]\n                         [-w INCLUDE] [-b EXCLUDE]\n                         top out\n\nWelcome to the KIMMDY modify top module\n\npositional arguments:\n  top                   GROMACS top file\n  out                   Output top file name. Stem reused for gro if\n                        applicabel.\n\noptions:\n  -h, --help            show this help message and exit\n  -p, --parameterize    Parameterize topology with grappa. (default: False)\n  --grappa_tag GRAPPA_TAG\n                        Set grappa model tag for parameterization. (default:\n                        latest)\n  --grappa_charge_model GRAPPA_CHARGE_MODEL\n                        Set grappa charge model for parameterization.\n                        (default: amber99)\n  -r REMOVEH [REMOVEH ...], --removeH REMOVEH [REMOVEH ...]\n                        Remove one or more hydrogens by atom nrs in the top\n                        file. (default: None)\n  -c GRO, --gro GRO     If necessary, also apply actions on gro file to create\n                        a compatible gro/top file pair. Output analog to top.\n                        (default: None)\n  -a, --search_amber_rad\n                        Automatic radical search only implemented for amber.\n                        If you douse another ff, set this to false, and\n                        provide a list of radicalsmanually, if necessary.\n                        (default: False)\n  -t RESIDUETYPES, --residuetypes RESIDUETYPES\n                        GROMACS style residuetypes file. Necessary for\n                        parameterization with non-amber atom types. (default:\n                        None)\n  -x RADICALS [RADICALS ...], --radicals RADICALS [RADICALS ...]\n                        Radicals in the system PRIOR to removing hydrogens\n                        with the removeH option. (default: None)\n  -w INCLUDE, --include INCLUDE\n                        Include certain GROMACS topology molecules in\n                        `Reactive` molecule. Reads molecule names from a csv\n                        file. (default: None)\n  -b EXCLUDE, --exclude EXCLUDE\n                        Exclude certain GROMACS topology molecules in\n                        `Reactive` molecule. Reads molecule names from a csv\n                        file. (default: None)",
-    "crumbs": [
-      "Getting Started",
-      "Reference",
-      "CLI Arguments"
-    ]
-  },
-  {
-    "objectID": "guide/references/cmd_ref.html#examples",
-    "href": "guide/references/cmd_ref.html#examples",
-    "title": "Analysis",
-    "section": "",
-    "text": "This module builds or restores the example directory in the package.\n\n!kimmdy-build-examples --help\n\nusage: kimmdy-build-examples [-h] [-r [RESTORE]]\n\nBuild examples for KIMMDY.\n\noptions:\n  -h, --help            show this help message and exit\n  -r [RESTORE], --restore [RESTORE]\n                        Overwrite input files in existing example directories,\n                        use keyword 'hard' to also delete output files.",
-    "crumbs": [
-      "Getting Started",
-      "Reference",
-      "CLI Arguments"
-    ]
-  },
-  {
-    "objectID": "_reference/parsing.TopologyDict.html",
-    "href": "_reference/parsing.TopologyDict.html",
-    "title": "parsing.TopologyDict",
-    "section": "",
-    "text": "parsing.TopologyDict\nparsing.TopologyDict\nA raw representation of a topology file returned by read_top.\n\n\n\n\n Back to top",
->>>>>>> 505c823a
-    "crumbs": [
-      "Getting Started",
-      "Reference",
-      "Python API",
-<<<<<<< HEAD
-      "Reaction Plugins",
-      "homolysis.reaction.Homolysis"
-    ]
-  },
-  {
-    "objectID": "_reference/cmd.html",
-    "href": "_reference/cmd.html",
-    "title": "cmd",
-    "section": "",
-    "text": "cmd\nFunctions for starting KIMMDY either from python or the command line. Other entry points such as kimmdy-analysis also live here.\n\n\n\n\n\nName\nDescription\n\n\n\n\nentry_point_kimmdy\nRun KIMMDY from the command line.\n\n\nget_cmdline_args\nParse command line arguments.\n\n\nkimmdy_run\nRun KIMMDY from python.\n\n\n\n\n\ncmd.entry_point_kimmdy()\nRun KIMMDY from the command line.\nThe configuration is gathered from the input file, which is kimmdy.yml by default. See get_cmdline_args or kimmdy --help for the descriptions of the arguments.\n\n\n\ncmd.get_cmdline_args()\nParse command line arguments.\n\n\n\n\n\nType\nDescription\n\n\n\n\nParsed command line arguments\n\n\n\n\n\n\n\n\ncmd.kimmdy_run(input=Path('kimmdy.yml'), loglevel=None, logfile=None, show_plugins=False, generate_jobscript=False, debug=False, callgraph=False)\nRun KIMMDY from python.\nAlso see See get_cmdline_args or kimmdy --help for the descriptions of the arguments.\n\n\n\n\n\nName\nType\nDescription\nDefault\n\n\n\n\ninput\nPath\nkimmdy input yml file.\nPath('kimmdy.yml')\n\n\nloglevel\nOptional[str]\nLoglevel. One of [“INFO”, “WARNING”, “MESSAGE”, “DEBUG”]\nNone\n\n\nlogfile\nOptional[Path]\nFile path of the logfile.\nNone\n\n\nshow_plugins\nbool\nShow available plugins and exit.\nFalse\n\n\ngenerate_jobscript\nbool\nInstead of running KIMMDY directly, generate at jobscript.sh for slurm HPC clusters\nFalse",
-=======
-      "Topology",
-      "parsing.TopologyDict"
-    ]
-  },
-  {
-    "objectID": "_reference/utils.html",
-    "href": "_reference/utils.html",
-    "title": "utils",
-    "section": "",
-    "text": "utils\nUtilities for building plugins, shell convenience functions and GROMACS related functions\n\n\n\n\n\nName\nDescription\n\n\n\n\nTopologyAtomAddress\nAddress to an atom in the topology.\n\n\n\n\n\n\n\n\n\nName\nDescription\n\n\n\n\ncheck_gmx_version\nCheck for an existing gromacs installation.\n\n\nget_atominfo_from_atomnrs\nUse topology atoms section to convert from atomnr to atomtype\n\n\nget_atomnrs_from_plumedid\nConvert from plumedid to atomnr, information from the plumed file is used.\n\n\nget_bondprm_from_atomtypes\nReturns bond parameters (b0, kb) for a set of two atomtypes.\n\n\nget_edissoc_from_atomnames\nReturns dissociation energy E_dissoc for a set of two atomnames.\n\n\nget_gmx_dir\nReturns the path to the gromacs installation\n\n\nget_shell_stdout\nRun command in shell and capture stdout.\n\n\nget_task_directories\ncreate list of subdirectories that match the tasks.\n\n\nmorse_transition_rate\nCalculates reaction rate constant for a bond breaking event.\n\n\nrun_gmx\nRun GROMACS command in shell.\n\n\nrun_shell_cmd\nRun command in shell.\n\n\ntruncate_sim_files\nTruncates latest trr, xtc, edr, and gro to the time to a previous\n\n\n\n\n\nutils.check_gmx_version(config)\nCheck for an existing gromacs installation.\nIf PLUMED is meant to be used it additionally checks for the keyword ‘MODIFIED’ or ‘plumed’ in the version name.\nIf slow growth pairs are used, it checks for gromacs version &gt;= 2023.2\n\n\n\nutils.get_atominfo_from_atomnrs(atomnrs, top)\nUse topology atoms section to convert from atomnr to atomtype\n\n\n\nutils.get_atomnrs_from_plumedid(plumedid, plumed)\nConvert from plumedid to atomnr, information from the plumed file is used.\n\n\n\n\n\nName\nType\nDescription\nDefault\n\n\n\n\nplumedid\nstr\nIdentifier from a plumed input file (e.g d0).\nrequired\n\n\nplumed\nPlumed_dict\nParsed plumed input file\nrequired\n\n\n\n\n\n\n\nutils.get_bondprm_from_atomtypes(atomtypes, ffbonded)\nReturns bond parameters (b0, kb) for a set of two atomtypes.\n\n\n\n\n\nName\nType\nDescription\nDefault\n\n\n\n\natomtypes\nlist[str]\nTwo atomtypes as defined in the respective force field\nrequired\n\n\nffbonded\ndict\nForce field ffbonded.itp file parsed through the rtp parser\nrequired\n\n\n\n\n\n\n\nutils.get_edissoc_from_atomnames(atomnames, edissoc, residue='_')\nReturns dissociation energy E_dissoc for a set of two atomnames.\n\n\n\n\n\nName\nType\nDescription\nDefault\n\n\n\n\natomnames\nlist[str]\nTwo atomnames as defined in the respective force field\nrequired\n\n\nedissoc\ndict\nParsed file with dissociation energies per bond between two atomtypes or elements\nrequired\n\n\nresidue\nstr\nResidue for which the atomnames are defined\n'_'\n\n\n\n\n\n\n\nutils.get_gmx_dir(gromacs_alias='gmx')\nReturns the path to the gromacs installation\n\n\n\nutils.get_shell_stdout(s)\nRun command in shell and capture stdout.\n\n\n\nutils.get_task_directories(dir, tasks='all')\ncreate list of subdirectories that match the tasks. If tasks is “all”, all subdirectories are returned.\n\n\n\n\n\nName\nType\nDescription\nDefault\n\n\n\n\ndir\nPath\nDirectory to search for subdirectories\nrequired\n\n\ntasks\nUnion[list[str], str]\nList of steps e.g. [“equilibrium”, “production”]. Or a string “all” to return all subdirectories\n'all'\n\n\n\n\n\n\n\nutils.morse_transition_rate(r_curr, r_0, dissociation_energy, k_f, frequency_factor=0.288, temperature=300)\nCalculates reaction rate constant for a bond breaking event.\nUses the Morse potential model for this calculation. For an array of bond distances of the same bond, first calculates the forces on the bond, then the minima and maxima of the shifted Morse potential to get an energy barrier and finally a reaction rate constant using the Arrhenius equation. For intramolecular reactions, the reaction rate constant is equal to the reaction rate.\nThe calculation should be according to the derivation in the original KIMMDY paper: DOI: 10.1021/acs.jctc.9b00786\n\n\n\n\n\nName\nType\nDescription\nDefault\n\n\n\n\nr_curr\nlist[float]\nBond distances for a single bond, typically from a time series.\nrequired\n\n\nr_0\nfloat\nEquilibrium bond length of the bond.\nrequired\n\n\ndissociation\n\nDissociation energy of the bond.\nrequired\n\n\nk_f\nfloat\nSpring constant of the bond.\nrequired\n\n\nfrequency_factor\nfloat\nPrefactor of the Arrhenius equation in [1/ps]. Default value from fitting averaged C_a - N data to gromacs data, see original KIMMDY paper Alternatively 1/2pi sqrt(k/m).\n0.288\n\n\ntemperature\nfloat\nTemperature for the Arrhenius equation in GROMACS units.\n300\n\n\n\n\n\n\n\nutils.run_gmx(s, cwd=None)\nRun GROMACS command in shell.\nAdds a ‘-quiet’ flag to the command and checks the return code.\n\n\n\nutils.run_shell_cmd(s, cwd=None)\nRun command in shell.\n\n\n\nutils.truncate_sim_files(files, time, keep_tail=True)\nTruncates latest trr, xtc, edr, and gro to the time to a previous point in time.\nThe files stay in place, the truncated tail is by default kept and renamed to ‘[…xtc].tail’\n\n\n\n\n\nName\nType\nDescription\nDefault\n\n\n\n\ntime\nOptional[float]\nTime in ps up to which the data should be truncated.\nrequired\n\n\nfiles\nTaskFiles\nTaskFiles to get the latest files.\nrequired",
->>>>>>> 505c823a
-    "crumbs": [
-      "Getting Started",
-      "Reference",
-      "Python API",
-<<<<<<< HEAD
-      "cmd"
-    ]
-  },
-  {
-    "objectID": "_reference/cmd.html#functions",
-    "href": "_reference/cmd.html#functions",
-    "title": "cmd",
-    "section": "",
-    "text": "Name\nDescription\n\n\n\n\nentry_point_kimmdy\nRun KIMMDY from the command line.\n\n\nget_cmdline_args\nParse command line arguments.\n\n\nkimmdy_run\nRun KIMMDY from python.\n\n\n\n\n\ncmd.entry_point_kimmdy()\nRun KIMMDY from the command line.\nThe configuration is gathered from the input file, which is kimmdy.yml by default. See get_cmdline_args or kimmdy --help for the descriptions of the arguments.\n\n\n\ncmd.get_cmdline_args()\nParse command line arguments.\n\n\n\n\n\nType\nDescription\n\n\n\n\nParsed command line arguments\n\n\n\n\n\n\n\n\ncmd.kimmdy_run(input=Path('kimmdy.yml'), loglevel=None, logfile=None, show_plugins=False, generate_jobscript=False, debug=False, callgraph=False)\nRun KIMMDY from python.\nAlso see See get_cmdline_args or kimmdy --help for the descriptions of the arguments.\n\n\n\n\n\nName\nType\nDescription\nDefault\n\n\n\n\ninput\nPath\nkimmdy input yml file.\nPath('kimmdy.yml')\n\n\nloglevel\nOptional[str]\nLoglevel. One of [“INFO”, “WARNING”, “MESSAGE”, “DEBUG”]\nNone\n\n\nlogfile\nOptional[Path]\nFile path of the logfile.\nNone\n\n\nshow_plugins\nbool\nShow available plugins and exit.\nFalse\n\n\ngenerate_jobscript\nbool\nInstead of running KIMMDY directly, generate at jobscript.sh for slurm HPC clusters\nFalse",
-=======
-      "Other Modules",
-      "utils"
-    ]
-  },
-  {
-    "objectID": "_reference/utils.html#attributes",
-    "href": "_reference/utils.html#attributes",
-    "title": "utils",
-    "section": "",
-    "text": "Name\nDescription\n\n\n\n\nTopologyAtomAddress\nAddress to an atom in the topology.",
->>>>>>> 505c823a
-    "crumbs": [
-      "Getting Started",
-      "Reference",
-      "Python API",
-<<<<<<< HEAD
-      "cmd"
-    ]
-  },
-  {
-    "objectID": "_reference/topology.atomic.html",
-    "href": "_reference/topology.atomic.html",
-    "title": "topology.atomic",
-    "section": "",
-    "text": "topology.atomic\nAtomic datatypes for the topology such as Atom, Bond, Angle, Dihedral, etc. The order of the fields comes from the gromacs topology file format. See gromacs manual\n\n\n\n\n\nName\nDescription\n\n\n\n\nAngle\nInformation about one angle\n\n\nAngleType\nInformation about one angletype\n\n\nAtom\nInformation about one atom\n\n\nAtomType\nInformation about one atom type\n\n\nBond\nInformation about one bond\n\n\nBondType\nInformation about one bondtype\n\n\nDihedral\nInformation about one proper or improper dihedral\n\n\nDihedralRestraint\nInformation about one dihedral restraint.\n\n\nDihedralType\nInformation about one dihedraltype\n\n\nExclusion\nInformation about one exclusion\n\n\nMultipleDihedralTypes\nMultiple DihedralTypess with the same ai, aj, ak, al\n\n\nMultipleDihedrals\nMultiple Dihedrals with the same ai, aj, ak, al\n\n\nNonbondParamType\nInformation about one nonbonded parameterize\n\n\nPair\nInformation about one pair\n\n\nPositionRestraint\nInformation about one position restraint.\n\n\nResidueAtomSpec\nInformation about one atom in a residue\n\n\nResidueBondSpec\nInformation about one bond in a residue\n\n\nResidueImproperSpec\nInformation about one improper dihedral in a residue\n\n\nResidueProperSpec\nInformation about one proper dihedral in a residue\n\n\nResidueType\nInformation about one residuetype from aminoacids.rtp\n\n\nSettle\nInformation about one settles\n\n\n\n\n\ntopology.atomic.Angle(self, ai, aj, ak, funct, c0=None, c1=None, c2=None, c3=None)\nInformation about one angle\nA class containing angle information as in the angles section of the topology.\nFrom gromacs topology: ; ai aj ak funct c0 c1 c2 c3 With aj &lt; ai &lt; ak\n\n\n\ntopology.atomic.AngleType(self, i, j, k, id, id_sym, funct, c0=None, c1=None, c2=None, c3=None)\nInformation about one angletype\nA class containing angle type information as in the angletypes section of the forcefield.\nFrom gromacs version of the amber* ff: ; i j k func th0 cth\n\n\n\ntopology.atomic.Atom(self, nr, type, resnr, residue, atom, cgnr, charge, mass=None, typeB=None, chargeB=None, massB=None, bound_to_nrs=list(), is_radical=False)\nInformation about one atom\nA class containing atom information as in the atoms section of the topology. An atom keeps a list of which atoms it is bound to and its radical state.\nFrom gromacs topology: ; nr type resnr residue atom cgnr charge mass typeB chargeB massB\n\n\n\ntopology.atomic.AtomType(self, type, id, id_sym, at_num, mass, charge, ptype, sigma, epsilon)\nInformation about one atom type\nA class containing atom type information as in the atomtypes section of the forcefield.\nFrom gromacs version of the amber* ff: ; name at.num mass charge ptype sigma epsilon\n\n\n\ntopology.atomic.Bond(self, ai, aj, funct, c0=None, c1=None, c2=None, c3=None, c4=None, c5=None)\nInformation about one bond\nA class containing bond information as in the bonds section of the topology.\nFrom gromacs topology: ; ai aj funct c0 c1 c2 c3 c4 c5 With ai &lt; aj\n\n\n\ntopology.atomic.BondType(self, i, j, id, id_sym, funct, c0=None, c1=None, c2=None, c3=None)\nInformation about one bondtype\nA class containing bond information as in the bondtype section of the forcefield.\nFrom gromacs version of the amber* ff: ; i j func b0 kb Where i and j are atomtypes\n\n\n\ntopology.atomic.Dihedral(self, ai, aj, ak, al, funct, c0=None, c1=None, periodicity='', c3=None, c4=None, c5=None)\nInformation about one proper or improper dihedral\nA class containing dihedral information as in the dihedrals section of the topology. Improper dihedrals have funct 4. Proper dihedrals have funct != 4, mostly funct 9.\nNote that proper dihedrals of type 9 can be defined multiple times, for different periodicities. This is why would-be parameter c2 is called periodicity.\nFrom gromacs topology: ; ai aj ak al funct c0 c1 c2 c3 c4 c5 For proper dihedrals (funct 9): aj &lt; ak\n\n\n\ntopology.atomic.DihedralRestraint(self, ai, aj, ak, al, type, phi, dphi, fc)\nInformation about one dihedral restraint.\nA class containing information as in the dihedral_restraints section of the topology.\nFrom gromacs topology: ; ai aj ak al type phi dphi fc\n\n\n\ntopology.atomic.DihedralType(self, i, j, k, l, id, id_sym, funct, c0, c1, periodicity, c3=None, c4=None, c5=None)\nInformation about one dihedraltype\nA class containing dihedral type information as in the dihedraltypes section of the forcefield. Improper dihedrals have funct 4. Proper dihedrals have funct 9.\nNote that proper dihedrals of type 9 can be defined multiple times, for different periodicities. This is why would-be parameter c2 is called periodicity and part of the id.\nFrom gromacs version of the amber* ff: ; i j k l func phase kd pn\n\n\n\ntopology.atomic.Exclusion(self, ai, aj=None, ak=None, al=None, am=None, an=None, ao=None, ap=None)\nInformation about one exclusion\nA class containing atom information as in the exclusions section of the topology.\nIt’s unlikey we need this many atomnumbers in a single exclusion, but just in case. Because the gromacs manuals just says\n\nEach line should start with one atom index, followed by one or more atom indices. All non-bonded interactions between the first atom and the other atoms will be excluded. – https://manual.gromacs.org/current/reference-manual/topologies/molecule-definition.html#exclusions\n\nFrom gromacs topology: ; ai aj ak al am an ao ap\n\n\n\ntopology.atomic.MultipleDihedralTypes(self, ai, aj, ak, al, funct, dihedral_types)\nMultiple DihedralTypess with the same ai, aj, ak, al but different periodicities. funct should always be “9” when the length of dihedrals is &gt; 1. The key of the dihedral_types dict is the periodicity (c2).\n\n\n\ntopology.atomic.MultipleDihedrals(self, ai, aj, ak, al, funct, dihedrals)\nMultiple Dihedrals with the same ai, aj, ak, al but different periodicities. funct should always be “9” when the length of dihedrals is &gt; 1. The key of the dihedrals dict is the periodicity (c2).\n\n\n\ntopology.atomic.NonbondParamType(self, i, j, id, id_sym, funct, c0=None, c1=None, c2=None)\nInformation about one nonbonded parameterize\ntypical in coarse grained models. A class containing nonbonded information as in the nonbond_params section of the forcefield.\nFrom gromacs: ; Lennard jones between beads ; i j funda sigma(nm) epsilon (kmol/mol) Where i and j are atomtypes\n\n\n\ntopology.atomic.Pair(self, ai, aj, funct, c0=None, c1=None, c2=None, c3=None)\nInformation about one pair\nA class containing pair information as in the pair section of the topology.\nFrom gromacs topology: ; ai aj funct c0 c1 c2 c3\n\n\n\ntopology.atomic.PositionRestraint(self, ai, funct, fc, condition=None)\nInformation about one position restraint.\nA class containing information as in the position_restraints section of the topology.\nFrom gromacs topology: ; ai funct fc(x,y,z)\n\n\n\ntopology.atomic.ResidueAtomSpec(self, name, type, charge, cgrp)\nInformation about one atom in a residue\n; name type charge chargegroup\n\n\n\ntopology.atomic.ResidueBondSpec(self, atom1, atom2, b0=None, kb=None)\nInformation about one bond in a residue\n; atom1 atom2 b0 kb\n\n\n\ntopology.atomic.ResidueImproperSpec(self, atom1, atom2, atom3, atom4, c0, c1, c2)\nInformation about one improper dihedral in a residue\n; atom1 atom2 atom3 atom4 c0(q0) c1(cp) c2(mult)\n\n\n\ntopology.atomic.ResidueProperSpec(self, atom1, atom2, atom3, atom4, c0, c1, c2)\nInformation about one proper dihedral in a residue\n; atom1 atom2 atom3 atom4 c0(q0) c1(cq) c2\n\n\n\ntopology.atomic.ResidueType(self, residue, atoms, bonds, proper_dihedrals, improper_dihedrals)\nInformation about one residuetype from aminoacids.rtp\n\n\n\ntopology.atomic.Settle(self, nr, funct, doh, dhh)\nInformation about one settles\nA class containing atom information as in the settle section of the topology.\nFrom gromacs topology: ; nr funct doh dhh",
-=======
-      "Other Modules",
-      "utils"
-    ]
-  },
-  {
-    "objectID": "_reference/utils.html#functions",
-    "href": "_reference/utils.html#functions",
-    "title": "utils",
-    "section": "",
-    "text": "Name\nDescription\n\n\n\n\ncheck_gmx_version\nCheck for an existing gromacs installation.\n\n\nget_atominfo_from_atomnrs\nUse topology atoms section to convert from atomnr to atomtype\n\n\nget_atomnrs_from_plumedid\nConvert from plumedid to atomnr, information from the plumed file is used.\n\n\nget_bondprm_from_atomtypes\nReturns bond parameters (b0, kb) for a set of two atomtypes.\n\n\nget_edissoc_from_atomnames\nReturns dissociation energy E_dissoc for a set of two atomnames.\n\n\nget_gmx_dir\nReturns the path to the gromacs installation\n\n\nget_shell_stdout\nRun command in shell and capture stdout.\n\n\nget_task_directories\ncreate list of subdirectories that match the tasks.\n\n\nmorse_transition_rate\nCalculates reaction rate constant for a bond breaking event.\n\n\nrun_gmx\nRun GROMACS command in shell.\n\n\nrun_shell_cmd\nRun command in shell.\n\n\ntruncate_sim_files\nTruncates latest trr, xtc, edr, and gro to the time to a previous\n\n\n\n\n\nutils.check_gmx_version(config)\nCheck for an existing gromacs installation.\nIf PLUMED is meant to be used it additionally checks for the keyword ‘MODIFIED’ or ‘plumed’ in the version name.\nIf slow growth pairs are used, it checks for gromacs version &gt;= 2023.2\n\n\n\nutils.get_atominfo_from_atomnrs(atomnrs, top)\nUse topology atoms section to convert from atomnr to atomtype\n\n\n\nutils.get_atomnrs_from_plumedid(plumedid, plumed)\nConvert from plumedid to atomnr, information from the plumed file is used.\n\n\n\n\n\nName\nType\nDescription\nDefault\n\n\n\n\nplumedid\nstr\nIdentifier from a plumed input file (e.g d0).\nrequired\n\n\nplumed\nPlumed_dict\nParsed plumed input file\nrequired\n\n\n\n\n\n\n\nutils.get_bondprm_from_atomtypes(atomtypes, ffbonded)\nReturns bond parameters (b0, kb) for a set of two atomtypes.\n\n\n\n\n\nName\nType\nDescription\nDefault\n\n\n\n\natomtypes\nlist[str]\nTwo atomtypes as defined in the respective force field\nrequired\n\n\nffbonded\ndict\nForce field ffbonded.itp file parsed through the rtp parser\nrequired\n\n\n\n\n\n\n\nutils.get_edissoc_from_atomnames(atomnames, edissoc, residue='_')\nReturns dissociation energy E_dissoc for a set of two atomnames.\n\n\n\n\n\nName\nType\nDescription\nDefault\n\n\n\n\natomnames\nlist[str]\nTwo atomnames as defined in the respective force field\nrequired\n\n\nedissoc\ndict\nParsed file with dissociation energies per bond between two atomtypes or elements\nrequired\n\n\nresidue\nstr\nResidue for which the atomnames are defined\n'_'\n\n\n\n\n\n\n\nutils.get_gmx_dir(gromacs_alias='gmx')\nReturns the path to the gromacs installation\n\n\n\nutils.get_shell_stdout(s)\nRun command in shell and capture stdout.\n\n\n\nutils.get_task_directories(dir, tasks='all')\ncreate list of subdirectories that match the tasks. If tasks is “all”, all subdirectories are returned.\n\n\n\n\n\nName\nType\nDescription\nDefault\n\n\n\n\ndir\nPath\nDirectory to search for subdirectories\nrequired\n\n\ntasks\nUnion[list[str], str]\nList of steps e.g. [“equilibrium”, “production”]. Or a string “all” to return all subdirectories\n'all'\n\n\n\n\n\n\n\nutils.morse_transition_rate(r_curr, r_0, dissociation_energy, k_f, frequency_factor=0.288, temperature=300)\nCalculates reaction rate constant for a bond breaking event.\nUses the Morse potential model for this calculation. For an array of bond distances of the same bond, first calculates the forces on the bond, then the minima and maxima of the shifted Morse potential to get an energy barrier and finally a reaction rate constant using the Arrhenius equation. For intramolecular reactions, the reaction rate constant is equal to the reaction rate.\nThe calculation should be according to the derivation in the original KIMMDY paper: DOI: 10.1021/acs.jctc.9b00786\n\n\n\n\n\nName\nType\nDescription\nDefault\n\n\n\n\nr_curr\nlist[float]\nBond distances for a single bond, typically from a time series.\nrequired\n\n\nr_0\nfloat\nEquilibrium bond length of the bond.\nrequired\n\n\ndissociation\n\nDissociation energy of the bond.\nrequired\n\n\nk_f\nfloat\nSpring constant of the bond.\nrequired\n\n\nfrequency_factor\nfloat\nPrefactor of the Arrhenius equation in [1/ps]. Default value from fitting averaged C_a - N data to gromacs data, see original KIMMDY paper Alternatively 1/2pi sqrt(k/m).\n0.288\n\n\ntemperature\nfloat\nTemperature for the Arrhenius equation in GROMACS units.\n300\n\n\n\n\n\n\n\nutils.run_gmx(s, cwd=None)\nRun GROMACS command in shell.\nAdds a ‘-quiet’ flag to the command and checks the return code.\n\n\n\nutils.run_shell_cmd(s, cwd=None)\nRun command in shell.\n\n\n\nutils.truncate_sim_files(files, time, keep_tail=True)\nTruncates latest trr, xtc, edr, and gro to the time to a previous point in time.\nThe files stay in place, the truncated tail is by default kept and renamed to ‘[…xtc].tail’\n\n\n\n\n\nName\nType\nDescription\nDefault\n\n\n\n\ntime\nOptional[float]\nTime in ps up to which the data should be truncated.\nrequired\n\n\nfiles\nTaskFiles\nTaskFiles to get the latest files.\nrequired",
->>>>>>> 505c823a
-    "crumbs": [
-      "Getting Started",
-      "Reference",
-      "Python API",
-<<<<<<< HEAD
-      "Topology",
-      "topology.atomic"
-    ]
-  },
-  {
-    "objectID": "_reference/topology.atomic.html#classes",
-    "href": "_reference/topology.atomic.html#classes",
-    "title": "topology.atomic",
-    "section": "",
-    "text": "Name\nDescription\n\n\n\n\nAngle\nInformation about one angle\n\n\nAngleType\nInformation about one angletype\n\n\nAtom\nInformation about one atom\n\n\nAtomType\nInformation about one atom type\n\n\nBond\nInformation about one bond\n\n\nBondType\nInformation about one bondtype\n\n\nDihedral\nInformation about one proper or improper dihedral\n\n\nDihedralRestraint\nInformation about one dihedral restraint.\n\n\nDihedralType\nInformation about one dihedraltype\n\n\nExclusion\nInformation about one exclusion\n\n\nMultipleDihedralTypes\nMultiple DihedralTypess with the same ai, aj, ak, al\n\n\nMultipleDihedrals\nMultiple Dihedrals with the same ai, aj, ak, al\n\n\nNonbondParamType\nInformation about one nonbonded parameterize\n\n\nPair\nInformation about one pair\n\n\nPositionRestraint\nInformation about one position restraint.\n\n\nResidueAtomSpec\nInformation about one atom in a residue\n\n\nResidueBondSpec\nInformation about one bond in a residue\n\n\nResidueImproperSpec\nInformation about one improper dihedral in a residue\n\n\nResidueProperSpec\nInformation about one proper dihedral in a residue\n\n\nResidueType\nInformation about one residuetype from aminoacids.rtp\n\n\nSettle\nInformation about one settles\n\n\n\n\n\ntopology.atomic.Angle(self, ai, aj, ak, funct, c0=None, c1=None, c2=None, c3=None)\nInformation about one angle\nA class containing angle information as in the angles section of the topology.\nFrom gromacs topology: ; ai aj ak funct c0 c1 c2 c3 With aj &lt; ai &lt; ak\n\n\n\ntopology.atomic.AngleType(self, i, j, k, id, id_sym, funct, c0=None, c1=None, c2=None, c3=None)\nInformation about one angletype\nA class containing angle type information as in the angletypes section of the forcefield.\nFrom gromacs version of the amber* ff: ; i j k func th0 cth\n\n\n\ntopology.atomic.Atom(self, nr, type, resnr, residue, atom, cgnr, charge, mass=None, typeB=None, chargeB=None, massB=None, bound_to_nrs=list(), is_radical=False)\nInformation about one atom\nA class containing atom information as in the atoms section of the topology. An atom keeps a list of which atoms it is bound to and its radical state.\nFrom gromacs topology: ; nr type resnr residue atom cgnr charge mass typeB chargeB massB\n\n\n\ntopology.atomic.AtomType(self, type, id, id_sym, at_num, mass, charge, ptype, sigma, epsilon)\nInformation about one atom type\nA class containing atom type information as in the atomtypes section of the forcefield.\nFrom gromacs version of the amber* ff: ; name at.num mass charge ptype sigma epsilon\n\n\n\ntopology.atomic.Bond(self, ai, aj, funct, c0=None, c1=None, c2=None, c3=None, c4=None, c5=None)\nInformation about one bond\nA class containing bond information as in the bonds section of the topology.\nFrom gromacs topology: ; ai aj funct c0 c1 c2 c3 c4 c5 With ai &lt; aj\n\n\n\ntopology.atomic.BondType(self, i, j, id, id_sym, funct, c0=None, c1=None, c2=None, c3=None)\nInformation about one bondtype\nA class containing bond information as in the bondtype section of the forcefield.\nFrom gromacs version of the amber* ff: ; i j func b0 kb Where i and j are atomtypes\n\n\n\ntopology.atomic.Dihedral(self, ai, aj, ak, al, funct, c0=None, c1=None, periodicity='', c3=None, c4=None, c5=None)\nInformation about one proper or improper dihedral\nA class containing dihedral information as in the dihedrals section of the topology. Improper dihedrals have funct 4. Proper dihedrals have funct != 4, mostly funct 9.\nNote that proper dihedrals of type 9 can be defined multiple times, for different periodicities. This is why would-be parameter c2 is called periodicity.\nFrom gromacs topology: ; ai aj ak al funct c0 c1 c2 c3 c4 c5 For proper dihedrals (funct 9): aj &lt; ak\n\n\n\ntopology.atomic.DihedralRestraint(self, ai, aj, ak, al, type, phi, dphi, fc)\nInformation about one dihedral restraint.\nA class containing information as in the dihedral_restraints section of the topology.\nFrom gromacs topology: ; ai aj ak al type phi dphi fc\n\n\n\ntopology.atomic.DihedralType(self, i, j, k, l, id, id_sym, funct, c0, c1, periodicity, c3=None, c4=None, c5=None)\nInformation about one dihedraltype\nA class containing dihedral type information as in the dihedraltypes section of the forcefield. Improper dihedrals have funct 4. Proper dihedrals have funct 9.\nNote that proper dihedrals of type 9 can be defined multiple times, for different periodicities. This is why would-be parameter c2 is called periodicity and part of the id.\nFrom gromacs version of the amber* ff: ; i j k l func phase kd pn\n\n\n\ntopology.atomic.Exclusion(self, ai, aj=None, ak=None, al=None, am=None, an=None, ao=None, ap=None)\nInformation about one exclusion\nA class containing atom information as in the exclusions section of the topology.\nIt’s unlikey we need this many atomnumbers in a single exclusion, but just in case. Because the gromacs manuals just says\n\nEach line should start with one atom index, followed by one or more atom indices. All non-bonded interactions between the first atom and the other atoms will be excluded. – https://manual.gromacs.org/current/reference-manual/topologies/molecule-definition.html#exclusions\n\nFrom gromacs topology: ; ai aj ak al am an ao ap\n\n\n\ntopology.atomic.MultipleDihedralTypes(self, ai, aj, ak, al, funct, dihedral_types)\nMultiple DihedralTypess with the same ai, aj, ak, al but different periodicities. funct should always be “9” when the length of dihedrals is &gt; 1. The key of the dihedral_types dict is the periodicity (c2).\n\n\n\ntopology.atomic.MultipleDihedrals(self, ai, aj, ak, al, funct, dihedrals)\nMultiple Dihedrals with the same ai, aj, ak, al but different periodicities. funct should always be “9” when the length of dihedrals is &gt; 1. The key of the dihedrals dict is the periodicity (c2).\n\n\n\ntopology.atomic.NonbondParamType(self, i, j, id, id_sym, funct, c0=None, c1=None, c2=None)\nInformation about one nonbonded parameterize\ntypical in coarse grained models. A class containing nonbonded information as in the nonbond_params section of the forcefield.\nFrom gromacs: ; Lennard jones between beads ; i j funda sigma(nm) epsilon (kmol/mol) Where i and j are atomtypes\n\n\n\ntopology.atomic.Pair(self, ai, aj, funct, c0=None, c1=None, c2=None, c3=None)\nInformation about one pair\nA class containing pair information as in the pair section of the topology.\nFrom gromacs topology: ; ai aj funct c0 c1 c2 c3\n\n\n\ntopology.atomic.PositionRestraint(self, ai, funct, fc, condition=None)\nInformation about one position restraint.\nA class containing information as in the position_restraints section of the topology.\nFrom gromacs topology: ; ai funct fc(x,y,z)\n\n\n\ntopology.atomic.ResidueAtomSpec(self, name, type, charge, cgrp)\nInformation about one atom in a residue\n; name type charge chargegroup\n\n\n\ntopology.atomic.ResidueBondSpec(self, atom1, atom2, b0=None, kb=None)\nInformation about one bond in a residue\n; atom1 atom2 b0 kb\n\n\n\ntopology.atomic.ResidueImproperSpec(self, atom1, atom2, atom3, atom4, c0, c1, c2)\nInformation about one improper dihedral in a residue\n; atom1 atom2 atom3 atom4 c0(q0) c1(cp) c2(mult)\n\n\n\ntopology.atomic.ResidueProperSpec(self, atom1, atom2, atom3, atom4, c0, c1, c2)\nInformation about one proper dihedral in a residue\n; atom1 atom2 atom3 atom4 c0(q0) c1(cq) c2\n\n\n\ntopology.atomic.ResidueType(self, residue, atoms, bonds, proper_dihedrals, improper_dihedrals)\nInformation about one residuetype from aminoacids.rtp\n\n\n\ntopology.atomic.Settle(self, nr, funct, doh, dhh)\nInformation about one settles\nA class containing atom information as in the settle section of the topology.\nFrom gromacs topology: ; nr funct doh dhh",
-=======
-      "Other Modules",
-      "utils"
-    ]
-  },
-  {
-    "objectID": "_reference/homolysis.reaction.Homolysis.html",
-    "href": "_reference/homolysis.reaction.Homolysis.html",
-    "title": "homolysis.reaction.Homolysis",
-    "section": "",
-    "text": "homolysis.reaction.Homolysis\nreaction.Homolysis(self, name, runmng)\nHomolytic bond breaking leading to 2 radicals. Implementation for time-varying rates\n\n\n\n\n Back to top",
->>>>>>> 505c823a
-    "crumbs": [
-      "Getting Started",
-      "Reference",
-      "Python API",
-<<<<<<< HEAD
-      "Topology",
-      "topology.atomic"
-=======
-      "Reaction Plugins",
-      "homolysis.reaction.Homolysis"
->>>>>>> 505c823a
-    ]
-  },
-  {
-    "objectID": "_reference/cmd.html",
-    "href": "_reference/cmd.html",
-    "title": "cmd",
-    "section": "",
-    "text": "cmd\nFunctions for starting KIMMDY either from python or the command line. Other entry points such as kimmdy-analysis also live here.\n\n\n\n\n\nName\nDescription\n\n\n\n\nentry_point_kimmdy\nRun KIMMDY from the command line.\n\n\nget_cmdline_args\nParse command line arguments.\n\n\nkimmdy_run\nRun KIMMDY from python.\n\n\n\n\n\ncmd.entry_point_kimmdy()\nRun KIMMDY from the command line.\nThe configuration is gathered from the input file, which is kimmdy.yml by default. See get_cmdline_args or kimmdy --help for the descriptions of the arguments.\n\n\n\ncmd.get_cmdline_args()\nParse command line arguments.\n\n\n\n\n\nType\nDescription\n\n\n\n\nParsed command line arguments\n\n\n\n\n\n\n\n\ncmd.kimmdy_run(input=Path('kimmdy.yml'), loglevel=None, logfile=None, show_plugins=False, generate_jobscript=False, debug=False, callgraph=False)\nRun KIMMDY from python.\nAlso see See get_cmdline_args or kimmdy --help for the descriptions of the arguments.\n\n\n\n\n\nName\nType\nDescription\nDefault\n\n\n\n\ninput\nPath\nkimmdy input yml file.\nPath('kimmdy.yml')\n\n\nloglevel\nOptional[str]\nLoglevel. One of [“INFO”, “WARNING”, “MESSAGE”, “DEBUG”]\nNone\n\n\nlogfile\nOptional[Path]\nFile path of the logfile.\nNone\n\n\nshow_plugins\nbool\nShow available plugins and exit.\nFalse\n\n\ngenerate_jobscript\nbool\nInstead of running KIMMDY directly, generate at jobscript.sh for slurm HPC clusters\nFalse",
-    "crumbs": [
-      "Getting Started",
-      "Reference",
-      "Python API",
-      "cmd"
-    ]
-  },
-  {
-    "objectID": "_reference/cmd.html#functions",
-    "href": "_reference/cmd.html#functions",
-    "title": "cmd",
-    "section": "",
-<<<<<<< HEAD
-    "text": "Name\nDescription\n\n\n\n\nbreak_bond_plumed\nBreak bond in plumed configuration file.\n\n\nget_explicit_MultipleDihedrals\nTakes a valid dihedral key and returns explicit\n\n\nget_explicit_or_type\nTakes an Interaction and associated key, InteractionTypes, Topology\n\n\nis_parameterized\nParameterized topology entries have c0 and c1 attributes != None\n\n\nmerge_dihedrals\nMerge one to two Dihedrals or -Types into a Dihedral in free-energy syntax\n\n\nmerge_top_moleculetypes_slow_growth\nTakes two Topologies and joins them for a smooth free-energy like parameter transition simulation\n\n\nmerge_top_slow_growth\nTakes two Topologies and joins them for a smooth free-energy like parameter transition simulation.\n\n\nplace_atom\nPlace an atom to new coords at the last time point of the trajectory\n\n\n\n\n\ncoordinates.break_bond_plumed(files, breakpair, newplumed)\nBreak bond in plumed configuration file.\n\n\n\n\n\nName\nType\nDescription\nDefault\n\n\n\n\nfiles\nTaskFiles\n\nrequired\n\n\nbreakpair\ntuple[str, str]\n\nrequired\n\n\n\n\n\n\n\ncoordinates.get_explicit_MultipleDihedrals(dihedral_key, mol, dihedrals_in, ff, periodicity_max=6)\nTakes a valid dihedral key and returns explicit dihedral parameters for a given topology\n\n\n\ncoordinates.get_explicit_or_type(key, interaction, interaction_types, mol, periodicity='')\nTakes an Interaction and associated key, InteractionTypes, Topology and Periodicity (for dihedrals) and returns an object with the parameters of this Interaction\n\n\n\ncoordinates.is_parameterized(entry)\nParameterized topology entries have c0 and c1 attributes != None\n\n\n\ncoordinates.merge_dihedrals(dihedral_key, dihedral_a, dihedral_b, dihedral_types_a, dihedral_types_b, molA, molB, funct, periodicity)\nMerge one to two Dihedrals or -Types into a Dihedral in free-energy syntax\n\n\n\ncoordinates.merge_top_moleculetypes_slow_growth(molA, molB, ff, morph_pairs)\nTakes two Topologies and joins them for a smooth free-energy like parameter transition simulation\n\n\n\ncoordinates.merge_top_slow_growth(topA, topB, morph_pairs)\nTakes two Topologies and joins them for a smooth free-energy like parameter transition simulation. For now this assumes that only one moleculeype is of interest.\n\n\n\ncoordinates.place_atom(files, step, ttime=None)\nPlace an atom to new coords at the last time point of the trajectory",
-    "crumbs": [
-      "Getting Started",
-      "Reference",
-      "Python API",
-      "Other Modules",
-      "coordinates"
-    ]
-  },
-  {
-    "objectID": "_reference/tasks.html",
-    "href": "_reference/tasks.html",
-    "title": "tasks",
-    "section": "",
-    "text": "tasks\nThe tasks module holds the TaskFiles class which organizes input and output paths and the Task class for tasks in the runmanager queue.\n\n\n\n\n\nName\nDescription\n\n\n\n\nAutoFillDict\nDictionary that gets populated by calling get_missing.\n\n\nTask\nA task to be performed as part of the RunManager Queue.\n\n\nTaskFiles\nClass for Task input and output files and directories.\n\n\n\n\n\ntasks.AutoFillDict(self, get_missing)\nDictionary that gets populated by calling get_missing.\n\n\n\ntasks.Task(self, runmng, f, kwargs=None, out=None)\nA task to be performed as part of the RunManager Queue.\nA task consists of a function and its keyword arguments. Calling a taks calls the stored function. The function must return a TaskFiles object.\n\n\n\n\n\nName\nType\nDescription\nDefault\n\n\n\n\nrunmng\n\nRunmanager instance from which the task is called\nrequired\n\n\nf\nCallable[…, Optional[TaskFiles]]\nFunction that will be called when the task is called\nrequired\n\n\nkwargs\nOptional[dict[str, Any]]\nkwargs to be passed to f\nNone\n\n\nout\nOptional[str]\nIf not None, an output dir will be created with this name\nNone\n\n\n\n\n\n\n\ntasks.TaskFiles(self, get_latest, input=dict(), output=dict(), outputdir=Path(), logger=logging.getLogger('kimmdy.basetask'))\nClass for Task input and output files and directories.\nHosts the input and output file paths belonging to a task. A function or method that wants to be callable as a Task has to return a TaskFiles object. The input defaultdict is populated on the fly using get_latest of the runmanager to find newest files. Files which can not be found by get_latest must be added manually.\n\n\n\n\n\nName\nType\nDescription\n\n\n\n\nget_latest\nCallable\nRunmanager.get_latest function that returns paths to the latest file of given type.\n\n\ninput\ndict[str, Path]\nInput file paths for a Task. Is populated by get_latest or manually.\n\n\noutput\ndict[str, Path]\nOutput file paths for a Task. Is populated by runmanager._discover_output_files or manually.\n\n\noutputdir\nPath\nOutput directory for a Task. Typically populated by create_task_directory called by Task.\n\n\nlogger\nlogging.Logger\nLogger for a Task. Initialized in create_task_directory.\n\n\n\n\n\n\n&gt;&gt;&gt; class run():\n&gt;&gt;&gt;     def get_latest(self, s):\n&gt;&gt;&gt;         return f\"latest {s}\"\n&gt;&gt;&gt; runmng = run()\n&gt;&gt;&gt; files = TaskFiles(runmng.get_latest)\n&gt;&gt;&gt; files.input\n&gt;&gt;&gt; files.input[\"top\"]\n{'top': 'latest top'}\n\n\n\n\n\n\n\n\nName\nDescription\n\n\n\n\ncreate_task_directory\nCreates TaskFiles object, output directory, logger and symlinks ff.\n\n\n\n\n\ntasks.create_task_directory(runmng, postfix)\nCreates TaskFiles object, output directory, logger and symlinks ff.\nGets called when a Task is called (from the runmanager.tasks queue).",
-=======
-    "text": "Name\nDescription\n\n\n\n\nentry_point_kimmdy\nRun KIMMDY from the command line.\n\n\nget_cmdline_args\nParse command line arguments.\n\n\nkimmdy_run\nRun KIMMDY from python.\n\n\n\n\n\ncmd.entry_point_kimmdy()\nRun KIMMDY from the command line.\nThe configuration is gathered from the input file, which is kimmdy.yml by default. See get_cmdline_args or kimmdy --help for the descriptions of the arguments.\n\n\n\ncmd.get_cmdline_args()\nParse command line arguments.\n\n\n\n\n\nType\nDescription\n\n\n\n\nParsed command line arguments\n\n\n\n\n\n\n\n\ncmd.kimmdy_run(input=Path('kimmdy.yml'), loglevel=None, logfile=None, show_plugins=False, generate_jobscript=False, debug=False, callgraph=False)\nRun KIMMDY from python.\nAlso see See get_cmdline_args or kimmdy --help for the descriptions of the arguments.\n\n\n\n\n\nName\nType\nDescription\nDefault\n\n\n\n\ninput\nPath\nkimmdy input yml file.\nPath('kimmdy.yml')\n\n\nloglevel\nOptional[str]\nLoglevel. One of [“INFO”, “WARNING”, “MESSAGE”, “DEBUG”]\nNone\n\n\nlogfile\nOptional[Path]\nFile path of the logfile.\nNone\n\n\nshow_plugins\nbool\nShow available plugins and exit.\nFalse\n\n\ngenerate_jobscript\nbool\nInstead of running KIMMDY directly, generate at jobscript.sh for slurm HPC clusters\nFalse",
->>>>>>> 505c823a
-    "crumbs": [
-      "Getting Started",
-      "Reference",
-      "Python API",
-<<<<<<< HEAD
-      "Other Modules",
-      "tasks"
-    ]
-  },
-  {
-    "objectID": "_reference/tasks.html#classes",
-    "href": "_reference/tasks.html#classes",
-    "title": "tasks",
-    "section": "",
-    "text": "Name\nDescription\n\n\n\n\nAutoFillDict\nDictionary that gets populated by calling get_missing.\n\n\nTask\nA task to be performed as part of the RunManager Queue.\n\n\nTaskFiles\nClass for Task input and output files and directories.\n\n\n\n\n\ntasks.AutoFillDict(self, get_missing)\nDictionary that gets populated by calling get_missing.\n\n\n\ntasks.Task(self, runmng, f, kwargs=None, out=None)\nA task to be performed as part of the RunManager Queue.\nA task consists of a function and its keyword arguments. Calling a taks calls the stored function. The function must return a TaskFiles object.\n\n\n\n\n\nName\nType\nDescription\nDefault\n\n\n\n\nrunmng\n\nRunmanager instance from which the task is called\nrequired\n\n\nf\nCallable[…, Optional[TaskFiles]]\nFunction that will be called when the task is called\nrequired\n\n\nkwargs\nOptional[dict[str, Any]]\nkwargs to be passed to f\nNone\n\n\nout\nOptional[str]\nIf not None, an output dir will be created with this name\nNone\n\n\n\n\n\n\n\ntasks.TaskFiles(self, get_latest, input=dict(), output=dict(), outputdir=Path(), logger=logging.getLogger('kimmdy.basetask'))\nClass for Task input and output files and directories.\nHosts the input and output file paths belonging to a task. A function or method that wants to be callable as a Task has to return a TaskFiles object. The input defaultdict is populated on the fly using get_latest of the runmanager to find newest files. Files which can not be found by get_latest must be added manually.\n\n\n\n\n\nName\nType\nDescription\n\n\n\n\nget_latest\nCallable\nRunmanager.get_latest function that returns paths to the latest file of given type.\n\n\ninput\ndict[str, Path]\nInput file paths for a Task. Is populated by get_latest or manually.\n\n\noutput\ndict[str, Path]\nOutput file paths for a Task. Is populated by runmanager._discover_output_files or manually.\n\n\noutputdir\nPath\nOutput directory for a Task. Typically populated by create_task_directory called by Task.\n\n\nlogger\nlogging.Logger\nLogger for a Task. Initialized in create_task_directory.\n\n\n\n\n\n\n&gt;&gt;&gt; class run():\n&gt;&gt;&gt;     def get_latest(self, s):\n&gt;&gt;&gt;         return f\"latest {s}\"\n&gt;&gt;&gt; runmng = run()\n&gt;&gt;&gt; files = TaskFiles(runmng.get_latest)\n&gt;&gt;&gt; files.input\n&gt;&gt;&gt; files.input[\"top\"]\n{'top': 'latest top'}",
-=======
-      "cmd"
-    ]
-  },
-  {
-    "objectID": "_reference/topology.atomic.html",
-    "href": "_reference/topology.atomic.html",
-    "title": "topology.atomic",
-    "section": "",
-    "text": "topology.atomic\nAtomic datatypes for the topology such as Atom, Bond, Angle, Dihedral, etc. The order of the fields comes from the gromacs topology file format. See gromacs manual\n\n\n\n\n\nName\nDescription\n\n\n\n\nAngle\nInformation about one angle\n\n\nAngleType\nInformation about one angletype\n\n\nAtom\nInformation about one atom\n\n\nAtomType\nInformation about one atom type\n\n\nBond\nInformation about one bond\n\n\nBondType\nInformation about one bondtype\n\n\nDihedral\nInformation about one proper or improper dihedral\n\n\nDihedralRestraint\nInformation about one dihedral restraint.\n\n\nDihedralType\nInformation about one dihedraltype\n\n\nExclusion\nInformation about one exclusion\n\n\nMultipleDihedralTypes\nMultiple DihedralTypess with the same ai, aj, ak, al\n\n\nMultipleDihedrals\nMultiple Dihedrals with the same ai, aj, ak, al\n\n\nNonbondParamType\nInformation about one nonbonded parameterize\n\n\nPair\nInformation about one pair\n\n\nPositionRestraint\nInformation about one position restraint.\n\n\nResidueAtomSpec\nInformation about one atom in a residue\n\n\nResidueBondSpec\nInformation about one bond in a residue\n\n\nResidueImproperSpec\nInformation about one improper dihedral in a residue\n\n\nResidueProperSpec\nInformation about one proper dihedral in a residue\n\n\nResidueType\nInformation about one residuetype from aminoacids.rtp\n\n\nSettle\nInformation about one settles\n\n\n\n\n\ntopology.atomic.Angle(self, ai, aj, ak, funct, c0=None, c1=None, c2=None, c3=None)\nInformation about one angle\nA class containing angle information as in the angles section of the topology.\nFrom gromacs topology: ; ai aj ak funct c0 c1 c2 c3 With aj &lt; ai &lt; ak\n\n\n\ntopology.atomic.AngleType(self, i, j, k, id, id_sym, funct, c0=None, c1=None, c2=None, c3=None)\nInformation about one angletype\nA class containing angle type information as in the angletypes section of the forcefield.\nFrom gromacs version of the amber* ff: ; i j k func th0 cth\n\n\n\ntopology.atomic.Atom(self, nr, type, resnr, residue, atom, cgnr, charge, mass=None, typeB=None, chargeB=None, massB=None, bound_to_nrs=list(), is_radical=False)\nInformation about one atom\nA class containing atom information as in the atoms section of the topology. An atom keeps a list of which atoms it is bound to and its radical state.\nFrom gromacs topology: ; nr type resnr residue atom cgnr charge mass typeB chargeB massB\n\n\n\ntopology.atomic.AtomType(self, type, id, id_sym, at_num, mass, charge, ptype, sigma, epsilon)\nInformation about one atom type\nA class containing atom type information as in the atomtypes section of the forcefield.\nFrom gromacs version of the amber* ff: ; name at.num mass charge ptype sigma epsilon\n\n\n\ntopology.atomic.Bond(self, ai, aj, funct, c0=None, c1=None, c2=None, c3=None, c4=None, c5=None)\nInformation about one bond\nA class containing bond information as in the bonds section of the topology.\nFrom gromacs topology: ; ai aj funct c0 c1 c2 c3 c4 c5 With ai &lt; aj\n\n\n\ntopology.atomic.BondType(self, i, j, id, id_sym, funct, c0=None, c1=None, c2=None, c3=None)\nInformation about one bondtype\nA class containing bond information as in the bondtype section of the forcefield.\nFrom gromacs version of the amber* ff: ; i j func b0 kb Where i and j are atomtypes\n\n\n\ntopology.atomic.Dihedral(self, ai, aj, ak, al, funct, c0=None, c1=None, periodicity='', c3=None, c4=None, c5=None)\nInformation about one proper or improper dihedral\nA class containing dihedral information as in the dihedrals section of the topology. Improper dihedrals have funct 4. Proper dihedrals have funct != 4, mostly funct 9.\nNote that proper dihedrals of type 9 can be defined multiple times, for different periodicities. This is why would-be parameter c2 is called periodicity.\nFrom gromacs topology: ; ai aj ak al funct c0 c1 c2 c3 c4 c5 For proper dihedrals (funct 9): aj &lt; ak\n\n\n\ntopology.atomic.DihedralRestraint(self, ai, aj, ak, al, type, phi, dphi, fc)\nInformation about one dihedral restraint.\nA class containing information as in the dihedral_restraints section of the topology.\nFrom gromacs topology: ; ai aj ak al type phi dphi fc\n\n\n\ntopology.atomic.DihedralType(self, i, j, k, l, id, id_sym, funct, c0, c1, periodicity, c3=None, c4=None, c5=None)\nInformation about one dihedraltype\nA class containing dihedral type information as in the dihedraltypes section of the forcefield. Improper dihedrals have funct 4. Proper dihedrals have funct 9.\nNote that proper dihedrals of type 9 can be defined multiple times, for different periodicities. This is why would-be parameter c2 is called periodicity and part of the id.\nFrom gromacs version of the amber* ff: ; i j k l func phase kd pn\n\n\n\ntopology.atomic.Exclusion(self, ai, aj=None, ak=None, al=None, am=None, an=None, ao=None, ap=None)\nInformation about one exclusion\nA class containing atom information as in the exclusions section of the topology.\nIt’s unlikey we need this many atomnumbers in a single exclusion, but just in case. Because the gromacs manuals just says\n\nEach line should start with one atom index, followed by one or more atom indices. All non-bonded interactions between the first atom and the other atoms will be excluded. – https://manual.gromacs.org/current/reference-manual/topologies/molecule-definition.html#exclusions\n\nFrom gromacs topology: ; ai aj ak al am an ao ap\n\n\n\ntopology.atomic.MultipleDihedralTypes(self, ai, aj, ak, al, funct, dihedral_types)\nMultiple DihedralTypess with the same ai, aj, ak, al but different periodicities. funct should always be “9” when the length of dihedrals is &gt; 1. The key of the dihedral_types dict is the periodicity (c2).\n\n\n\ntopology.atomic.MultipleDihedrals(self, ai, aj, ak, al, funct, dihedrals)\nMultiple Dihedrals with the same ai, aj, ak, al but different periodicities. funct should always be “9” when the length of dihedrals is &gt; 1. The key of the dihedrals dict is the periodicity (c2).\n\n\n\ntopology.atomic.NonbondParamType(self, i, j, id, id_sym, funct, c0=None, c1=None, c2=None)\nInformation about one nonbonded parameterize\ntypical in coarse grained models. A class containing nonbonded information as in the nonbond_params section of the forcefield.\nFrom gromacs: ; Lennard jones between beads ; i j funda sigma(nm) epsilon (kmol/mol) Where i and j are atomtypes\n\n\n\ntopology.atomic.Pair(self, ai, aj, funct, c0=None, c1=None, c2=None, c3=None)\nInformation about one pair\nA class containing pair information as in the pair section of the topology.\nFrom gromacs topology: ; ai aj funct c0 c1 c2 c3\n\n\n\ntopology.atomic.PositionRestraint(self, ai, funct, fc, condition=None)\nInformation about one position restraint.\nA class containing information as in the position_restraints section of the topology.\nFrom gromacs topology: ; ai funct fc(x,y,z)\n\n\n\ntopology.atomic.ResidueAtomSpec(self, name, type, charge, cgrp)\nInformation about one atom in a residue\n; name type charge chargegroup\n\n\n\ntopology.atomic.ResidueBondSpec(self, atom1, atom2, b0=None, kb=None)\nInformation about one bond in a residue\n; atom1 atom2 b0 kb\n\n\n\ntopology.atomic.ResidueImproperSpec(self, atom1, atom2, atom3, atom4, c0, c1, c2)\nInformation about one improper dihedral in a residue\n; atom1 atom2 atom3 atom4 c0(q0) c1(cp) c2(mult)\n\n\n\ntopology.atomic.ResidueProperSpec(self, atom1, atom2, atom3, atom4, c0, c1, c2)\nInformation about one proper dihedral in a residue\n; atom1 atom2 atom3 atom4 c0(q0) c1(cq) c2\n\n\n\ntopology.atomic.ResidueType(self, residue, atoms, bonds, proper_dihedrals, improper_dihedrals)\nInformation about one residuetype from aminoacids.rtp\n\n\n\ntopology.atomic.Settle(self, nr, funct, doh, dhh)\nInformation about one settles\nA class containing atom information as in the settle section of the topology.\nFrom gromacs topology: ; nr funct doh dhh",
-    "crumbs": [
-      "Getting Started",
-      "Reference",
-      "Python API",
-      "Topology",
-      "topology.atomic"
-    ]
-  },
-  {
-    "objectID": "_reference/topology.atomic.html#classes",
-    "href": "_reference/topology.atomic.html#classes",
-    "title": "topology.atomic",
-    "section": "",
-    "text": "Name\nDescription\n\n\n\n\nAngle\nInformation about one angle\n\n\nAngleType\nInformation about one angletype\n\n\nAtom\nInformation about one atom\n\n\nAtomType\nInformation about one atom type\n\n\nBond\nInformation about one bond\n\n\nBondType\nInformation about one bondtype\n\n\nDihedral\nInformation about one proper or improper dihedral\n\n\nDihedralRestraint\nInformation about one dihedral restraint.\n\n\nDihedralType\nInformation about one dihedraltype\n\n\nExclusion\nInformation about one exclusion\n\n\nMultipleDihedralTypes\nMultiple DihedralTypess with the same ai, aj, ak, al\n\n\nMultipleDihedrals\nMultiple Dihedrals with the same ai, aj, ak, al\n\n\nNonbondParamType\nInformation about one nonbonded parameterize\n\n\nPair\nInformation about one pair\n\n\nPositionRestraint\nInformation about one position restraint.\n\n\nResidueAtomSpec\nInformation about one atom in a residue\n\n\nResidueBondSpec\nInformation about one bond in a residue\n\n\nResidueImproperSpec\nInformation about one improper dihedral in a residue\n\n\nResidueProperSpec\nInformation about one proper dihedral in a residue\n\n\nResidueType\nInformation about one residuetype from aminoacids.rtp\n\n\nSettle\nInformation about one settles\n\n\n\n\n\ntopology.atomic.Angle(self, ai, aj, ak, funct, c0=None, c1=None, c2=None, c3=None)\nInformation about one angle\nA class containing angle information as in the angles section of the topology.\nFrom gromacs topology: ; ai aj ak funct c0 c1 c2 c3 With aj &lt; ai &lt; ak\n\n\n\ntopology.atomic.AngleType(self, i, j, k, id, id_sym, funct, c0=None, c1=None, c2=None, c3=None)\nInformation about one angletype\nA class containing angle type information as in the angletypes section of the forcefield.\nFrom gromacs version of the amber* ff: ; i j k func th0 cth\n\n\n\ntopology.atomic.Atom(self, nr, type, resnr, residue, atom, cgnr, charge, mass=None, typeB=None, chargeB=None, massB=None, bound_to_nrs=list(), is_radical=False)\nInformation about one atom\nA class containing atom information as in the atoms section of the topology. An atom keeps a list of which atoms it is bound to and its radical state.\nFrom gromacs topology: ; nr type resnr residue atom cgnr charge mass typeB chargeB massB\n\n\n\ntopology.atomic.AtomType(self, type, id, id_sym, at_num, mass, charge, ptype, sigma, epsilon)\nInformation about one atom type\nA class containing atom type information as in the atomtypes section of the forcefield.\nFrom gromacs version of the amber* ff: ; name at.num mass charge ptype sigma epsilon\n\n\n\ntopology.atomic.Bond(self, ai, aj, funct, c0=None, c1=None, c2=None, c3=None, c4=None, c5=None)\nInformation about one bond\nA class containing bond information as in the bonds section of the topology.\nFrom gromacs topology: ; ai aj funct c0 c1 c2 c3 c4 c5 With ai &lt; aj\n\n\n\ntopology.atomic.BondType(self, i, j, id, id_sym, funct, c0=None, c1=None, c2=None, c3=None)\nInformation about one bondtype\nA class containing bond information as in the bondtype section of the forcefield.\nFrom gromacs version of the amber* ff: ; i j func b0 kb Where i and j are atomtypes\n\n\n\ntopology.atomic.Dihedral(self, ai, aj, ak, al, funct, c0=None, c1=None, periodicity='', c3=None, c4=None, c5=None)\nInformation about one proper or improper dihedral\nA class containing dihedral information as in the dihedrals section of the topology. Improper dihedrals have funct 4. Proper dihedrals have funct != 4, mostly funct 9.\nNote that proper dihedrals of type 9 can be defined multiple times, for different periodicities. This is why would-be parameter c2 is called periodicity.\nFrom gromacs topology: ; ai aj ak al funct c0 c1 c2 c3 c4 c5 For proper dihedrals (funct 9): aj &lt; ak\n\n\n\ntopology.atomic.DihedralRestraint(self, ai, aj, ak, al, type, phi, dphi, fc)\nInformation about one dihedral restraint.\nA class containing information as in the dihedral_restraints section of the topology.\nFrom gromacs topology: ; ai aj ak al type phi dphi fc\n\n\n\ntopology.atomic.DihedralType(self, i, j, k, l, id, id_sym, funct, c0, c1, periodicity, c3=None, c4=None, c5=None)\nInformation about one dihedraltype\nA class containing dihedral type information as in the dihedraltypes section of the forcefield. Improper dihedrals have funct 4. Proper dihedrals have funct 9.\nNote that proper dihedrals of type 9 can be defined multiple times, for different periodicities. This is why would-be parameter c2 is called periodicity and part of the id.\nFrom gromacs version of the amber* ff: ; i j k l func phase kd pn\n\n\n\ntopology.atomic.Exclusion(self, ai, aj=None, ak=None, al=None, am=None, an=None, ao=None, ap=None)\nInformation about one exclusion\nA class containing atom information as in the exclusions section of the topology.\nIt’s unlikey we need this many atomnumbers in a single exclusion, but just in case. Because the gromacs manuals just says\n\nEach line should start with one atom index, followed by one or more atom indices. All non-bonded interactions between the first atom and the other atoms will be excluded. – https://manual.gromacs.org/current/reference-manual/topologies/molecule-definition.html#exclusions\n\nFrom gromacs topology: ; ai aj ak al am an ao ap\n\n\n\ntopology.atomic.MultipleDihedralTypes(self, ai, aj, ak, al, funct, dihedral_types)\nMultiple DihedralTypess with the same ai, aj, ak, al but different periodicities. funct should always be “9” when the length of dihedrals is &gt; 1. The key of the dihedral_types dict is the periodicity (c2).\n\n\n\ntopology.atomic.MultipleDihedrals(self, ai, aj, ak, al, funct, dihedrals)\nMultiple Dihedrals with the same ai, aj, ak, al but different periodicities. funct should always be “9” when the length of dihedrals is &gt; 1. The key of the dihedrals dict is the periodicity (c2).\n\n\n\ntopology.atomic.NonbondParamType(self, i, j, id, id_sym, funct, c0=None, c1=None, c2=None)\nInformation about one nonbonded parameterize\ntypical in coarse grained models. A class containing nonbonded information as in the nonbond_params section of the forcefield.\nFrom gromacs: ; Lennard jones between beads ; i j funda sigma(nm) epsilon (kmol/mol) Where i and j are atomtypes\n\n\n\ntopology.atomic.Pair(self, ai, aj, funct, c0=None, c1=None, c2=None, c3=None)\nInformation about one pair\nA class containing pair information as in the pair section of the topology.\nFrom gromacs topology: ; ai aj funct c0 c1 c2 c3\n\n\n\ntopology.atomic.PositionRestraint(self, ai, funct, fc, condition=None)\nInformation about one position restraint.\nA class containing information as in the position_restraints section of the topology.\nFrom gromacs topology: ; ai funct fc(x,y,z)\n\n\n\ntopology.atomic.ResidueAtomSpec(self, name, type, charge, cgrp)\nInformation about one atom in a residue\n; name type charge chargegroup\n\n\n\ntopology.atomic.ResidueBondSpec(self, atom1, atom2, b0=None, kb=None)\nInformation about one bond in a residue\n; atom1 atom2 b0 kb\n\n\n\ntopology.atomic.ResidueImproperSpec(self, atom1, atom2, atom3, atom4, c0, c1, c2)\nInformation about one improper dihedral in a residue\n; atom1 atom2 atom3 atom4 c0(q0) c1(cp) c2(mult)\n\n\n\ntopology.atomic.ResidueProperSpec(self, atom1, atom2, atom3, atom4, c0, c1, c2)\nInformation about one proper dihedral in a residue\n; atom1 atom2 atom3 atom4 c0(q0) c1(cq) c2\n\n\n\ntopology.atomic.ResidueType(self, residue, atoms, bonds, proper_dihedrals, improper_dihedrals)\nInformation about one residuetype from aminoacids.rtp\n\n\n\ntopology.atomic.Settle(self, nr, funct, doh, dhh)\nInformation about one settles\nA class containing atom information as in the settle section of the topology.\nFrom gromacs topology: ; nr funct doh dhh",
-    "crumbs": [
-      "Getting Started",
-      "Reference",
-      "Python API",
-      "Topology",
-      "topology.atomic"
-    ]
-  },
-  {
-    "objectID": "guide/tutorials/modify-topology.html",
-    "href": "guide/tutorials/modify-topology.html",
-    "title": "Modify a Topology",
-    "section": "",
-    "text": "In this tutorial we will check out different ways to process GROMACS topology files with the command-line interface kimmdy-modify-top. Use kimmdy-modify-top -h to see the arguments you can pass to it for your kimmdy version. The python API can be found in the Reference. You need a GROMACS installation and an environment with kimmdy for the tutorial.\n\nParameterize a Molecule with Grappa\nTo parameterize a molecule with grappa using kimmdy-modify-top, you first need to have a GROMACS topology file for your system. Here, we will use a Ace-Ala-Nme peptide. First, download the peptide pdb and create a topology file using a grappa-compatible force field.\n# set up your directory\nmkdir &lt;tutorial-directory&gt;\ncd  &lt;tutorial-directory&gt;\n# use an environment with kimmdy\n# download files and create topology\nwget https://graeter-group.github.io/kimmdy/guide/tutorials/modify-topology-files/pep.pdb\ngmx pdb2gmx -f pep.pdb -ignh  # select an appropriate force field from which partial charges and LJ parameters will be taken, e.g. amber99sbildn\nNext, re-parameterize the peptide with grappa and check out the resulting topology file. Make sure to change the values for -grappa_tag and grappa_charge_model if the defaults are not applicable.\n# parameterize peptide with grappa\nkimmdy-modify-top topol.top topol_grappa.top -p\n# check out the output file; use a text editor of your choice\ngedit topol_grappa.top\nFor this task you can also use the command-line interface of grappa grappa-gmx. The same results as with the kimmdy-modify-top command above can be achieved with the command below.\ngrappa_gmx -f topol.top -o topol_grappa.top -t 'latest' -c 'amber99'\nYou will notice many changes compared to the topology file generated by gmx pdb2gmx. First, all includes were resolved to create a standalone topology file. That’s the reason for having the [ atomtypes ], [ bondtypes ] and other parameter definitions as well as ion and water topology definitions with [ moleculetype ], [atoms] and [bonds] sections.\nThe change through parameterization will become more apparent by comparing with a non-parameterized, converted topology file.\n# parameterize peptide\nkimmdy-modify-top topol.top topol_vanilla.top \n# compare results\nvimdiff topol_grappa.top topol_vanilla.top\nYou should see explicit parameters for bonds, angles dihedrals (e.g 2 1 5 6 9 180.0 1.5141575 1) in the grappa parameterized file while the non-parameterized file has implicit parameters which are defined in the interaction type section (2 1 5 6 9). If that’s the case, you have successfully parameterized a molecule with grappa and are finished with this section of the tutorial!\n\n\nRemove Hydrogens and parameterize for radical starting structures\nAn additional capability of the tool is to remove hydrogens to create radicals. Which hydrogen will be removed is defined by its atom nr in the topology file (first column). Additionally, the structure file has to be modified to get a compatible pair of structure and topology file. Look for the atom nr of the hydrogen connected to the Ala C-alpha and remove it. Keep the -p flag to reparameterize the molecule using grappa. Use a text editor or molecule visualization program to verify the successful removal of the hydrogen of choice. The nonbonded parameters all stay the same, except for the partial charge of the heavy atom from which the hydrogen is detached: The partial charge of the hydrogen will be added to the heavy atom upon removal of the hydrogen.\n# remove hydrogen and re-parameterize peptide with grappa\nkimmdy-modify-top topol.top topol_grappa_CA.top -p -c conf.gro -r &lt;hydrogen nr&gt;\n# look at the result\nTo see how removal of a hydrogen changes the minimum energy structure, run a minimization on both the native and radical peptide. Most strikingly, you should see the radical C-alpha become planar, as expected from QM calculations. Use the mdp file mentioned below. Both structures are also shown in molstar panels.\n\n\nGROMACS mdp file (minim.mdp)\n\n\n\nminim.mdp\n\n\n; minim.mdp - used as input into grompp to generate em.tpr\n; Parameters describing what to do, when to stop and what to save\nintegrator  = steep         ; Algorithm (steep = steepest descent minimization)\nemtol       = 10.0        ; Stop minimization when the maximum force &lt; 10.0 kJ/mol/nm\nemstep      = 0.01          ; Minimization step size\nnsteps      = 50000         ; Maximum number of (minimization) steps to perform\n\n; Parameters describing how to find the neighbors of each atom and how to calculate the interactions\nnstlist         = 1         ; Frequency to update the neighbor list and long range forces\ncutoff-scheme   = Verlet    ; Buffered neighbor searching\nns_type         = grid      ; Method to determine neighbor list (simple, grid)\ncoulombtype     = PME       ; Treatment of long range electrostatic interactions\nrcoulomb        = 1.0       ; Short-range electrostatic cut-off\nrvdw            = 1.0       ; Short-range Van der Waals cut-off\npbc             = xyz       ; Periodic Boundary Conditions in all 3 dimensions\n\n\n# minimize radical peptide\ngmx editconf -f topol_grappa_CA.gro -o topol_grappa_CA_box.gro -d 1 -bt cubic\ngmx grompp -f minim.mdp -c topol_grappa_CA_box.gro -p topol_grappa_CA.top -o minim.tpr\ngmx mdrun -deffnm minim\n# do the same for the native peptide\n# look at the result\n\nMinimized structure of native peptide\n    \n    \n    \n\n\nMinimized structure with deleted hydrogen\n    \n    \n    \n\n\n\n\n\n\nThis has only been validated for proteins but the implementation is designed to provide a general solution. Hence, non-verified and possibly wrong parameters can easily be generated. For further information, refer to appendix of the original grappa paper.\n\n\n\n\n\n\n\n\n\nWhen using the option to remove hydrogens, make sure to keep a distance of at least 16-20 bonds (corresponding to 2 times the field-of-view of the grappa model) between radicals because grappa is not trained on systems with multiple radicals.\n\n\n\n\n\n\nComplex Parameterization\n\n\n\n\n\n\nWhile parsing a topology file, molecules that are neither water nor ions (as identified by the molecule name) are grouped in the Reactive molecule. This Reactive molecule is passed to grappa for parameterization. For topologies with multiple solute components such as protein:DNA complexes or membrane proteins as well as files where the default recognition of water and ions does not work, you can explicitly define included and excluded moleculetypes in the topology. The includes and excludes are supplied as .csv files.\n\n\n\n\n\n\n\n Back to top",
-    "crumbs": [
-      "Getting Started",
-      "Tutorials",
-      "Modify a Topology"
-    ]
-  },
-  {
-    "objectID": "_reference/tasks.html",
-    "href": "_reference/tasks.html",
-    "title": "tasks",
-    "section": "",
-    "text": "tasks\nThe tasks module holds the TaskFiles class which organizes input and output paths and the Task class for tasks in the runmanager queue.\n\n\n\n\n\nName\nDescription\n\n\n\n\nAutoFillDict\nDictionary that gets populated by calling get_missing.\n\n\nTask\nA task to be performed as part of the RunManager Queue.\n\n\nTaskFiles\nClass for Task input and output files and directories.\n\n\n\n\n\ntasks.AutoFillDict(self, get_missing)\nDictionary that gets populated by calling get_missing.\n\n\n\ntasks.Task(self, runmng, f, kwargs=None, out=None)\nA task to be performed as part of the RunManager Queue.\nA task consists of a function and its keyword arguments. Calling a taks calls the stored function. The function must return a TaskFiles object.\n\n\n\n\n\nName\nType\nDescription\nDefault\n\n\n\n\nrunmng\n\nRunmanager instance from which the task is called\nrequired\n\n\nf\nCallable[…, Optional[TaskFiles]]\nFunction that will be called when the task is called\nrequired\n\n\nkwargs\nOptional[dict[str, Any]]\nkwargs to be passed to f\nNone\n\n\nout\nOptional[str]\nIf not None, an output dir will be created with this name\nNone\n\n\n\n\n\n\n\ntasks.TaskFiles(self, get_latest, input=dict(), output=dict(), outputdir=Path(), logger=logging.getLogger('kimmdy.basetask'))\nClass for Task input and output files and directories.\nHosts the input and output file paths belonging to a task. A function or method that wants to be callable as a Task has to return a TaskFiles object. The input defaultdict is populated on the fly using get_latest of the runmanager to find newest files. Files which can not be found by get_latest must be added manually.\n\n\n\n\n\nName\nType\nDescription\n\n\n\n\nget_latest\nCallable\nRunmanager.get_latest function that returns paths to the latest file of given type.\n\n\ninput\ndict[str, Path]\nInput file paths for a Task. Is populated by get_latest or manually.\n\n\noutput\ndict[str, Path]\nOutput file paths for a Task. Is populated by runmanager._discover_output_files or manually.\n\n\noutputdir\nPath\nOutput directory for a Task. Typically populated by create_task_directory called by Task.\n\n\nlogger\nlogging.Logger\nLogger for a Task. Initialized in create_task_directory.\n\n\n\n\n\n\n&gt;&gt;&gt; class run():\n&gt;&gt;&gt;     def get_latest(self, s):\n&gt;&gt;&gt;         return f\"latest {s}\"\n&gt;&gt;&gt; runmng = run()\n&gt;&gt;&gt; files = TaskFiles(runmng.get_latest)\n&gt;&gt;&gt; files.input\n&gt;&gt;&gt; files.input[\"top\"]\n{'top': 'latest top'}\n\n\n\n\n\n\n\n\nName\nDescription\n\n\n\n\ncreate_task_directory\nCreates TaskFiles object, output directory, logger and symlinks ff.\n\n\n\n\n\ntasks.create_task_directory(runmng, postfix)\nCreates TaskFiles object, output directory, logger and symlinks ff.\nGets called when a Task is called (from the runmanager.tasks queue).",
->>>>>>> 505c823a
-    "crumbs": [
-      "Getting Started",
-      "Reference",
-      "Python API",
-      "Other Modules",
-      "tasks"
-    ]
-  },
-  {
-<<<<<<< HEAD
-    "objectID": "_reference/tasks.html#functions",
-    "href": "_reference/tasks.html#functions",
-    "title": "tasks",
-    "section": "",
-    "text": "Name\nDescription\n\n\n\n\ncreate_task_directory\nCreates TaskFiles object, output directory, logger and symlinks ff.\n\n\n\n\n\ntasks.create_task_directory(runmng, postfix)\nCreates TaskFiles object, output directory, logger and symlinks ff.\nGets called when a Task is called (from the runmanager.tasks queue).",
-=======
-    "objectID": "_reference/tasks.html#classes",
-    "href": "_reference/tasks.html#classes",
-    "title": "tasks",
-    "section": "",
-    "text": "Name\nDescription\n\n\n\n\nAutoFillDict\nDictionary that gets populated by calling get_missing.\n\n\nTask\nA task to be performed as part of the RunManager Queue.\n\n\nTaskFiles\nClass for Task input and output files and directories.\n\n\n\n\n\ntasks.AutoFillDict(self, get_missing)\nDictionary that gets populated by calling get_missing.\n\n\n\ntasks.Task(self, runmng, f, kwargs=None, out=None)\nA task to be performed as part of the RunManager Queue.\nA task consists of a function and its keyword arguments. Calling a taks calls the stored function. The function must return a TaskFiles object.\n\n\n\n\n\nName\nType\nDescription\nDefault\n\n\n\n\nrunmng\n\nRunmanager instance from which the task is called\nrequired\n\n\nf\nCallable[…, Optional[TaskFiles]]\nFunction that will be called when the task is called\nrequired\n\n\nkwargs\nOptional[dict[str, Any]]\nkwargs to be passed to f\nNone\n\n\nout\nOptional[str]\nIf not None, an output dir will be created with this name\nNone\n\n\n\n\n\n\n\ntasks.TaskFiles(self, get_latest, input=dict(), output=dict(), outputdir=Path(), logger=logging.getLogger('kimmdy.basetask'))\nClass for Task input and output files and directories.\nHosts the input and output file paths belonging to a task. A function or method that wants to be callable as a Task has to return a TaskFiles object. The input defaultdict is populated on the fly using get_latest of the runmanager to find newest files. Files which can not be found by get_latest must be added manually.\n\n\n\n\n\nName\nType\nDescription\n\n\n\n\nget_latest\nCallable\nRunmanager.get_latest function that returns paths to the latest file of given type.\n\n\ninput\ndict[str, Path]\nInput file paths for a Task. Is populated by get_latest or manually.\n\n\noutput\ndict[str, Path]\nOutput file paths for a Task. Is populated by runmanager._discover_output_files or manually.\n\n\noutputdir\nPath\nOutput directory for a Task. Typically populated by create_task_directory called by Task.\n\n\nlogger\nlogging.Logger\nLogger for a Task. Initialized in create_task_directory.\n\n\n\n\n\n\n&gt;&gt;&gt; class run():\n&gt;&gt;&gt;     def get_latest(self, s):\n&gt;&gt;&gt;         return f\"latest {s}\"\n&gt;&gt;&gt; runmng = run()\n&gt;&gt;&gt; files = TaskFiles(runmng.get_latest)\n&gt;&gt;&gt; files.input\n&gt;&gt;&gt; files.input[\"top\"]\n{'top': 'latest top'}",
->>>>>>> 505c823a
-    "crumbs": [
-      "Getting Started",
-      "Reference",
-      "Python API",
-      "Other Modules",
-      "tasks"
-    ]
-  },
-  {
-<<<<<<< HEAD
-    "objectID": "_reference/topology.ff.html",
-    "href": "_reference/topology.ff.html",
-    "title": "topology.ff",
-    "section": "",
-    "text": "topology.ff\n\n\n\n\n\nName\nDescription\n\n\n\n\nFF\nContainer for parsed forcefield data.\n\n\n\n\n\ntopology.ff.FF(self, top, residuetypes_path=None)\nContainer for parsed forcefield data.",
-=======
-    "objectID": "_reference/tasks.html#functions",
-    "href": "_reference/tasks.html#functions",
-    "title": "tasks",
-    "section": "",
-    "text": "Name\nDescription\n\n\n\n\ncreate_task_directory\nCreates TaskFiles object, output directory, logger and symlinks ff.\n\n\n\n\n\ntasks.create_task_directory(runmng, postfix)\nCreates TaskFiles object, output directory, logger and symlinks ff.\nGets called when a Task is called (from the runmanager.tasks queue).",
->>>>>>> 505c823a
-    "crumbs": [
-      "Getting Started",
-      "Reference",
-      "Python API",
-<<<<<<< HEAD
-      "Topology",
-      "topology.ff"
-    ]
-  },
-  {
-    "objectID": "_reference/topology.ff.html#classes",
-    "href": "_reference/topology.ff.html#classes",
-    "title": "topology.ff",
-    "section": "",
-    "text": "Name\nDescription\n\n\n\n\nFF\nContainer for parsed forcefield data.\n\n\n\n\n\ntopology.ff.FF(self, top, residuetypes_path=None)\nContainer for parsed forcefield data.",
-=======
-      "Other Modules",
-      "tasks"
-    ]
-  },
-  {
-    "objectID": "_reference/topology.ff.html",
-    "href": "_reference/topology.ff.html",
-    "title": "topology.ff",
-    "section": "",
-    "text": "topology.ff\n\n\n\n\n\nName\nDescription\n\n\n\n\nFF\nContainer for parsed forcefield data.\n\n\n\n\n\ntopology.ff.FF(self, top, residuetypes_path=None)\nContainer for parsed forcefield data.",
->>>>>>> 505c823a
-    "crumbs": [
-      "Getting Started",
-      "Reference",
-      "Python API",
-      "Topology",
-      "topology.ff"
-    ]
-  },
-  {
-<<<<<<< HEAD
-    "objectID": "guide/tutorials/index.html",
-    "href": "guide/tutorials/index.html",
-    "title": "Tutorials",
-    "section": "",
-    "text": "Tutorials to help you get familiar with KIMMDY.\n\n\n\n\n\n\n\n\n\n\n\n\n\n\nGet Started\n\n\n\n\n\n\nuser\n\n\n\n\n\n\n\n\n\nJannik Buhr\n\n\n\n\n\n\n\n\n\n\n\n\nModify a Topology\n\n\n\n\n\n\nuser\n\n\n\n\n\n\n\n\n\nEric Hartmann\n\n\n\n\n\n\n\n\n\n\n\n\nRun KIMMDY from Colbuilder fibril\n\n\n\n\n\n\nuser\n\n\n\n\n\n\n\n\n\nEric Hartmann\n\n\n\n\n\n\n\n\n\n\n\n\nWrite a Reaction Plugin\n\n\n\n\n\n\ndeveloper\n\n\n\nIn this tutorial, you will learn how to create your own reaction plugin in a GitHub repository.\n\n\n\n\n\nEric Hartmann\n\n\n\n\n\n\nNo matching items\n\n Back to top",
-    "crumbs": [
-      "Getting Started",
-      "Tutorials"
-    ]
-  },
-  {
-    "objectID": "_reference/plugins.html",
-    "href": "_reference/plugins.html",
-    "title": "plugins",
-    "section": "",
-    "text": "plugins\nPlugin base classes and basic instances thereof.\nAlso discovers and loads KIMMDY plugins.\n\n\n\n\n\nName\nDescription\n\n\n\n\nBasicParameterizer\nreconstruct base force field state\n\n\nReactionPlugin\nReaction base class\n\n\n\n\n\nplugins.BasicParameterizer(self, **kwargs)\nreconstruct base force field state\n\n\n\n\n\nName\nDescription\n\n\n\n\nparameterize_topology\nDo nothing,\n\n\n\n\n\nplugins.BasicParameterizer.parameterize_topology(current_topology, focus_nrs=None)\nDo nothing, all necessary actions should already have happened in bind_bond and break_bond of Topology\n\n\n\n\n\nplugins.ReactionPlugin(self, name, runmng)\nReaction base class\n\n\n\n\n\nName\nType\nDescription\nDefault\n\n\n\n\nname\nstr\nName of the reaction.\nrequired\n\n\nrunmng\nRunManager\nRunManager instance.\nrequired\n\n\nconfig\n\nSubconfig of the reaction (i.e. self.runmng.config.reactions.__getattribute__(self.name). Use this to access and pass settings to the reaction.\nrequired\n\n\n\n\n\n\n\n\n\nName\nDescription\n\n\n\n\nget_recipe_collection\nGet a RecipeCollection as a result of the reaction.\n\n\n\n\n\nplugins.ReactionPlugin.get_recipe_collection(files)\nGet a RecipeCollection as a result of the reaction.\nThis is run as a Task in the RunManager. How the RecipeCollection is built is up to the reaction. It has access to the current state of the system via the runmanager self.runmng and the files.\n\n\n\n\n\nName\nType\nDescription\nDefault\n\n\n\n\nfiles\nTaskFiles\nTaskFiles instance\nrequired",
-=======
-    "objectID": "_reference/topology.ff.html#classes",
-    "href": "_reference/topology.ff.html#classes",
-    "title": "topology.ff",
-    "section": "",
-    "text": "Name\nDescription\n\n\n\n\nFF\nContainer for parsed forcefield data.\n\n\n\n\n\ntopology.ff.FF(self, top, residuetypes_path=None)\nContainer for parsed forcefield data.",
-    "crumbs": [
-      "Getting Started",
-      "Reference",
-      "Python API",
-      "Topology",
-      "topology.ff"
-    ]
-  },
-  {
-    "objectID": "_reference/topology.topology.html",
-    "href": "_reference/topology.topology.html",
-    "title": "topology.topology",
-    "section": "",
-    "text": "topology.topology\n\n\n\n\n\nName\nDescription\n\n\n\n\nMoleculeType\nOne moleculetype in the topology\n\n\nTopology\nSmart container for parsed topology data.\n\n\n\n\n\ntopology.topology.MoleculeType(self, header, atomics, radicals=None)\nOne moleculetype in the topology\n\n\n\n\n\nName\nType\nDescription\n\n\n\n\natoms\ndict[str, Atom]\n\n\n\nbonds\ndict[tuple[str, str], Bond]\n\n\n\npairs\ndict[tuple[str, str], Pair]\n\n\n\nangles\ndict[tuple[str, str, str], Angle]\n\n\n\nproper_dihedrals\ndict[tuple[str, str, str, str], MultipleDihedrals]\n\n\n\nimproper_dihedrals\ndict[tuple[str, str, str, str], Dihedral]\n\n\n\nposition_restraints\ndict[str, PositionRestraint]\n\n\n\ndihedral_restraints\ndict[tuple[str, str, str, str], DihedralRestraint]\n\n\n\nradicals\ndict[str, Atom]\ndict mapping atom indices to atom objects for storing all radical atoms\n\n\n\n\n\n\n\n\n\nName\nDescription\n\n\n\n\nfind_radicals\nFind atoms that are radicals and update self.radicals.\n\n\nreindex_atomnrs\nReindex atom numbers in topology.\n\n\n\n\n\ntopology.topology.MoleculeType.find_radicals()\nFind atoms that are radicals and update self.radicals.\nIterate over all atoms and designate them as radicals if they have fewer bounds than their natural bond order.\n\n\n\ntopology.topology.MoleculeType.reindex_atomnrs()\nReindex atom numbers in topology.\nStarts at index 1. This also updates the numbers for bonds, angles, dihedrals and pairs. Returns a dict, mapping of old atom number strings to new ones\n\n\n\n\n\ntopology.topology.Topology(self, top, parametrizer=BasicParameterizer(), is_reactive_predicate_f=is_not_solvent_or_ion, radicals=None, residuetypes_path=None, reactive_nrexcl=None)\nSmart container for parsed topology data.\nA topology keeps track of connections when bonds are broken or formed. Reparametrization is triggerd automatically if to_dict is called after bonds have changed.\nAssumptions:\n\nthe topology of interest (the Reactive moleculetype) consists of the first moleculetypes (non-solvent).\n\n\n\n\n\n\nName\nType\nDescription\nDefault\n\n\n\n\ntop\nTopologyDict\nA dictionary containing the parsed topology data, produced by kimmdy.parsing.read_top\nrequired\n\n\nparametrizer\nParameterizer\nThe parametrizer to use when reparametrizing the topology.\nBasicParameterizer()\n\n\nis_reactive_predicate_f\nCallable[[str], bool]\nA function that takes a moleculetype name and returns True if the moleculetype should be merged into the reactive moleculetype.\nis_not_solvent_or_ion\n\n\nradicals\nOptional[str]\nA string of atom numbers that are radicals.\nNone\n\n\nresiduetypes_path\nOptional[Path]\nPath to the residue types file.\nNone\n\n\nreactive_nrexcl\nOptional[str]\nOverwrite nrexcl value for the reactive moleculetype. Otherwise takes the nrexcl of the first reactive moleculetype.\nNone\n\n\n\n\n\n\n\n\n\nName\nDescription\n\n\n\n\nbind_bond\nAdd a bond in topology.\n\n\nbreak_bond\nBreak bonds in topology homolytically.\n\n\ndel_atom\nDeletes atom\n\n\nreindex_atomnrs\nReindex atom numbers in topology.\n\n\nupdate_partial_charges\nUpdate the topology atom partial charges.\n\n\nvalidate_bond\nValidates bond consistency between both atoms and top\n\n\n\n\n\ntopology.topology.Topology.bind_bond(atompair_addresses)\nAdd a bond in topology.\nModifies the topology dictionary in place. It keeps track of affected terms in the topology via a graph representation of the topology and applies the necessary changes to bonds, angles and dihedrals (proper and improper). Furthermore, it modifies to function types in the topology to account for radicals.\n\n\n\n\n\nName\nType\nDescription\nDefault\n\n\n\n\natompair_addresses\ntuple[TopologyAtomAddress, TopologyAtomAddress]\nAtoms to bind together.\nrequired\n\n\n\n\n\n\n\ntopology.topology.Topology.break_bond(atompair_addresses)\nBreak bonds in topology homolytically.\nRemoves bond, angles and dihedrals where atompair was involved. Modifies the topology dictionary in place. Atom pairs become radicals.\n\n\n\n\n\nName\nType\nDescription\nDefault\n\n\n\n\natompair_addresses\ntuple[TopologyAtomAddress, TopologyAtomAddress]\nBetween which atoms to break the bond.\nrequired\n\n\n\n\n\n\n\ntopology.topology.Topology.del_atom(atom_nr, parameterize=True)\nDeletes atom\nDeletes atom and all attached bonds. Reindexes the top and updates the parameters if requested. Also moves charges to first bound_nrs atom.\n\n\n\n\n\nName\nType\nDescription\nDefault\n\n\n\n\natom_nr\nUnion[list[str], str]\n1-based atom number as string to delete\nrequired\n\n\nparameterize\nbool\nIf true and bonds are removed triggers reparameterization, by default True\nTrue\n\n\n\n\n\n\n\n\n\n\n\n\n\nType\nDescription\n\n\n\n\nupdate_map\nDict, mapping of old atom number strings to new ones.\n\n\n\n\n\n\n\ntopology.topology.Topology.reindex_atomnrs()\nReindex atom numbers in topology.\nStarts at index 1. This also updates the numbers for bonds, angles, dihedrals and pairs. Returns a dict of all moleculetypes to their update maps (old -&gt; new).\n\n\n\ntopology.topology.Topology.update_partial_charges(recipe_steps)\nUpdate the topology atom partial charges.\nThis function must be called after the recipe_steps are applied. Changes are based on the recipe_steps. Update rules follow a simple assignment scheme that works well with grappa. If fragments are created, their partial charges are kept integers. If previously broken bonds are formed again, the original partial charges are restored.\n\n\n\ntopology.topology.Topology.validate_bond(atm1, atm2)\nValidates bond consistency between both atoms and top Returns True if bond exists, False if not. Raises RuntimeError if bond is not consistent.",
->>>>>>> 505c823a
-    "crumbs": [
-      "Getting Started",
-      "Reference",
-      "Python API",
-<<<<<<< HEAD
-      "Other Modules",
-      "plugins"
-    ]
-  },
-  {
-    "objectID": "_reference/plugins.html#classes",
-    "href": "_reference/plugins.html#classes",
-    "title": "plugins",
-    "section": "",
-    "text": "Name\nDescription\n\n\n\n\nBasicParameterizer\nreconstruct base force field state\n\n\nReactionPlugin\nReaction base class\n\n\n\n\n\nplugins.BasicParameterizer(self, **kwargs)\nreconstruct base force field state\n\n\n\n\n\nName\nDescription\n\n\n\n\nparameterize_topology\nDo nothing,\n\n\n\n\n\nplugins.BasicParameterizer.parameterize_topology(current_topology, focus_nrs=None)\nDo nothing, all necessary actions should already have happened in bind_bond and break_bond of Topology\n\n\n\n\n\nplugins.ReactionPlugin(self, name, runmng)\nReaction base class\n\n\n\n\n\nName\nType\nDescription\nDefault\n\n\n\n\nname\nstr\nName of the reaction.\nrequired\n\n\nrunmng\nRunManager\nRunManager instance.\nrequired\n\n\nconfig\n\nSubconfig of the reaction (i.e. self.runmng.config.reactions.__getattribute__(self.name). Use this to access and pass settings to the reaction.\nrequired\n\n\n\n\n\n\n\n\n\nName\nDescription\n\n\n\n\nget_recipe_collection\nGet a RecipeCollection as a result of the reaction.\n\n\n\n\n\nplugins.ReactionPlugin.get_recipe_collection(files)\nGet a RecipeCollection as a result of the reaction.\nThis is run as a Task in the RunManager. How the RecipeCollection is built is up to the reaction. It has access to the current state of the system via the runmanager self.runmng and the files.\n\n\n\n\n\nName\nType\nDescription\nDefault\n\n\n\n\nfiles\nTaskFiles\nTaskFiles instance\nrequired",
-=======
-      "Topology",
-      "topology.topology"
-    ]
-  },
-  {
-    "objectID": "_reference/topology.topology.html#classes",
-    "href": "_reference/topology.topology.html#classes",
-    "title": "topology.topology",
-    "section": "",
-    "text": "Name\nDescription\n\n\n\n\nMoleculeType\nOne moleculetype in the topology\n\n\nTopology\nSmart container for parsed topology data.\n\n\n\n\n\ntopology.topology.MoleculeType(self, header, atomics, radicals=None)\nOne moleculetype in the topology\n\n\n\n\n\nName\nType\nDescription\n\n\n\n\natoms\ndict[str, Atom]\n\n\n\nbonds\ndict[tuple[str, str], Bond]\n\n\n\npairs\ndict[tuple[str, str], Pair]\n\n\n\nangles\ndict[tuple[str, str, str], Angle]\n\n\n\nproper_dihedrals\ndict[tuple[str, str, str, str], MultipleDihedrals]\n\n\n\nimproper_dihedrals\ndict[tuple[str, str, str, str], Dihedral]\n\n\n\nposition_restraints\ndict[str, PositionRestraint]\n\n\n\ndihedral_restraints\ndict[tuple[str, str, str, str], DihedralRestraint]\n\n\n\nradicals\ndict[str, Atom]\ndict mapping atom indices to atom objects for storing all radical atoms\n\n\n\n\n\n\n\n\n\nName\nDescription\n\n\n\n\nfind_radicals\nFind atoms that are radicals and update self.radicals.\n\n\nreindex_atomnrs\nReindex atom numbers in topology.\n\n\n\n\n\ntopology.topology.MoleculeType.find_radicals()\nFind atoms that are radicals and update self.radicals.\nIterate over all atoms and designate them as radicals if they have fewer bounds than their natural bond order.\n\n\n\ntopology.topology.MoleculeType.reindex_atomnrs()\nReindex atom numbers in topology.\nStarts at index 1. This also updates the numbers for bonds, angles, dihedrals and pairs. Returns a dict, mapping of old atom number strings to new ones\n\n\n\n\n\ntopology.topology.Topology(self, top, parametrizer=BasicParameterizer(), is_reactive_predicate_f=is_not_solvent_or_ion, radicals=None, residuetypes_path=None, reactive_nrexcl=None)\nSmart container for parsed topology data.\nA topology keeps track of connections when bonds are broken or formed. Reparametrization is triggerd automatically if to_dict is called after bonds have changed.\nAssumptions:\n\nthe topology of interest (the Reactive moleculetype) consists of the first moleculetypes (non-solvent).\n\n\n\n\n\n\nName\nType\nDescription\nDefault\n\n\n\n\ntop\nTopologyDict\nA dictionary containing the parsed topology data, produced by kimmdy.parsing.read_top\nrequired\n\n\nparametrizer\nParameterizer\nThe parametrizer to use when reparametrizing the topology.\nBasicParameterizer()\n\n\nis_reactive_predicate_f\nCallable[[str], bool]\nA function that takes a moleculetype name and returns True if the moleculetype should be merged into the reactive moleculetype.\nis_not_solvent_or_ion\n\n\nradicals\nOptional[str]\nA string of atom numbers that are radicals.\nNone\n\n\nresiduetypes_path\nOptional[Path]\nPath to the residue types file.\nNone\n\n\nreactive_nrexcl\nOptional[str]\nOverwrite nrexcl value for the reactive moleculetype. Otherwise takes the nrexcl of the first reactive moleculetype.\nNone\n\n\n\n\n\n\n\n\n\nName\nDescription\n\n\n\n\nbind_bond\nAdd a bond in topology.\n\n\nbreak_bond\nBreak bonds in topology homolytically.\n\n\ndel_atom\nDeletes atom\n\n\nreindex_atomnrs\nReindex atom numbers in topology.\n\n\nupdate_partial_charges\nUpdate the topology atom partial charges.\n\n\nvalidate_bond\nValidates bond consistency between both atoms and top\n\n\n\n\n\ntopology.topology.Topology.bind_bond(atompair_addresses)\nAdd a bond in topology.\nModifies the topology dictionary in place. It keeps track of affected terms in the topology via a graph representation of the topology and applies the necessary changes to bonds, angles and dihedrals (proper and improper). Furthermore, it modifies to function types in the topology to account for radicals.\n\n\n\n\n\nName\nType\nDescription\nDefault\n\n\n\n\natompair_addresses\ntuple[TopologyAtomAddress, TopologyAtomAddress]\nAtoms to bind together.\nrequired\n\n\n\n\n\n\n\ntopology.topology.Topology.break_bond(atompair_addresses)\nBreak bonds in topology homolytically.\nRemoves bond, angles and dihedrals where atompair was involved. Modifies the topology dictionary in place. Atom pairs become radicals.\n\n\n\n\n\nName\nType\nDescription\nDefault\n\n\n\n\natompair_addresses\ntuple[TopologyAtomAddress, TopologyAtomAddress]\nBetween which atoms to break the bond.\nrequired\n\n\n\n\n\n\n\ntopology.topology.Topology.del_atom(atom_nr, parameterize=True)\nDeletes atom\nDeletes atom and all attached bonds. Reindexes the top and updates the parameters if requested. Also moves charges to first bound_nrs atom.\n\n\n\n\n\nName\nType\nDescription\nDefault\n\n\n\n\natom_nr\nUnion[list[str], str]\n1-based atom number as string to delete\nrequired\n\n\nparameterize\nbool\nIf true and bonds are removed triggers reparameterization, by default True\nTrue\n\n\n\n\n\n\n\n\n\n\n\n\n\nType\nDescription\n\n\n\n\nupdate_map\nDict, mapping of old atom number strings to new ones.\n\n\n\n\n\n\n\ntopology.topology.Topology.reindex_atomnrs()\nReindex atom numbers in topology.\nStarts at index 1. This also updates the numbers for bonds, angles, dihedrals and pairs. Returns a dict of all moleculetypes to their update maps (old -&gt; new).\n\n\n\ntopology.topology.Topology.update_partial_charges(recipe_steps)\nUpdate the topology atom partial charges.\nThis function must be called after the recipe_steps are applied. Changes are based on the recipe_steps. Update rules follow a simple assignment scheme that works well with grappa. If fragments are created, their partial charges are kept integers. If previously broken bonds are formed again, the original partial charges are restored.\n\n\n\ntopology.topology.Topology.validate_bond(atm1, atm2)\nValidates bond consistency between both atoms and top Returns True if bond exists, False if not. Raises RuntimeError if bond is not consistent.",
->>>>>>> 505c823a
-    "crumbs": [
-      "Getting Started",
-      "Reference",
-      "Python API",
-<<<<<<< HEAD
-      "Other Modules",
-      "plugins"
-    ]
-  },
-  {
-    "objectID": "_reference/topology.utils.html",
-    "href": "_reference/topology.utils.html",
-    "title": "topology.utils",
-    "section": "",
-    "text": "topology.utils\n\n\n\n\n\nName\nDescription\n\n\n\n\nget_is_reactive_predicate_f\nReturns whether a moleculetype name is configured to be recognized as reactive.\n\n\nget_is_reactive_predicate_from_config_f\nReturns whether a moleculetype name is configured to be recognized as reactive.\n\n\nget_moleculetype_atomics\nGet content of subsections (atoms/bonds/angles etc.) of a moleculetype from a topology dict.\n\n\nget_moleculetype_header\nGet content of the header of a moleculetype from a topology dict.\n\n\nget_protein_section\nGet content of a section in the first moleculetype (protein) from a topology dict.\n\n\nget_reactive_section\nGet content of a section in the Reactive moleculetype from a topology dict.\n\n\nget_residue_by_bonding\nGet the residue of an atom by its bonding.\n\n\nget_residue_fragments\nSplits a residue into fragments after a bond has been broken.\n\n\nget_top_section\nGet content of a section from a topology dict.\n\n\nis_not_solvent_or_ion\nReturns whether a moleculetype name is not solvent or ion.\n\n\nset_reactive_section\nSet content of a section in the first moleculetype (protein) from a topology dict.\n\n\nset_top_section\nSet content of a section from a topology dict.\n\n\n\n\n\ntopology.utils.get_is_reactive_predicate_f(include, exclude)\nReturns whether a moleculetype name is configured to be recognized as reactive.\n\n\n\ntopology.utils.get_is_reactive_predicate_from_config_f(cfg)\nReturns whether a moleculetype name is configured to be recognized as reactive.\n\n\n\ntopology.utils.get_moleculetype_atomics(top, moleculetype)\nGet content of subsections (atoms/bonds/angles etc.) of a moleculetype from a topology dict.\nResolves any #ifdef statements by check in the top[‘define’] dict and chooses the ‘content’ or ‘else_content’ depending on the result.\n\n\n\ntopology.utils.get_moleculetype_header(top, moleculetype)\nGet content of the header of a moleculetype from a topology dict.\nResolves any #ifdef statements by check in the top[‘define’] dict and chooses the ‘content’ or ‘else_content’ depending on the result.\n\n\n\ntopology.utils.get_protein_section(top, name)\nGet content of a section in the first moleculetype (protein) from a topology dict.\n\n\n\ntopology.utils.get_reactive_section(top, name)\nGet content of a section in the Reactive moleculetype from a topology dict.\n\n\n\ntopology.utils.get_residue_by_bonding(atom, atoms)\nGet the residue of an atom by its bonding.\nAvoids traversing the whole topology.\n\n\n\n\n\nName\nType\nDescription\nDefault\n\n\n\n\natom\nAtom\nAtom of the residue\nrequired\n\n\natoms\ndict[str, Atom]\nAll atoms of a topology\nrequired\n\n\n\n\n\n\n\n\n\nType\nDescription\n\n\n\n\nAtoms of the residue\n\n\n\n\n\n\n\n\ntopology.utils.get_residue_fragments(top, residue, start1, start2, iterations=20)\nSplits a residue into fragments after a bond has been broken.\n\n\n\n\n\nName\nType\nDescription\nDefault\n\n\n\n\ntop\nTopology\nTopology\nrequired\n\n\nresidue\nlist[Atom]\nAll atoms of current residue. Ok, when it contains more atoms as long as those are not connected to broken bond.\nrequired\n\n\nstart1\nAtom\nFirst atom with broken bond\nrequired\n\n\nstart2\nAtom\nSecond atom with broken bond\nrequired\n\n\niterations\nint\nMax number of bonds from start atoms to be included when building fragmets, by default 20\n20\n\n\n\n\n\n\n\n\n\n\n\n\n\nType\nDescription\n\n\n\n\nTwo fragments, or one fragment and empty set in case the\nresidue did not change its size.\n\n\n\n\n\n\n\ntopology.utils.get_top_section(top, name, moleculetype=None)\nGet content of a section from a topology dict.\nResolves any #ifdef statements by check in the top[‘define’] dict and chooses the ‘content’ or ‘else_content’ depending on the result.\n\n\n\ntopology.utils.is_not_solvent_or_ion(name)\nReturns whether a moleculetype name is not solvent or ion.\n\n\n\ntopology.utils.set_reactive_section(top, name, value)\nSet content of a section in the first moleculetype (protein) from a topology dict.\n\n\n\ntopology.utils.set_top_section(top, name, value, moleculetype=None)\nSet content of a section from a topology dict.\nResolves any #ifdef statements by check in the top[‘define’] dict and chooses the ‘content’ or ‘else_content’ depending on the result.",
-=======
-      "Topology",
-      "topology.topology"
-    ]
-  },
-  {
-    "objectID": "_reference/plugins.html",
-    "href": "_reference/plugins.html",
-    "title": "plugins",
-    "section": "",
-    "text": "plugins\nPlugin base classes and basic instances thereof.\nAlso discovers and loads KIMMDY plugins.\n\n\n\n\n\nName\nDescription\n\n\n\n\nBasicParameterizer\nreconstruct base force field state\n\n\nReactionPlugin\nReaction base class\n\n\n\n\n\nplugins.BasicParameterizer(self, **kwargs)\nreconstruct base force field state\n\n\n\n\n\nName\nDescription\n\n\n\n\nparameterize_topology\nDo nothing,\n\n\n\n\n\nplugins.BasicParameterizer.parameterize_topology(current_topology, focus_nrs=None)\nDo nothing, all necessary actions should already have happened in bind_bond and break_bond of Topology\n\n\n\n\n\nplugins.ReactionPlugin(self, name, runmng)\nReaction base class\n\n\n\n\n\nName\nType\nDescription\nDefault\n\n\n\n\nname\nstr\nName of the reaction.\nrequired\n\n\nrunmng\nRunManager\nRunManager instance.\nrequired\n\n\nconfig\n\nSubconfig of the reaction (i.e. self.runmng.config.reactions.__getattribute__(self.name). Use this to access and pass settings to the reaction.\nrequired\n\n\n\n\n\n\n\n\n\nName\nDescription\n\n\n\n\nget_recipe_collection\nGet a RecipeCollection as a result of the reaction.\n\n\n\n\n\nplugins.ReactionPlugin.get_recipe_collection(files)\nGet a RecipeCollection as a result of the reaction.\nThis is run as a Task in the RunManager. How the RecipeCollection is built is up to the reaction. It has access to the current state of the system via the runmanager self.runmng and the files.\n\n\n\n\n\nName\nType\nDescription\nDefault\n\n\n\n\nfiles\nTaskFiles\nTaskFiles instance\nrequired",
->>>>>>> 505c823a
-    "crumbs": [
-      "Getting Started",
-      "Reference",
-      "Python API",
-<<<<<<< HEAD
-      "Topology",
-      "topology.utils"
-    ]
-  },
-  {
-    "objectID": "_reference/topology.utils.html#functions",
-    "href": "_reference/topology.utils.html#functions",
-    "title": "topology.utils",
-    "section": "",
-    "text": "Name\nDescription\n\n\n\n\nget_is_reactive_predicate_f\nReturns whether a moleculetype name is configured to be recognized as reactive.\n\n\nget_is_reactive_predicate_from_config_f\nReturns whether a moleculetype name is configured to be recognized as reactive.\n\n\nget_moleculetype_atomics\nGet content of subsections (atoms/bonds/angles etc.) of a moleculetype from a topology dict.\n\n\nget_moleculetype_header\nGet content of the header of a moleculetype from a topology dict.\n\n\nget_protein_section\nGet content of a section in the first moleculetype (protein) from a topology dict.\n\n\nget_reactive_section\nGet content of a section in the Reactive moleculetype from a topology dict.\n\n\nget_residue_by_bonding\nGet the residue of an atom by its bonding.\n\n\nget_residue_fragments\nSplits a residue into fragments after a bond has been broken.\n\n\nget_top_section\nGet content of a section from a topology dict.\n\n\nis_not_solvent_or_ion\nReturns whether a moleculetype name is not solvent or ion.\n\n\nset_reactive_section\nSet content of a section in the first moleculetype (protein) from a topology dict.\n\n\nset_top_section\nSet content of a section from a topology dict.\n\n\n\n\n\ntopology.utils.get_is_reactive_predicate_f(include, exclude)\nReturns whether a moleculetype name is configured to be recognized as reactive.\n\n\n\ntopology.utils.get_is_reactive_predicate_from_config_f(cfg)\nReturns whether a moleculetype name is configured to be recognized as reactive.\n\n\n\ntopology.utils.get_moleculetype_atomics(top, moleculetype)\nGet content of subsections (atoms/bonds/angles etc.) of a moleculetype from a topology dict.\nResolves any #ifdef statements by check in the top[‘define’] dict and chooses the ‘content’ or ‘else_content’ depending on the result.\n\n\n\ntopology.utils.get_moleculetype_header(top, moleculetype)\nGet content of the header of a moleculetype from a topology dict.\nResolves any #ifdef statements by check in the top[‘define’] dict and chooses the ‘content’ or ‘else_content’ depending on the result.\n\n\n\ntopology.utils.get_protein_section(top, name)\nGet content of a section in the first moleculetype (protein) from a topology dict.\n\n\n\ntopology.utils.get_reactive_section(top, name)\nGet content of a section in the Reactive moleculetype from a topology dict.\n\n\n\ntopology.utils.get_residue_by_bonding(atom, atoms)\nGet the residue of an atom by its bonding.\nAvoids traversing the whole topology.\n\n\n\n\n\nName\nType\nDescription\nDefault\n\n\n\n\natom\nAtom\nAtom of the residue\nrequired\n\n\natoms\ndict[str, Atom]\nAll atoms of a topology\nrequired\n\n\n\n\n\n\n\n\n\nType\nDescription\n\n\n\n\nAtoms of the residue\n\n\n\n\n\n\n\n\ntopology.utils.get_residue_fragments(top, residue, start1, start2, iterations=20)\nSplits a residue into fragments after a bond has been broken.\n\n\n\n\n\nName\nType\nDescription\nDefault\n\n\n\n\ntop\nTopology\nTopology\nrequired\n\n\nresidue\nlist[Atom]\nAll atoms of current residue. Ok, when it contains more atoms as long as those are not connected to broken bond.\nrequired\n\n\nstart1\nAtom\nFirst atom with broken bond\nrequired\n\n\nstart2\nAtom\nSecond atom with broken bond\nrequired\n\n\niterations\nint\nMax number of bonds from start atoms to be included when building fragmets, by default 20\n20\n\n\n\n\n\n\n\n\n\n\n\n\n\nType\nDescription\n\n\n\n\nTwo fragments, or one fragment and empty set in case the\nresidue did not change its size.\n\n\n\n\n\n\n\ntopology.utils.get_top_section(top, name, moleculetype=None)\nGet content of a section from a topology dict.\nResolves any #ifdef statements by check in the top[‘define’] dict and chooses the ‘content’ or ‘else_content’ depending on the result.\n\n\n\ntopology.utils.is_not_solvent_or_ion(name)\nReturns whether a moleculetype name is not solvent or ion.\n\n\n\ntopology.utils.set_reactive_section(top, name, value)\nSet content of a section in the first moleculetype (protein) from a topology dict.\n\n\n\ntopology.utils.set_top_section(top, name, value, moleculetype=None)\nSet content of a section from a topology dict.\nResolves any #ifdef statements by check in the top[‘define’] dict and chooses the ‘content’ or ‘else_content’ depending on the result.",
-=======
-      "Other Modules",
-      "plugins"
-    ]
-  },
-  {
-    "objectID": "_reference/plugins.html#classes",
-    "href": "_reference/plugins.html#classes",
-    "title": "plugins",
-    "section": "",
-    "text": "Name\nDescription\n\n\n\n\nBasicParameterizer\nreconstruct base force field state\n\n\nReactionPlugin\nReaction base class\n\n\n\n\n\nplugins.BasicParameterizer(self, **kwargs)\nreconstruct base force field state\n\n\n\n\n\nName\nDescription\n\n\n\n\nparameterize_topology\nDo nothing,\n\n\n\n\n\nplugins.BasicParameterizer.parameterize_topology(current_topology, focus_nrs=None)\nDo nothing, all necessary actions should already have happened in bind_bond and break_bond of Topology\n\n\n\n\n\nplugins.ReactionPlugin(self, name, runmng)\nReaction base class\n\n\n\n\n\nName\nType\nDescription\nDefault\n\n\n\n\nname\nstr\nName of the reaction.\nrequired\n\n\nrunmng\nRunManager\nRunManager instance.\nrequired\n\n\nconfig\n\nSubconfig of the reaction (i.e. self.runmng.config.reactions.__getattribute__(self.name). Use this to access and pass settings to the reaction.\nrequired\n\n\n\n\n\n\n\n\n\nName\nDescription\n\n\n\n\nget_recipe_collection\nGet a RecipeCollection as a result of the reaction.\n\n\n\n\n\nplugins.ReactionPlugin.get_recipe_collection(files)\nGet a RecipeCollection as a result of the reaction.\nThis is run as a Task in the RunManager. How the RecipeCollection is built is up to the reaction. It has access to the current state of the system via the runmanager self.runmng and the files.\n\n\n\n\n\nName\nType\nDescription\nDefault\n\n\n\n\nfiles\nTaskFiles\nTaskFiles instance\nrequired",
->>>>>>> 505c823a
-    "crumbs": [
-      "Getting Started",
-      "Reference",
-      "Python API",
-<<<<<<< HEAD
-      "Topology",
-      "topology.utils"
-    ]
-  },
-  {
-    "objectID": "_reference/parsing.html",
-    "href": "_reference/parsing.html",
-    "title": "parsing",
-    "section": "",
-    "text": "parsing\nAll read_&lt;…&gt; and write_&lt;…&gt; functions.\n\n\n\n\n\nName\nDescription\n\n\n\n\nTopologyDict\nA raw representation of a topology file returned by read_top.\n\n\n\n\n\n\n\n\n\nName\nDescription\n\n\n\n\nJSONEncoder\nEncoder that enables writing JSONs with numpy types.\n\n\nPlumed_dict\nDict representation of a plumed.dat file.\n\n\n\n\n\nparsing.JSONEncoder()\nEncoder that enables writing JSONs with numpy types.\n\n\n\nparsing.Plumed_dict()\nDict representation of a plumed.dat file.\n\n\n\n\n\n\n\nName\nDescription\n\n\n\n\nis_not_comment\nReturns whether a string is not a comment.\n\n\nread_distances_dat\nRead a distances.dat plumed output file.\n\n\nread_edissoc\nReads a edissoc file and turns it into a dict.\n\n\nread_json\nReturn JSON file content as dict.\n\n\nread_plumed\nRead a plumed.dat configuration file.\n\n\nread_top\nRead a topology file (.top,.itp,*.rtp) into a raw TopologyDict represenation.\n\n\nresolve_includes\nResolve #include statements in a (top/itp) file.\n\n\nwrite_json\nWrite dict to file according to JSON format.\n\n\nwrite_plumed\nWrite a plumed.dat configuration file.\n\n\nwrite_top\nWrite a TopologyDict to a topology file.\n\n\n\n\n\nparsing.is_not_comment(c)\nReturns whether a string is not a comment.\nUsed for topology like files that use ‘;’ for comments.\n\n\n\nparsing.read_distances_dat(distances_dat)\nRead a distances.dat plumed output file.\nA typical file looks like this:\n#! FIELDS time d0 d1 d2 d3 d4 d5 d6  ...\n0.000000 0.153211 0.157662 0.139923 ...\n\n\n\nparsing.read_edissoc(path)\nReads a edissoc file and turns it into a dict.\nThe dissociation energy is assigned per pair of atom names. Atom names are unique to a residue, and the dict is nested by residues. The set of bond atoms make up the key, the dissociation energy E_dissoc [kJ mol-1] is the value.\n\n\n\n\n\nName\nType\nDescription\nDefault\n\n\n\n\npath\nPath\nPath to the file. E.g. Path(“edissoc.dat”)\nrequired\n\n\n\n\n\n\n\nparsing.read_json(path)\nReturn JSON file content as dict.\n\n\n\nparsing.read_plumed(path)\nRead a plumed.dat configuration file.\nFollows the plumed naming scheme of label, keyword, action.\n\n\n\n\n\nName\nType\nDescription\nDefault\n\n\n\n\npath\nPath\nPath to the file. E.g. “plumed.dat”\nrequired\n\n\n\n\n\n\n\n\n\nType\nDescription\n\n\n\n\nPlumed_dict\ndict with keys: ‘distances’ and ‘prints’ Each is a dict/list of dicts containing plumed keywords\n\n\n\n\n\n\n\nparsing.read_top(path, ffdir=None, use_gmx_dir=True)\nRead a topology file (.top,.itp,*.rtp) into a raw TopologyDict represenation.\nAssumptions and limitation:\n\n#include statements will be resolved\ncomments will be removed\nall lines are stripped of leading and trailing whitespace\n#undef is not supported\na section within ifdef may be a subsection of a section that was started outside of the ifdef\n#if..#endif statements only surround a full section or subsection, not individual lines within a section and a section may either be contained within if … else or it may not be, but it can not be duplicated with one part inside and one outside.\nif .. else can’t be nested\n#include s that don’t resolve to a valid file path are silently dropped\nsections that can have subsections can also exist multiple, separate times e.g. moleculetype will appear multiple times and they should not be merged\n\n\n\n\n\n\nName\nType\nDescription\nDefault\n\n\n\n\npath\nPath\nPath to the topology file.\nrequired\n\n\n\n\n\n\n\n\n\n\n\n\n\nType\nDescription\n\n\n\n\nEvery section, apart from ffdir and define,\n\n\n\ncomes with a condition that can be checked against the\n\n\n\ndefines by the helper functions to determine if the content\n\n\n\n(a list of lists) should come from content or else_content.\n\n\n\nSome sections such as moleculetype also come with subsections.\n\n\n\n\n\n\n\nraw_top =\n{'ffdir': PosixPath('/usr/share/gromacs/top/amber99.ff'),\n'define': {'_FF_AMBER': [], '_FF_AMBER99': []},\n'defaults': {'content': [['1', '2', 'yes', '0.5', '0.8333']],\n'else_content': [],\n'extra': [],\n'condition': None},\n'atomtypes': {'content': [\n['C', '6', '12.01', '0.0000', 'A', '3.39967e-01', '3.59824e-01'],\n['MNH3', '0', '0.0000', '0.0000', 'A', '0.00000e+00', '0.00000e+00']],\n'else_content': [],\n'extra': [],\n'condition': None},\n'moleculetype_Urea': {'content': [['Urea', '3']],\n'else_content': [],\n'extra': [],\n'condition': None,\n'subsections': {'atoms': {'content': [['1',\n    'C',\n    '1',\n    'URE',\n    'C',\n    '1',\n    '0.880229',\n    '12.01000'],\n    ['2', 'O', '1', 'URE', 'O', '2', '-0.613359', '16.00000'],\n    ['3', 'N', '1', 'URE', 'N1', '3', '-0.923545', '14.01000'],\n    ['4', 'H', '1', 'URE', 'H11', '4', '0.395055', '1.00800'],\n    ['5', 'H', '1', 'URE', 'H12', '5', '0.395055', '1.00800'],\n    ['6', 'N', '1', 'URE', 'N2', '6', '-0.923545', '14.01000'],\n    ['7', 'H', '1', 'URE', 'H21', '7', '0.395055', '1.00800'],\n    ['8', 'H', '1', 'URE', 'H22', '8', '0.395055', '1.00800']],\n    'else_content': [],\n    'extra': [],\n    'condition': None},\n'bonds': {'content': [['1', '2'],\n    ['1', '3'],\n    ['1', '6'],\n    ['3', '4'],\n    ['3', '5'],\n    ['6', '7'],\n    ['6', '8']],\n    'else_content': [],\n    'extra': [],\n    'condition': None},\n'dihedrals': {'content': [['2', '1', '3', '4', '9'],\n    ['2', '1', '3', '5', '9'],\n    ['2', '1', '6', '7', '9'],\n    ['2', '1', '6', '8', '9'],\n    ['3', '1', '6', '7', '9'],\n    ['3', '1', '6', '8', '9'],\n    ['6', '1', '3', '4', '9'],\n    ['6', '1', '3', '5', '9'],\n    ['3', '6', '1', '2', '4'],\n    ['1', '4', '3', '5', '4'],\n    ['1', '7', '6', '8', '4']],\n    'else_content': [],\n    'extra': [],\n    'condition': None},\n'position_restraints': {'content': [['1', '1', '1000', '1000', '1000'],\n    ['2', '1', '1000', '0', '1000'],\n    ['3', '1', '1000', '0', '0']],\n    'else_content': [],\n    'extra': [],\n    'condition': None},\n'dihedral_restraints': {'content': [['3',\n    '6',\n    '1',\n    '2',\n    '1',\n    '180',\n    '0',\n    '10'],\n    ['1', '4', '3', '5', '1', '180', '0', '10']],\n    'else_content': [],\n    'extra': [],\n    'condition': None}}},\n}\n\n\n\n\nparsing.resolve_includes(path, gmx_builtin_ffs=None)\nResolve #include statements in a (top/itp) file.\n\n\n\n\n\nName\nType\nDescription\nDefault\n\n\n\n\npath\nPath\nFilepath to read.\nrequired\n\n\n\n\n\n\n\n\n\nType\nDescription\n\n\n\n\nlist[str]\nList of lines.\n\n\nOptional[Path]\nPath to the ff directory if one of the includes used a file from it.\n\n\n\n\n\n\n\nparsing.write_json(d, path)\nWrite dict to file according to JSON format.\n\n\n\nparsing.write_plumed(d, path)\nWrite a plumed.dat configuration file.\n\n\n\n\n\nName\nType\nDescription\nDefault\n\n\n\n\nd\nPlumed_dict\nDictionary containing ‘labeled_action’, ‘other’ and ‘prints’\nrequired\n\n\npath\nPath\nPath to the file. E.g. “plumed.dat”\nrequired\n\n\n\n\n\n\n\nparsing.write_top(top, outfile)\nWrite a TopologyDict to a topology file.\n\n\n\n\n\nName\nType\nDescription\nDefault\n\n\n\n\ntop\nTopologyDict\nRaw dictionary represenation of the topology.\nrequired\n\n\noutfile\nPath\nPath to the topology file to write to.\nrequired",
-=======
-      "Other Modules",
-      "plugins"
-    ]
-  },
-  {
-    "objectID": "_reference/topology.utils.html",
-    "href": "_reference/topology.utils.html",
-    "title": "topology.utils",
-    "section": "",
-    "text": "topology.utils\n\n\n\n\n\nName\nDescription\n\n\n\n\nget_is_reactive_predicate_f\nReturns whether a moleculetype name is configured to be recognized as reactive.\n\n\nget_is_reactive_predicate_from_config_f\nReturns whether a moleculetype name is configured to be recognized as reactive.\n\n\nget_moleculetype_atomics\nGet content of subsections (atoms/bonds/angles etc.) of a moleculetype from a topology dict.\n\n\nget_moleculetype_header\nGet content of the header of a moleculetype from a topology dict.\n\n\nget_protein_section\nGet content of a section in the first moleculetype (protein) from a topology dict.\n\n\nget_reactive_section\nGet content of a section in the Reactive moleculetype from a topology dict.\n\n\nget_residue_by_bonding\nGet the residue of an atom by its bonding.\n\n\nget_residue_fragments\nSplits a residue into fragments after a bond has been broken.\n\n\nget_top_section\nGet content of a section from a topology dict.\n\n\nis_not_solvent_or_ion\nReturns whether a moleculetype name is not solvent or ion.\n\n\nset_reactive_section\nSet content of a section in the first moleculetype (protein) from a topology dict.\n\n\nset_top_section\nSet content of a section from a topology dict.\n\n\n\n\n\ntopology.utils.get_is_reactive_predicate_f(include, exclude)\nReturns whether a moleculetype name is configured to be recognized as reactive.\n\n\n\ntopology.utils.get_is_reactive_predicate_from_config_f(cfg)\nReturns whether a moleculetype name is configured to be recognized as reactive.\n\n\n\ntopology.utils.get_moleculetype_atomics(top, moleculetype)\nGet content of subsections (atoms/bonds/angles etc.) of a moleculetype from a topology dict.\nResolves any #ifdef statements by check in the top[‘define’] dict and chooses the ‘content’ or ‘else_content’ depending on the result.\n\n\n\ntopology.utils.get_moleculetype_header(top, moleculetype)\nGet content of the header of a moleculetype from a topology dict.\nResolves any #ifdef statements by check in the top[‘define’] dict and chooses the ‘content’ or ‘else_content’ depending on the result.\n\n\n\ntopology.utils.get_protein_section(top, name)\nGet content of a section in the first moleculetype (protein) from a topology dict.\n\n\n\ntopology.utils.get_reactive_section(top, name)\nGet content of a section in the Reactive moleculetype from a topology dict.\n\n\n\ntopology.utils.get_residue_by_bonding(atom, atoms)\nGet the residue of an atom by its bonding.\nAvoids traversing the whole topology.\n\n\n\n\n\nName\nType\nDescription\nDefault\n\n\n\n\natom\nAtom\nAtom of the residue\nrequired\n\n\natoms\ndict[str, Atom]\nAll atoms of a topology\nrequired\n\n\n\n\n\n\n\n\n\nType\nDescription\n\n\n\n\nAtoms of the residue\n\n\n\n\n\n\n\n\ntopology.utils.get_residue_fragments(top, residue, start1, start2, iterations=20)\nSplits a residue into fragments after a bond has been broken.\n\n\n\n\n\nName\nType\nDescription\nDefault\n\n\n\n\ntop\nTopology\nTopology\nrequired\n\n\nresidue\nlist[Atom]\nAll atoms of current residue. Ok, when it contains more atoms as long as those are not connected to broken bond.\nrequired\n\n\nstart1\nAtom\nFirst atom with broken bond\nrequired\n\n\nstart2\nAtom\nSecond atom with broken bond\nrequired\n\n\niterations\nint\nMax number of bonds from start atoms to be included when building fragmets, by default 20\n20\n\n\n\n\n\n\n\n\n\n\n\n\n\nType\nDescription\n\n\n\n\nTwo fragments, or one fragment and empty set in case the\nresidue did not change its size.\n\n\n\n\n\n\n\ntopology.utils.get_top_section(top, name, moleculetype=None)\nGet content of a section from a topology dict.\nResolves any #ifdef statements by check in the top[‘define’] dict and chooses the ‘content’ or ‘else_content’ depending on the result.\n\n\n\ntopology.utils.is_not_solvent_or_ion(name)\nReturns whether a moleculetype name is not solvent or ion.\n\n\n\ntopology.utils.set_reactive_section(top, name, value)\nSet content of a section in the first moleculetype (protein) from a topology dict.\n\n\n\ntopology.utils.set_top_section(top, name, value, moleculetype=None)\nSet content of a section from a topology dict.\nResolves any #ifdef statements by check in the top[‘define’] dict and chooses the ‘content’ or ‘else_content’ depending on the result.",
->>>>>>> 505c823a
-    "crumbs": [
-      "Getting Started",
-      "Reference",
-      "Python API",
-<<<<<<< HEAD
-      "Other Modules",
-      "parsing"
-    ]
-  },
-  {
-    "objectID": "_reference/parsing.html#attributes",
-    "href": "_reference/parsing.html#attributes",
-    "title": "parsing",
-    "section": "",
-    "text": "Name\nDescription\n\n\n\n\nTopologyDict\nA raw representation of a topology file returned by read_top.",
-=======
-      "Topology",
-      "topology.utils"
-    ]
-  },
-  {
-    "objectID": "_reference/topology.utils.html#functions",
-    "href": "_reference/topology.utils.html#functions",
-    "title": "topology.utils",
-    "section": "",
-    "text": "Name\nDescription\n\n\n\n\nget_is_reactive_predicate_f\nReturns whether a moleculetype name is configured to be recognized as reactive.\n\n\nget_is_reactive_predicate_from_config_f\nReturns whether a moleculetype name is configured to be recognized as reactive.\n\n\nget_moleculetype_atomics\nGet content of subsections (atoms/bonds/angles etc.) of a moleculetype from a topology dict.\n\n\nget_moleculetype_header\nGet content of the header of a moleculetype from a topology dict.\n\n\nget_protein_section\nGet content of a section in the first moleculetype (protein) from a topology dict.\n\n\nget_reactive_section\nGet content of a section in the Reactive moleculetype from a topology dict.\n\n\nget_residue_by_bonding\nGet the residue of an atom by its bonding.\n\n\nget_residue_fragments\nSplits a residue into fragments after a bond has been broken.\n\n\nget_top_section\nGet content of a section from a topology dict.\n\n\nis_not_solvent_or_ion\nReturns whether a moleculetype name is not solvent or ion.\n\n\nset_reactive_section\nSet content of a section in the first moleculetype (protein) from a topology dict.\n\n\nset_top_section\nSet content of a section from a topology dict.\n\n\n\n\n\ntopology.utils.get_is_reactive_predicate_f(include, exclude)\nReturns whether a moleculetype name is configured to be recognized as reactive.\n\n\n\ntopology.utils.get_is_reactive_predicate_from_config_f(cfg)\nReturns whether a moleculetype name is configured to be recognized as reactive.\n\n\n\ntopology.utils.get_moleculetype_atomics(top, moleculetype)\nGet content of subsections (atoms/bonds/angles etc.) of a moleculetype from a topology dict.\nResolves any #ifdef statements by check in the top[‘define’] dict and chooses the ‘content’ or ‘else_content’ depending on the result.\n\n\n\ntopology.utils.get_moleculetype_header(top, moleculetype)\nGet content of the header of a moleculetype from a topology dict.\nResolves any #ifdef statements by check in the top[‘define’] dict and chooses the ‘content’ or ‘else_content’ depending on the result.\n\n\n\ntopology.utils.get_protein_section(top, name)\nGet content of a section in the first moleculetype (protein) from a topology dict.\n\n\n\ntopology.utils.get_reactive_section(top, name)\nGet content of a section in the Reactive moleculetype from a topology dict.\n\n\n\ntopology.utils.get_residue_by_bonding(atom, atoms)\nGet the residue of an atom by its bonding.\nAvoids traversing the whole topology.\n\n\n\n\n\nName\nType\nDescription\nDefault\n\n\n\n\natom\nAtom\nAtom of the residue\nrequired\n\n\natoms\ndict[str, Atom]\nAll atoms of a topology\nrequired\n\n\n\n\n\n\n\n\n\nType\nDescription\n\n\n\n\nAtoms of the residue\n\n\n\n\n\n\n\n\ntopology.utils.get_residue_fragments(top, residue, start1, start2, iterations=20)\nSplits a residue into fragments after a bond has been broken.\n\n\n\n\n\nName\nType\nDescription\nDefault\n\n\n\n\ntop\nTopology\nTopology\nrequired\n\n\nresidue\nlist[Atom]\nAll atoms of current residue. Ok, when it contains more atoms as long as those are not connected to broken bond.\nrequired\n\n\nstart1\nAtom\nFirst atom with broken bond\nrequired\n\n\nstart2\nAtom\nSecond atom with broken bond\nrequired\n\n\niterations\nint\nMax number of bonds from start atoms to be included when building fragmets, by default 20\n20\n\n\n\n\n\n\n\n\n\n\n\n\n\nType\nDescription\n\n\n\n\nTwo fragments, or one fragment and empty set in case the\nresidue did not change its size.\n\n\n\n\n\n\n\ntopology.utils.get_top_section(top, name, moleculetype=None)\nGet content of a section from a topology dict.\nResolves any #ifdef statements by check in the top[‘define’] dict and chooses the ‘content’ or ‘else_content’ depending on the result.\n\n\n\ntopology.utils.is_not_solvent_or_ion(name)\nReturns whether a moleculetype name is not solvent or ion.\n\n\n\ntopology.utils.set_reactive_section(top, name, value)\nSet content of a section in the first moleculetype (protein) from a topology dict.\n\n\n\ntopology.utils.set_top_section(top, name, value, moleculetype=None)\nSet content of a section from a topology dict.\nResolves any #ifdef statements by check in the top[‘define’] dict and chooses the ‘content’ or ‘else_content’ depending on the result.",
->>>>>>> 505c823a
-    "crumbs": [
-      "Getting Started",
-      "Reference",
-      "Python API",
-<<<<<<< HEAD
-      "Other Modules",
-      "parsing"
-    ]
-  },
-  {
-    "objectID": "_reference/parsing.html#classes",
-    "href": "_reference/parsing.html#classes",
-    "title": "parsing",
-    "section": "",
-    "text": "Name\nDescription\n\n\n\n\nJSONEncoder\nEncoder that enables writing JSONs with numpy types.\n\n\nPlumed_dict\nDict representation of a plumed.dat file.\n\n\n\n\n\nparsing.JSONEncoder()\nEncoder that enables writing JSONs with numpy types.\n\n\n\nparsing.Plumed_dict()\nDict representation of a plumed.dat file.",
-=======
-      "Topology",
-      "topology.utils"
-    ]
-  },
-  {
-    "objectID": "_reference/parsing.html",
-    "href": "_reference/parsing.html",
-    "title": "parsing",
-    "section": "",
-    "text": "parsing\nAll read_&lt;…&gt; and write_&lt;…&gt; functions.\n\n\n\n\n\nName\nDescription\n\n\n\n\nTopologyDict\nA raw representation of a topology file returned by read_top.\n\n\n\n\n\n\n\n\n\nName\nDescription\n\n\n\n\nJSONEncoder\nEncoder that enables writing JSONs with numpy types.\n\n\nPlumed_dict\nDict representation of a plumed.dat file.\n\n\n\n\n\nparsing.JSONEncoder()\nEncoder that enables writing JSONs with numpy types.\n\n\n\nparsing.Plumed_dict()\nDict representation of a plumed.dat file.\n\n\n\n\n\n\n\nName\nDescription\n\n\n\n\nis_not_comment\nReturns whether a string is not a comment.\n\n\nread_distances_dat\nRead a distances.dat plumed output file.\n\n\nread_edissoc\nReads a edissoc file and turns it into a dict.\n\n\nread_json\nReturn JSON file content as dict.\n\n\nread_plumed\nRead a plumed.dat configuration file.\n\n\nread_top\nRead a topology file (.top,.itp,*.rtp) into a raw TopologyDict represenation.\n\n\nresolve_includes\nResolve #include statements in a (top/itp) file.\n\n\nwrite_json\nWrite dict to file according to JSON format.\n\n\nwrite_plumed\nWrite a plumed.dat configuration file.\n\n\nwrite_top\nWrite a TopologyDict to a topology file.\n\n\n\n\n\nparsing.is_not_comment(c)\nReturns whether a string is not a comment.\nUsed for topology like files that use ‘;’ for comments.\n\n\n\nparsing.read_distances_dat(distances_dat)\nRead a distances.dat plumed output file.\n\n\n\nparsing.read_edissoc(path)\nReads a edissoc file and turns it into a dict.\nThe dissociation energy is assigned per pair of atom names. Atom names are unique to a residue, and the dict is nested by residues. The set of bond atoms make up the key, the dissociation energy E_dissoc [kJ mol-1] is the value.\n\n\n\n\n\nName\nType\nDescription\nDefault\n\n\n\n\npath\nPath\nPath to the file. E.g. Path(“edissoc.dat”)\nrequired\n\n\n\n\n\n\n\nparsing.read_json(path)\nReturn JSON file content as dict.\n\n\n\nparsing.read_plumed(path)\nRead a plumed.dat configuration file.\nFollows the plumed naming scheme of label, keyword, action.\n\n\n\n\n\nName\nType\nDescription\nDefault\n\n\n\n\npath\nPath\nPath to the file. E.g. “plumed.dat”\nrequired\n\n\n\n\n\n\n\n\n\nType\nDescription\n\n\n\n\nPlumed_dict\ndict with keys: ‘distances’ and ‘prints’ Each is a dict/list of dicts containing plumed keywords\n\n\n\n\n\n\n\nparsing.read_top(path, ffdir=None, use_gmx_dir=True)\nRead a topology file (.top,.itp,*.rtp) into a raw TopologyDict represenation.\nAssumptions and limitation:\n\n#include statements will be resolved\ncomments will be removed\nall lines are stripped of leading and trailing whitespace\n#undef is not supported\na section within ifdef may be a subsection of a section that was started outside of the ifdef\n#if..#endif statements only surround a full section or subsection, not individual lines within a section and a section may either be contained within if … else or it may not be, but it can not be duplicated with one part inside and one outside.\nif .. else can’t be nested\n#include s that don’t resolve to a valid file path are silently dropped\nsections that can have subsections can also exist multiple, separate times e.g. moleculetype will appear multiple times and they should not be merged\n\n\n\n\n\n\nName\nType\nDescription\nDefault\n\n\n\n\npath\nPath\nPath to the topology file.\nrequired\n\n\n\n\n\n\n\n\n\n\n\n\n\nType\nDescription\n\n\n\n\nEvery section, apart from ffdir and define,\n\n\n\ncomes with a condition that can be checked against the\n\n\n\ndefines by the helper functions to determine if the content\n\n\n\n(a list of lists) should come from content or else_content.\n\n\n\nSome sections such as moleculetype also come with subsections.\n\n\n\n\n\n\n\nraw_top =\n{'ffdir': PosixPath('/usr/share/gromacs/top/amber99.ff'),\n'define': {'_FF_AMBER': [], '_FF_AMBER99': []},\n'defaults': {'content': [['1', '2', 'yes', '0.5', '0.8333']],\n'else_content': [],\n'extra': [],\n'condition': None},\n'atomtypes': {'content': [\n['C', '6', '12.01', '0.0000', 'A', '3.39967e-01', '3.59824e-01'],\n['MNH3', '0', '0.0000', '0.0000', 'A', '0.00000e+00', '0.00000e+00']],\n'else_content': [],\n'extra': [],\n'condition': None},\n'moleculetype_Urea': {'content': [['Urea', '3']],\n'else_content': [],\n'extra': [],\n'condition': None,\n'subsections': {'atoms': {'content': [['1',\n    'C',\n    '1',\n    'URE',\n    'C',\n    '1',\n    '0.880229',\n    '12.01000'],\n    ['2', 'O', '1', 'URE', 'O', '2', '-0.613359', '16.00000'],\n    ['3', 'N', '1', 'URE', 'N1', '3', '-0.923545', '14.01000'],\n    ['4', 'H', '1', 'URE', 'H11', '4', '0.395055', '1.00800'],\n    ['5', 'H', '1', 'URE', 'H12', '5', '0.395055', '1.00800'],\n    ['6', 'N', '1', 'URE', 'N2', '6', '-0.923545', '14.01000'],\n    ['7', 'H', '1', 'URE', 'H21', '7', '0.395055', '1.00800'],\n    ['8', 'H', '1', 'URE', 'H22', '8', '0.395055', '1.00800']],\n    'else_content': [],\n    'extra': [],\n    'condition': None},\n'bonds': {'content': [['1', '2'],\n    ['1', '3'],\n    ['1', '6'],\n    ['3', '4'],\n    ['3', '5'],\n    ['6', '7'],\n    ['6', '8']],\n    'else_content': [],\n    'extra': [],\n    'condition': None},\n'dihedrals': {'content': [['2', '1', '3', '4', '9'],\n    ['2', '1', '3', '5', '9'],\n    ['2', '1', '6', '7', '9'],\n    ['2', '1', '6', '8', '9'],\n    ['3', '1', '6', '7', '9'],\n    ['3', '1', '6', '8', '9'],\n    ['6', '1', '3', '4', '9'],\n    ['6', '1', '3', '5', '9'],\n    ['3', '6', '1', '2', '4'],\n    ['1', '4', '3', '5', '4'],\n    ['1', '7', '6', '8', '4']],\n    'else_content': [],\n    'extra': [],\n    'condition': None},\n'position_restraints': {'content': [['1', '1', '1000', '1000', '1000'],\n    ['2', '1', '1000', '0', '1000'],\n    ['3', '1', '1000', '0', '0']],\n    'else_content': [],\n    'extra': [],\n    'condition': None},\n'dihedral_restraints': {'content': [['3',\n    '6',\n    '1',\n    '2',\n    '1',\n    '180',\n    '0',\n    '10'],\n    ['1', '4', '3', '5', '1', '180', '0', '10']],\n    'else_content': [],\n    'extra': [],\n    'condition': None}}},\n}\n\n\n\n\nparsing.resolve_includes(path, gmx_builtin_ffs=None)\nResolve #include statements in a (top/itp) file.\n\n\n\n\n\nName\nType\nDescription\nDefault\n\n\n\n\npath\nPath\nFilepath to read.\nrequired\n\n\n\n\n\n\n\n\n\nType\nDescription\n\n\n\n\nlist[str]\nList of lines.\n\n\nOptional[Path]\nPath to the ff directory if one of the includes used a file from it.\n\n\n\n\n\n\n\nparsing.write_json(d, path)\nWrite dict to file according to JSON format.\n\n\n\nparsing.write_plumed(d, path)\nWrite a plumed.dat configuration file.\n\n\n\n\n\nName\nType\nDescription\nDefault\n\n\n\n\nd\nPlumed_dict\nDictionary containing ‘labeled_action’, ‘other’ and ‘prints’\nrequired\n\n\npath\nPath\nPath to the file. E.g. “plumed.dat”\nrequired\n\n\n\n\n\n\n\nparsing.write_top(top, outfile)\nWrite a TopologyDict to a topology file.\n\n\n\n\n\nName\nType\nDescription\nDefault\n\n\n\n\ntop\nTopologyDict\nRaw dictionary represenation of the topology.\nrequired\n\n\noutfile\nPath\nPath to the topology file to write to.\nrequired",
->>>>>>> 505c823a
-    "crumbs": [
-      "Getting Started",
-      "Reference",
-      "Python API",
-      "Other Modules",
-      "parsing"
-    ]
-  },
-  {
-<<<<<<< HEAD
-    "objectID": "_reference/parsing.html#functions",
-    "href": "_reference/parsing.html#functions",
-    "title": "parsing",
-    "section": "",
-    "text": "Name\nDescription\n\n\n\n\nis_not_comment\nReturns whether a string is not a comment.\n\n\nread_distances_dat\nRead a distances.dat plumed output file.\n\n\nread_edissoc\nReads a edissoc file and turns it into a dict.\n\n\nread_json\nReturn JSON file content as dict.\n\n\nread_plumed\nRead a plumed.dat configuration file.\n\n\nread_top\nRead a topology file (.top,.itp,*.rtp) into a raw TopologyDict represenation.\n\n\nresolve_includes\nResolve #include statements in a (top/itp) file.\n\n\nwrite_json\nWrite dict to file according to JSON format.\n\n\nwrite_plumed\nWrite a plumed.dat configuration file.\n\n\nwrite_top\nWrite a TopologyDict to a topology file.\n\n\n\n\n\nparsing.is_not_comment(c)\nReturns whether a string is not a comment.\nUsed for topology like files that use ‘;’ for comments.\n\n\n\nparsing.read_distances_dat(distances_dat)\nRead a distances.dat plumed output file.\nA typical file looks like this:\n#! FIELDS time d0 d1 d2 d3 d4 d5 d6  ...\n0.000000 0.153211 0.157662 0.139923 ...\n\n\n\nparsing.read_edissoc(path)\nReads a edissoc file and turns it into a dict.\nThe dissociation energy is assigned per pair of atom names. Atom names are unique to a residue, and the dict is nested by residues. The set of bond atoms make up the key, the dissociation energy E_dissoc [kJ mol-1] is the value.\n\n\n\n\n\nName\nType\nDescription\nDefault\n\n\n\n\npath\nPath\nPath to the file. E.g. Path(“edissoc.dat”)\nrequired\n\n\n\n\n\n\n\nparsing.read_json(path)\nReturn JSON file content as dict.\n\n\n\nparsing.read_plumed(path)\nRead a plumed.dat configuration file.\nFollows the plumed naming scheme of label, keyword, action.\n\n\n\n\n\nName\nType\nDescription\nDefault\n\n\n\n\npath\nPath\nPath to the file. E.g. “plumed.dat”\nrequired\n\n\n\n\n\n\n\n\n\nType\nDescription\n\n\n\n\nPlumed_dict\ndict with keys: ‘distances’ and ‘prints’ Each is a dict/list of dicts containing plumed keywords\n\n\n\n\n\n\n\nparsing.read_top(path, ffdir=None, use_gmx_dir=True)\nRead a topology file (.top,.itp,*.rtp) into a raw TopologyDict represenation.\nAssumptions and limitation:\n\n#include statements will be resolved\ncomments will be removed\nall lines are stripped of leading and trailing whitespace\n#undef is not supported\na section within ifdef may be a subsection of a section that was started outside of the ifdef\n#if..#endif statements only surround a full section or subsection, not individual lines within a section and a section may either be contained within if … else or it may not be, but it can not be duplicated with one part inside and one outside.\nif .. else can’t be nested\n#include s that don’t resolve to a valid file path are silently dropped\nsections that can have subsections can also exist multiple, separate times e.g. moleculetype will appear multiple times and they should not be merged\n\n\n\n\n\n\nName\nType\nDescription\nDefault\n\n\n\n\npath\nPath\nPath to the topology file.\nrequired\n\n\n\n\n\n\n\n\n\n\n\n\n\nType\nDescription\n\n\n\n\nEvery section, apart from ffdir and define,\n\n\n\ncomes with a condition that can be checked against the\n\n\n\ndefines by the helper functions to determine if the content\n\n\n\n(a list of lists) should come from content or else_content.\n\n\n\nSome sections such as moleculetype also come with subsections.\n\n\n\n\n\n\n\nraw_top =\n{'ffdir': PosixPath('/usr/share/gromacs/top/amber99.ff'),\n'define': {'_FF_AMBER': [], '_FF_AMBER99': []},\n'defaults': {'content': [['1', '2', 'yes', '0.5', '0.8333']],\n'else_content': [],\n'extra': [],\n'condition': None},\n'atomtypes': {'content': [\n['C', '6', '12.01', '0.0000', 'A', '3.39967e-01', '3.59824e-01'],\n['MNH3', '0', '0.0000', '0.0000', 'A', '0.00000e+00', '0.00000e+00']],\n'else_content': [],\n'extra': [],\n'condition': None},\n'moleculetype_Urea': {'content': [['Urea', '3']],\n'else_content': [],\n'extra': [],\n'condition': None,\n'subsections': {'atoms': {'content': [['1',\n    'C',\n    '1',\n    'URE',\n    'C',\n    '1',\n    '0.880229',\n    '12.01000'],\n    ['2', 'O', '1', 'URE', 'O', '2', '-0.613359', '16.00000'],\n    ['3', 'N', '1', 'URE', 'N1', '3', '-0.923545', '14.01000'],\n    ['4', 'H', '1', 'URE', 'H11', '4', '0.395055', '1.00800'],\n    ['5', 'H', '1', 'URE', 'H12', '5', '0.395055', '1.00800'],\n    ['6', 'N', '1', 'URE', 'N2', '6', '-0.923545', '14.01000'],\n    ['7', 'H', '1', 'URE', 'H21', '7', '0.395055', '1.00800'],\n    ['8', 'H', '1', 'URE', 'H22', '8', '0.395055', '1.00800']],\n    'else_content': [],\n    'extra': [],\n    'condition': None},\n'bonds': {'content': [['1', '2'],\n    ['1', '3'],\n    ['1', '6'],\n    ['3', '4'],\n    ['3', '5'],\n    ['6', '7'],\n    ['6', '8']],\n    'else_content': [],\n    'extra': [],\n    'condition': None},\n'dihedrals': {'content': [['2', '1', '3', '4', '9'],\n    ['2', '1', '3', '5', '9'],\n    ['2', '1', '6', '7', '9'],\n    ['2', '1', '6', '8', '9'],\n    ['3', '1', '6', '7', '9'],\n    ['3', '1', '6', '8', '9'],\n    ['6', '1', '3', '4', '9'],\n    ['6', '1', '3', '5', '9'],\n    ['3', '6', '1', '2', '4'],\n    ['1', '4', '3', '5', '4'],\n    ['1', '7', '6', '8', '4']],\n    'else_content': [],\n    'extra': [],\n    'condition': None},\n'position_restraints': {'content': [['1', '1', '1000', '1000', '1000'],\n    ['2', '1', '1000', '0', '1000'],\n    ['3', '1', '1000', '0', '0']],\n    'else_content': [],\n    'extra': [],\n    'condition': None},\n'dihedral_restraints': {'content': [['3',\n    '6',\n    '1',\n    '2',\n    '1',\n    '180',\n    '0',\n    '10'],\n    ['1', '4', '3', '5', '1', '180', '0', '10']],\n    'else_content': [],\n    'extra': [],\n    'condition': None}}},\n}\n\n\n\n\nparsing.resolve_includes(path, gmx_builtin_ffs=None)\nResolve #include statements in a (top/itp) file.\n\n\n\n\n\nName\nType\nDescription\nDefault\n\n\n\n\npath\nPath\nFilepath to read.\nrequired\n\n\n\n\n\n\n\n\n\nType\nDescription\n\n\n\n\nlist[str]\nList of lines.\n\n\nOptional[Path]\nPath to the ff directory if one of the includes used a file from it.\n\n\n\n\n\n\n\nparsing.write_json(d, path)\nWrite dict to file according to JSON format.\n\n\n\nparsing.write_plumed(d, path)\nWrite a plumed.dat configuration file.\n\n\n\n\n\nName\nType\nDescription\nDefault\n\n\n\n\nd\nPlumed_dict\nDictionary containing ‘labeled_action’, ‘other’ and ‘prints’\nrequired\n\n\npath\nPath\nPath to the file. E.g. “plumed.dat”\nrequired\n\n\n\n\n\n\n\nparsing.write_top(top, outfile)\nWrite a TopologyDict to a topology file.\n\n\n\n\n\nName\nType\nDescription\nDefault\n\n\n\n\ntop\nTopologyDict\nRaw dictionary represenation of the topology.\nrequired\n\n\noutfile\nPath\nPath to the topology file to write to.\nrequired",
-=======
-    "objectID": "_reference/parsing.html#attributes",
-    "href": "_reference/parsing.html#attributes",
-    "title": "parsing",
-    "section": "",
-    "text": "Name\nDescription\n\n\n\n\nTopologyDict\nA raw representation of a topology file returned by read_top.",
->>>>>>> 505c823a
-    "crumbs": [
-      "Getting Started",
-      "Reference",
-      "Python API",
-      "Other Modules",
-      "parsing"
-    ]
-  },
-  {
-<<<<<<< HEAD
-    "objectID": "guide/explanation/components.html",
-    "href": "guide/explanation/components.html",
-    "title": "Components of KIMMDY",
-    "section": "",
-    "text": "Here is an overview of the most important components of KIMMDY, and how they interact with each other:\n\n\n\n\nAttributes have a gray, the user-supplied input an orange backdrop.\nA KIMMDY run is orchestrated from a central class called RunManager. After the user input from the command line interface is handled in the cmd module, a RunManager is instantiated with a config built from the input yaml file. During the initialization, the topology is loaded, and the plugins for reactions and parametrizing are instantiated. The run then starts with a call to RunManager.run. This triggers building of the initial task queue, which then gets processed. In addition to this main task queue, there is also a priority queue available, for tasks to submit other tasks to. These get executed as soon as the current task has finished, but before any eventual other tasks in the main queue. During the task queue building process, reactions are expanded into three tasks. The first one calls the plugin itself to obtain reaction recipes. Then, one recipe must be chosen from all possible ones in a kMC step. Finally, the recipe must be applied at the correct time of the last simulation.\n\n\n\n Back to top",
-    "crumbs": [
-      "Getting Started",
-      "Explanation",
-      "Components of KIMMDY"
-    ]
-  },
-  {
-    "objectID": "guide/how-to/install-ml-plugins.html",
-    "href": "guide/how-to/install-ml-plugins.html",
-    "title": "Install Machine Learning Plugins",
-    "section": "",
-    "text": "Warning\n\n\n\nThe following plugins are not yet publicly available. As such, this guide is only for internal use and will be updated once the plugins are ready.",
-    "crumbs": [
-      "Getting Started",
-=======
-    "objectID": "_reference/parsing.html#classes",
-    "href": "_reference/parsing.html#classes",
-    "title": "parsing",
-    "section": "",
-    "text": "Name\nDescription\n\n\n\n\nJSONEncoder\nEncoder that enables writing JSONs with numpy types.\n\n\nPlumed_dict\nDict representation of a plumed.dat file.\n\n\n\n\n\nparsing.JSONEncoder()\nEncoder that enables writing JSONs with numpy types.\n\n\n\nparsing.Plumed_dict()\nDict representation of a plumed.dat file.",
-    "crumbs": [
-      "Getting Started",
-      "Reference",
-      "Python API",
-      "Other Modules",
-      "parsing"
-    ]
-  },
-  {
-    "objectID": "_reference/parsing.html#functions",
-    "href": "_reference/parsing.html#functions",
-    "title": "parsing",
-    "section": "",
-    "text": "Name\nDescription\n\n\n\n\nis_not_comment\nReturns whether a string is not a comment.\n\n\nread_distances_dat\nRead a distances.dat plumed output file.\n\n\nread_edissoc\nReads a edissoc file and turns it into a dict.\n\n\nread_json\nReturn JSON file content as dict.\n\n\nread_plumed\nRead a plumed.dat configuration file.\n\n\nread_top\nRead a topology file (.top,.itp,*.rtp) into a raw TopologyDict represenation.\n\n\nresolve_includes\nResolve #include statements in a (top/itp) file.\n\n\nwrite_json\nWrite dict to file according to JSON format.\n\n\nwrite_plumed\nWrite a plumed.dat configuration file.\n\n\nwrite_top\nWrite a TopologyDict to a topology file.\n\n\n\n\n\nparsing.is_not_comment(c)\nReturns whether a string is not a comment.\nUsed for topology like files that use ‘;’ for comments.\n\n\n\nparsing.read_distances_dat(distances_dat)\nRead a distances.dat plumed output file.\n\n\n\nparsing.read_edissoc(path)\nReads a edissoc file and turns it into a dict.\nThe dissociation energy is assigned per pair of atom names. Atom names are unique to a residue, and the dict is nested by residues. The set of bond atoms make up the key, the dissociation energy E_dissoc [kJ mol-1] is the value.\n\n\n\n\n\nName\nType\nDescription\nDefault\n\n\n\n\npath\nPath\nPath to the file. E.g. Path(“edissoc.dat”)\nrequired\n\n\n\n\n\n\n\nparsing.read_json(path)\nReturn JSON file content as dict.\n\n\n\nparsing.read_plumed(path)\nRead a plumed.dat configuration file.\nFollows the plumed naming scheme of label, keyword, action.\n\n\n\n\n\nName\nType\nDescription\nDefault\n\n\n\n\npath\nPath\nPath to the file. E.g. “plumed.dat”\nrequired\n\n\n\n\n\n\n\n\n\nType\nDescription\n\n\n\n\nPlumed_dict\ndict with keys: ‘distances’ and ‘prints’ Each is a dict/list of dicts containing plumed keywords\n\n\n\n\n\n\n\nparsing.read_top(path, ffdir=None, use_gmx_dir=True)\nRead a topology file (.top,.itp,*.rtp) into a raw TopologyDict represenation.\nAssumptions and limitation:\n\n#include statements will be resolved\ncomments will be removed\nall lines are stripped of leading and trailing whitespace\n#undef is not supported\na section within ifdef may be a subsection of a section that was started outside of the ifdef\n#if..#endif statements only surround a full section or subsection, not individual lines within a section and a section may either be contained within if … else or it may not be, but it can not be duplicated with one part inside and one outside.\nif .. else can’t be nested\n#include s that don’t resolve to a valid file path are silently dropped\nsections that can have subsections can also exist multiple, separate times e.g. moleculetype will appear multiple times and they should not be merged\n\n\n\n\n\n\nName\nType\nDescription\nDefault\n\n\n\n\npath\nPath\nPath to the topology file.\nrequired\n\n\n\n\n\n\n\n\n\n\n\n\n\nType\nDescription\n\n\n\n\nEvery section, apart from ffdir and define,\n\n\n\ncomes with a condition that can be checked against the\n\n\n\ndefines by the helper functions to determine if the content\n\n\n\n(a list of lists) should come from content or else_content.\n\n\n\nSome sections such as moleculetype also come with subsections.\n\n\n\n\n\n\n\nraw_top =\n{'ffdir': PosixPath('/usr/share/gromacs/top/amber99.ff'),\n'define': {'_FF_AMBER': [], '_FF_AMBER99': []},\n'defaults': {'content': [['1', '2', 'yes', '0.5', '0.8333']],\n'else_content': [],\n'extra': [],\n'condition': None},\n'atomtypes': {'content': [\n['C', '6', '12.01', '0.0000', 'A', '3.39967e-01', '3.59824e-01'],\n['MNH3', '0', '0.0000', '0.0000', 'A', '0.00000e+00', '0.00000e+00']],\n'else_content': [],\n'extra': [],\n'condition': None},\n'moleculetype_Urea': {'content': [['Urea', '3']],\n'else_content': [],\n'extra': [],\n'condition': None,\n'subsections': {'atoms': {'content': [['1',\n    'C',\n    '1',\n    'URE',\n    'C',\n    '1',\n    '0.880229',\n    '12.01000'],\n    ['2', 'O', '1', 'URE', 'O', '2', '-0.613359', '16.00000'],\n    ['3', 'N', '1', 'URE', 'N1', '3', '-0.923545', '14.01000'],\n    ['4', 'H', '1', 'URE', 'H11', '4', '0.395055', '1.00800'],\n    ['5', 'H', '1', 'URE', 'H12', '5', '0.395055', '1.00800'],\n    ['6', 'N', '1', 'URE', 'N2', '6', '-0.923545', '14.01000'],\n    ['7', 'H', '1', 'URE', 'H21', '7', '0.395055', '1.00800'],\n    ['8', 'H', '1', 'URE', 'H22', '8', '0.395055', '1.00800']],\n    'else_content': [],\n    'extra': [],\n    'condition': None},\n'bonds': {'content': [['1', '2'],\n    ['1', '3'],\n    ['1', '6'],\n    ['3', '4'],\n    ['3', '5'],\n    ['6', '7'],\n    ['6', '8']],\n    'else_content': [],\n    'extra': [],\n    'condition': None},\n'dihedrals': {'content': [['2', '1', '3', '4', '9'],\n    ['2', '1', '3', '5', '9'],\n    ['2', '1', '6', '7', '9'],\n    ['2', '1', '6', '8', '9'],\n    ['3', '1', '6', '7', '9'],\n    ['3', '1', '6', '8', '9'],\n    ['6', '1', '3', '4', '9'],\n    ['6', '1', '3', '5', '9'],\n    ['3', '6', '1', '2', '4'],\n    ['1', '4', '3', '5', '4'],\n    ['1', '7', '6', '8', '4']],\n    'else_content': [],\n    'extra': [],\n    'condition': None},\n'position_restraints': {'content': [['1', '1', '1000', '1000', '1000'],\n    ['2', '1', '1000', '0', '1000'],\n    ['3', '1', '1000', '0', '0']],\n    'else_content': [],\n    'extra': [],\n    'condition': None},\n'dihedral_restraints': {'content': [['3',\n    '6',\n    '1',\n    '2',\n    '1',\n    '180',\n    '0',\n    '10'],\n    ['1', '4', '3', '5', '1', '180', '0', '10']],\n    'else_content': [],\n    'extra': [],\n    'condition': None}}},\n}\n\n\n\n\nparsing.resolve_includes(path, gmx_builtin_ffs=None)\nResolve #include statements in a (top/itp) file.\n\n\n\n\n\nName\nType\nDescription\nDefault\n\n\n\n\npath\nPath\nFilepath to read.\nrequired\n\n\n\n\n\n\n\n\n\nType\nDescription\n\n\n\n\nlist[str]\nList of lines.\n\n\nOptional[Path]\nPath to the ff directory if one of the includes used a file from it.\n\n\n\n\n\n\n\nparsing.write_json(d, path)\nWrite dict to file according to JSON format.\n\n\n\nparsing.write_plumed(d, path)\nWrite a plumed.dat configuration file.\n\n\n\n\n\nName\nType\nDescription\nDefault\n\n\n\n\nd\nPlumed_dict\nDictionary containing ‘labeled_action’, ‘other’ and ‘prints’\nrequired\n\n\npath\nPath\nPath to the file. E.g. “plumed.dat”\nrequired\n\n\n\n\n\n\n\nparsing.write_top(top, outfile)\nWrite a TopologyDict to a topology file.\n\n\n\n\n\nName\nType\nDescription\nDefault\n\n\n\n\ntop\nTopologyDict\nRaw dictionary represenation of the topology.\nrequired\n\n\noutfile\nPath\nPath to the topology file to write to.\nrequired",
-    "crumbs": [
-      "Getting Started",
-      "Reference",
-      "Python API",
-      "Other Modules",
-      "parsing"
-    ]
-  },
-  {
-    "objectID": "guide/explanation/components.html",
-    "href": "guide/explanation/components.html",
-    "title": "Components of KIMMDY",
-    "section": "",
-    "text": "Here is an overview of the most important components of KIMMDY, and how they interact with each other:\n\n\n\n\nAttributes have a gray, the user-supplied input an orange backdrop.\nA KIMMDY run is orchestrated from a central class called RunManager. After the user input from the command line interface is handled in the cmd module, a RunManager is instantiated with a config built from the input yaml file. During the initialization, the topology is loaded, and the plugins for reactions and parametrizing are instantiated. The run then starts with a call to RunManager.run. This triggers building of the initial task queue, which then gets processed. In addition to this main task queue, there is also a priority queue available, for tasks to submit other tasks to. These get executed as soon as the current task has finished, but before any eventual other tasks in the main queue. During the task queue building process, reactions are expanded into three tasks. The first one calls the plugin itself to obtain reaction recipes. Then, one recipe must be chosen from all possible ones in a kMC step. Finally, the recipe must be applied at the correct time of the last simulation.\n\n\n\n Back to top",
-    "crumbs": [
-      "Getting Started",
-      "Explanation",
-      "Components of KIMMDY"
-    ]
-  },
-  {
-    "objectID": "guide/how-to/install-ml-plugins.html",
-    "href": "guide/how-to/install-ml-plugins.html",
-    "title": "Install Machine Learning Plugins",
-    "section": "",
-    "text": "Warning\n\n\n\nThe following plugins are not yet publicly available. As such, this guide is only for internal use and will be updated once the plugins are ready.",
-    "crumbs": [
-      "Getting Started",
->>>>>>> 505c823a
-      "How-To",
-      "Install Machine Learning Plugins"
-    ]
-  },
-  {
-    "objectID": "guide/how-to/install-ml-plugins.html#complete-installation-with-ml-plugins",
-    "href": "guide/how-to/install-ml-plugins.html#complete-installation-with-ml-plugins",
-    "title": "Install Machine Learning Plugins",
-    "section": "Complete Installation with ML Plugins",
-    "text": "Complete Installation with ML Plugins\nconda is required for this installation to access the tensorflow and openmm packages. Solving the dependencies of the environment can overflow memory on the original conda solver. So we change the solver to the new libmamba. We also add the conda-forge channel to access the openmm package.\nconda install -n base conda-libmamba-solver\nconda config --set solver libmamba\nconda config --append channels conda-forge\nCreate a new environment.\nconda create -n kimmdy_full python=3.10 tensorflow==2.10 openmm\nconda activate kimmdy_full\nClone all repositories and install them in editable mode for development.\ngit clone git@github.com:graeter-group/kimmdy.git\ngit clone git@github.com:graeter-group/kimmdy-reactions.git\ngit clone git@github.com:graeter-group/kimmdy-grappa.git\ngit clone git@github.com:graeter-group/HAT_reaction_plugin.git\ngit clone git@github.com:graeter-group/grappa.git\n\npushd kimmdy\n# installs kimmdy, kimmdy-reactions and kimmdy-grappa\npip install -r requirements.txt\npopd\n\npushd HAT_reaction_plugin\npip install -r requirements.txt\npopd\n\npushd grappa\npip install -e .\npopd\n\nPotential problems when running\n\nopenmm can’t find the correct libstdc++.so.6\n\nsymlink system libstdc++.so.6 to the conda libstdc++.so.6\n\n\npushd $CONDA_PREFIX/lib\nmv libstdc++.so.6 libstdc++.so.6.old\nln -s /usr/lib/x86_64-linux-gnu/libstdc++.so.6 libstdc++.so.6\npopd",
-    "crumbs": [
-      "Getting Started",
-      "How-To",
-      "Install Machine Learning Plugins"
-    ]
-  },
-  {
-    "objectID": "guide/how-to/index.html",
-    "href": "guide/how-to/index.html",
-    "title": "How-To",
-    "section": "",
-    "text": "How-To Guides\n\n\n\n\n\n\n   \n     \n     \n       Order By\n       Default\n         \n          Title\n        \n         \n          Author\n        \n     \n  \n    \n      \n      \n    \n\n\n\n\n\nTitle\n\n\nAuthor\n\n\n\n\n\n\nAnalyze a KIMMDY run\n\n\nKai Riedmiller\n\n\n\n\nContribute\n\n\n \n\n\n\n\nExamples\n\n\n \n\n\n\n\nHigh Performance Computing\n\n\n \n\n\n\n\nInstall Machine Learning Plugins\n\n\n \n\n\n\n\nReaction only\n\n\nKai Riedmiller\n\n\n\n\n\nNo matching items\n\n Back to top",
-    "crumbs": [
-      "Getting Started",
-      "How-To"
     ]
   },
   {
@@ -2200,5 +1329,41 @@
       "How-To",
       "Analyze a KIMMDY run"
     ]
+  },
+  {
+    "objectID": "guide/how-to/hcp.html",
+    "href": "guide/how-to/hcp.html",
+    "title": "High Performance Computing",
+    "section": "",
+    "text": "You need an installation of python (&gt;= 3.10) and (possibly PLUMED patched) GROMACS in your HPC environment.\nExample setup:\nsrun -t 1400:00 --mem=16000 -n20 --pty /bin/bash\nml EasyBuild\neb ./assets/Python-3.10.8.eb\nPrepare a bash script _modules.sh that loads the required modules and activates the python environment in which KIMMDY is installed.\nRun\nkimmdy --generate-jobscript\nto generate a file jobscript.sh that can be submitted to the HPC cluster.\nThis commands generates a kimmdy checkpoint and prepares the output folder. KIMMDY can then be started and re-started from the checkpoint via the jobscript, which uses\n# -c = continue, same  as --from-latest-checkpoint\nkimmdy -c",
+    "crumbs": [
+      "Getting Started",
+      "How-To",
+      "High Performance Computing"
+    ]
+  },
+  {
+    "objectID": "guide/how-to/hcp.html#setup",
+    "href": "guide/how-to/hcp.html#setup",
+    "title": "High Performance Computing",
+    "section": "",
+    "text": "You need an installation of python (&gt;= 3.10) and (possibly PLUMED patched) GROMACS in your HPC environment.\nExample setup:\nsrun -t 1400:00 --mem=16000 -n20 --pty /bin/bash\nml EasyBuild\neb ./assets/Python-3.10.8.eb\nPrepare a bash script _modules.sh that loads the required modules and activates the python environment in which KIMMDY is installed.\nRun\nkimmdy --generate-jobscript\nto generate a file jobscript.sh that can be submitted to the HPC cluster.\nThis commands generates a kimmdy checkpoint and prepares the output folder. KIMMDY can then be started and re-started from the checkpoint via the jobscript, which uses\n# -c = continue, same  as --from-latest-checkpoint\nkimmdy -c",
+    "crumbs": [
+      "Getting Started",
+      "How-To",
+      "High Performance Computing"
+    ]
+  },
+  {
+    "objectID": "guide/explanation/components.html",
+    "href": "guide/explanation/components.html",
+    "title": "Components of KIMMDY",
+    "section": "",
+    "text": "Here is an overview of the most important components of KIMMDY, and how they interact with each other:\n\n\n\n\nAttributes have a gray, the user-supplied input an orange backdrop.\nA KIMMDY run is orchestrated from a central class called RunManager. After the user input from the command line interface is handled in the cmd module, a RunManager is instantiated with a config built from the input yaml file. During the initialization, the topology is loaded, and the plugins for reactions and parametrizing are instantiated. The run then starts with a call to RunManager.run. This triggers building of the initial task queue, which then gets processed. In addition to this main task queue, there is also a priority queue available, for tasks to submit other tasks to. These get executed as soon as the current task has finished, but before any eventual other tasks in the main queue. During the task queue building process, reactions are expanded into three tasks. The first one calls the plugin itself to obtain reaction recipes. Then, one recipe must be chosen from all possible ones in a kMC step. Finally, the recipe must be applied at the correct time of the last simulation.\n\n\n\n Back to top",
+    "crumbs": [
+      "Getting Started",
+      "Explanation",
+      "Components of KIMMDY"
+    ]
   }
 ]